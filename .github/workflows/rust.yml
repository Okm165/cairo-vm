name: QA

on:
  merge_group:
  push:
    branches: [ main ]
  pull_request:
    branches: [ '**' ]

env:
  CARGO_TERM_COLOR: always
  CAIRO_PROGRAMS_PATH: |
    cairo_programs/**/*.casm
    cairo_programs/**/*.json
    !cairo_programs/manually_compiled/*
    examples/wasm-demo/src/array_sum.json

jobs:
  build-programs:
    strategy:
      matrix:
        # NOTE: we build cairo_bench_programs so clippy can check the benchmarks too
        program-target: [
          cairo_bench_programs,
          cairo_proof_programs,
          cairo_test_programs,
          cairo_1_test_contracts,
          cairo_2_test_contracts,
        ]
    name: Build Cairo programs
    runs-on: ubuntu-22.04
    steps:
    - name: Checkout
      uses: actions/checkout@v3
      with:
        fetch-depth: 0

    - name: Fetch from cache
      uses: actions/cache@v3
      id: cache-programs
      with:
        path: ${{ env.CAIRO_PROGRAMS_PATH }}
        key: ${{ matrix.program-target }}-cache-${{ hashFiles('cairo_programs/**/*.cairo', 'examples/wasm-demo/src/array_sum.cairo') }}
        restore-keys: ${{ matrix.program-target }}-cache-

    # This is not pretty, but we need `make` to see the compiled programs are
    # actually newer than the sources, otherwise it will try to rebuild them
    - name: Restore timestamps
      uses: chetan/git-restore-mtime-action@v1

    - name: Python3 Build
      if: steps.cache-programs.outputs.cache-hit != 'true'
        && matrix.program-target != 'cairo_1_test_contracts'
        && matrix.program-target != 'cairo_2_test_contracts'
      uses: actions/setup-python@v4
      with:
        python-version: '3.9'
        cache: 'pip'

    - name: Install cairo-lang and deps
      if: |
        steps.cache-programs.outputs.cache-hit != 'true'
        && matrix.program-target != 'cairo_1_test_contracts'
        && matrix.program-target != 'cairo_2_test_contracts'
      run: pip install -r requirements.txt

    - name: Install cairo 1 compiler
      if: steps.cache-programs.outputs.cache-hit != 'true' && matrix.program-target == 'cairo_1_test_contracts'
      run: make build-cairo-1-compiler

    - name: Install cairo 2 compiler
      if: steps.cache-programs.outputs.cache-hit != 'true' && matrix.program-target == 'cairo_2_test_contracts'
      run: make build-cairo-2-compiler

    - name: Build programs
      if: steps.cache-programs.outputs.cache-hit != 'true'
      run: make -j ${{ matrix.program-target }}

  # NOTE: used to reduce the amount of cache steps we need in later jobs
  # TODO: remove this cache once the workflow finishes
  merge-caches:
    name: Merge Cairo programs cache
    runs-on: ubuntu-22.04
    needs: build-programs
    steps:
    - name: Checkout
      uses: actions/checkout@v3

    - name: Fetch test programs
      uses: actions/cache/restore@v3
      with:
        path: ${{ env.CAIRO_PROGRAMS_PATH }}
        key: cairo_test_programs-cache-${{ hashFiles('cairo_programs/**/*.cairo', 'examples/wasm-demo/src/array_sum.cairo') }}
        fail-on-cache-miss: true
    - name: Fetch proof programs
      uses: actions/cache/restore@v3
      with:
        path: ${{ env.CAIRO_PROGRAMS_PATH }}
        key: cairo_proof_programs-cache-${{ hashFiles('cairo_programs/**/*.cairo', 'examples/wasm-demo/src/array_sum.cairo') }}
        fail-on-cache-miss: true
    - name: Fetch bench programs
      uses: actions/cache/restore@v3
      with:
        path: ${{ env.CAIRO_PROGRAMS_PATH }}
        key: cairo_bench_programs-cache-${{ hashFiles('cairo_programs/**/*.cairo', 'examples/wasm-demo/src/array_sum.cairo') }}
        fail-on-cache-miss: true
    - name: Fetch test contracts (Cairo 1)
      uses: actions/cache/restore@v3
      with:
        path: ${{ env.CAIRO_PROGRAMS_PATH }}
        key: cairo_1_test_contracts-cache-${{ hashFiles('cairo_programs/**/*.cairo', 'examples/wasm-demo/src/array_sum.cairo') }}
        fail-on-cache-miss: true
    - name: Fetch test contracts (Cairo 2)
      uses: actions/cache/restore@v3
      with:
        path: ${{ env.CAIRO_PROGRAMS_PATH }}
        key: cairo_2_test_contracts-cache-${{ hashFiles('cairo_programs/**/*.cairo', 'examples/wasm-demo/src/array_sum.cairo') }}
        fail-on-cache-miss: true

    - name: Merge caches
      uses: actions/cache/save@v3
      with:
        path: ${{ env.CAIRO_PROGRAMS_PATH }}
        key: all-programs-cache-${{ hashFiles('cairo_programs/**/*.cairo', 'examples/wasm-demo/src/array_sum.cairo') }}

  lint:
    needs: build-programs
    name: Run Lints
    runs-on: ubuntu-22.04
    steps:
    - name: Install Rust
      uses: dtolnay/rust-toolchain@1.70.0
      with:
          components: rustfmt, clippy
    - name: Set up cargo cache
      uses: Swatinem/rust-cache@v2
    - name: Checkout
      uses: actions/checkout@v3

    - name: Format
      run: make check-fmt

    - name: Fetch programs
      uses: actions/cache/restore@v3
      with:
        path: ${{ env.CAIRO_PROGRAMS_PATH }}
        key: all-programs-cache-${{ hashFiles('cairo_programs/**/*.cairo', 'examples/wasm-demo/src/array_sum.cairo') }}
        fail-on-cache-miss: true

    - name: Run clippy
      run: make clippy


  # NOTE: the term "smoke test" comes from electronics design: the minimal
  # expectations anyone has in their device is to not catch fire on boot.
  smoke:
    needs: merge-caches
    name: Make sure all builds work
    runs-on: ubuntu-22.04
    steps:
    - name: Install Rust
      uses: dtolnay/rust-toolchain@1.70.0
      with:
        targets: wasm32-unknown-unknown

    - name: Set up cargo cache
      uses: Swatinem/rust-cache@v2
      with:
        cache-on-failure: true

    - name: Install cargo-all-features
      uses: taiki-e/install-action@v2
      with:
        tool: cargo-all-features
    - name: Checkout
      uses: actions/checkout@v3

    - name: Fetch programs
      uses: actions/cache/restore@v3
      with:
        path: ${{ env.CAIRO_PROGRAMS_PATH }}
        key: all-programs-cache-${{ hashFiles('cairo_programs/**/*.cairo', 'examples/wasm-demo/src/array_sum.cairo') }}
        fail-on-cache-miss: true

    # NOTE: we do this separately because --workspace operates in weird ways
    - name: Check all features (vm)
      run: |
        cd vm
        cargo check-all-features

    - name: Check all features (CLI)
      run: |
        cd cairo-vm-cli
        cargo check-all-features
    
    - name: Check all features (workspace)
      run: |
        cargo check-all-features --workspace --all-targets

    - name: Check no-std
      run: |
        cd ensure-no_std
        cargo check --no-default-features
        cargo check

  tests:
    needs: merge-caches
    strategy:
      fail-fast: false
      matrix:
<<<<<<< HEAD
        special_features: [""]
        target: [ test#1, test#2, test-no_std, test-wasm ]
=======
        special_features: ["", "lambdaworks-felt"]
        target: [ test#1, test#2, test#3, test#4, test-no_std, test-wasm ]
>>>>>>> f434823d
    name: Run tests
    runs-on: ubuntu-22.04
    steps:
    - name: Install Rust
      uses: dtolnay/rust-toolchain@1.70.0
      with:
          components: llvm-tools-preview
    - name: Set up cargo cache
      uses: Swatinem/rust-cache@v2
    - name: Checkout
      uses: actions/checkout@v3

    - name: Fetch programs
      uses: actions/cache/restore@v3
      with:
        path: ${{ env.CAIRO_PROGRAMS_PATH }}
        key: all-programs-cache-${{ hashFiles('cairo_programs/**/*.cairo', 'examples/wasm-demo/src/array_sum.cairo') }}
        fail-on-cache-miss: true

    - name: Install testing tools
      uses: taiki-e/install-action@v2
      with:
        tool: cargo-nextest@0.9.49,cargo-llvm-cov,wasm-pack

    - name: Install cairo 1 dependencies for running programs
      run: |
        cd cairo1-run
        make deps

    - name: Run ${{ matrix.target }}
      run: |
        # this splits the `test#1` into `test` and `1`
        export MATRIX_TARGET=${{ matrix.target }}
        export NAME=${MATRIX_TARGET%#*}
        export PARTITION=${MATRIX_TARGET#*#}
        # FIXME: we need to update the Makefile to do this correctly
        case ${NAME} in
        'test')
          cargo llvm-cov nextest --lcov --output-path lcov-${{ matrix.target }}-${{ matrix.special_features }}.info \
              --partition count:${PARTITION}/4 \
              --workspace --features "cairo-1-hints,  test_utils, ${{ matrix.special_features }}"
          ;;
        'test-no_std')
          cargo llvm-cov nextest --lcov --output-path lcov-${{ matrix.target }}-${{ matrix.special_features }}.info \
              --workspace --no-default-features --features "${{ matrix.special_features }}"
          ;;
        'test-wasm')
          # NOTE: release mode is needed to avoid "too many locals" error
          wasm-pack test --release --node vm --no-default-features --features "${{ matrix.special_features }}"
          ;;
        esac

    - name: Save coverage
      if: matrix.target != 'test-wasm'
      uses: actions/cache/save@v3
      with:
        path: lcov-${{ matrix.target }}-${{ matrix.special_features }}.info
        key: codecov-cache-${{ matrix.target }}-${{ matrix.special_features }}-${{ github.sha }}

  build-release:
    name: Build release binary for comparisons
    runs-on: ubuntu-22.04
    steps:
    - name: Install Rust
      uses: dtolnay/rust-toolchain@1.70.0
    - name: Set up cargo cache
      uses: Swatinem/rust-cache@v2
    - name: Checkout
      uses: actions/checkout@v3
    - name: Build
      run: cargo b --release -p cairo-vm-cli
    # We don't read from cache because it should always miss
    - name: Store in cache
      uses: actions/cache/save@v3
      with:
        key: cli-bin-rel-${{ github.sha }}
        path: target/release/cairo-vm-cli

  run-cairo-reference:
    strategy:
      matrix:
        include:
        - program-target: cairo_proof_programs
          trace-target: cairo_proof_trace
          nprocs: 1
        - program-target: cairo_test_programs
          trace-target: cairo_trace
          nprocs: 2
    name: Compute memory and execution traces with cairo-lang
    needs: build-programs
    runs-on: ubuntu-22.04
    steps:
    - name: Checkout
      uses: actions/checkout@v3
      with:
        fetch-depth: 0

    - name: Check cache
      uses: actions/cache@v3
      id: trace-cache
      with:
        path: |
          cairo_programs/**/*.memory
          cairo_programs/**/*.trace
          cairo_programs/**/*.air_public_input
        key: ${{ matrix.program-target }}-reference-trace-cache-${{ hashFiles('cairo_programs/**/*.cairo', 'examples/wasm-demo/src/array_sum.cairo') }}
        restore-keys: ${{ matrix.program-target }}-reference-trace-cache-

    - name: Python3 Build
      if: steps.trace-cache.outputs.cache-hit != 'true'
      uses: actions/setup-python@v4
      with:
        python-version: '3.9'
        cache: 'pip'

    - name: Install cairo-lang and deps
      if: steps.trace-cache.outputs.cache-hit != 'true'
      run: pip install -r requirements.txt

    - name: Fetch programs
      if: steps.trace-cache.outputs.cache-hit != 'true'
      uses: actions/cache/restore@v3
      with:
        path: ${{ env.CAIRO_PROGRAMS_PATH }}
        key: ${{ matrix.program-target }}-cache-${{ hashFiles('cairo_programs/**/*.cairo', 'examples/wasm-demo/src/array_sum.cairo') }}
        fail-on-cache-miss: true

    # This is not pretty, but we need `make` to see the compiled programs are
    # actually newer than the sources, otherwise it will try to rebuild them
    - name: Restore timestamps
      if: steps.trace-cache.outputs.cache-hit != 'true'
      uses: chetan/git-restore-mtime-action@v1

    - name: Generate traces
      if: steps.trace-cache.outputs.cache-hit != 'true'
      run: make -j ${{ matrix.nprocs }} ${{ matrix.trace-target }}


  run-cairo-release:
    strategy:
      matrix:
        include:
        - program-target: cairo_proof_programs
          programs-dir: cairo_programs/proof_programs
          extra-args: '--proof_mode --air_public_input {program}.rs.air_public_input '
        - program-target: cairo_test_programs
          programs-dir: cairo_programs
          extra-args: ''
    name: Compute memory and execution traces with cairo-vm
    needs: [ build-programs, build-release ]
    runs-on: ubuntu-22.04
    steps:
    - name: Checkout
      uses: actions/checkout@v3

    - name: Fetch release binary
      uses: actions/cache/restore@v3
      with:
        key: cli-bin-rel-${{ github.sha }}
        path: target/release/cairo-vm-cli
        fail-on-cache-miss: true

    - name: Fetch programs
      uses: actions/cache/restore@v3
      with:
        path: ${{ env.CAIRO_PROGRAMS_PATH }}
        key: ${{ matrix.program-target }}-cache-${{ hashFiles('cairo_programs/**/*.cairo', 'examples/wasm-demo/src/array_sum.cairo') }}
        fail-on-cache-miss: true

    - name: Generate traces
      run: |
        ls ${{ matrix.programs-dir }}/*.json | cut -f1 -d'.' | \
        xargs -P 2 -I '{program}' \
        ./target/release/cairo-vm-cli '{program}'.json --layout starknet_with_keccak \
        --memory_file '{program}'.rs.memory --trace_file '{program}'.rs.trace \
        ${{ matrix.extra-args }}
    - name: Update cache
      uses: actions/cache/save@v3
      with:
        path: |
          cairo_programs/**/*.memory
          cairo_programs/**/*.trace
          cairo_programs/**/*.air_public_input
        key: ${{ matrix.program-target }}-release-trace-cache-${{ github.sha }}


  upload-coverage:
    name: Upload coverage results to codecov.io
    needs: tests
    runs-on: ubuntu-22.04
    steps:
    - name: Checkout
      uses: actions/checkout@v3

    - name: Fetch results for tests with stdlib (part. 1)
      uses: actions/cache/restore@v3
      with:
        path: lcov-test#1-.info
        key: codecov-cache-test#1--${{ github.sha }}
        fail-on-cache-miss: true
    - name: Fetch results for tests with stdlib (part. 2)
      uses: actions/cache/restore@v3
      with:
        path: lcov-test#2-.info
        key: codecov-cache-test#2--${{ github.sha }}
        fail-on-cache-miss: true
    - name: Fetch results for tests with stdlib (part. 3)
      uses: actions/cache/restore@v3
      with:
        path: lcov-test#3-.info
        key: codecov-cache-test#3--${{ github.sha }}
        fail-on-cache-miss: true
    - name: Fetch results for tests with stdlib (part. 4)
      uses: actions/cache/restore@v3
      with:
        path: lcov-test#4-.info
        key: codecov-cache-test#4--${{ github.sha }}
        fail-on-cache-miss: true
    - name: Fetch results for tests without stdlib
      uses: actions/cache/restore@v3
      with:
        path: lcov-test-no_std-.info
        key: codecov-cache-test-no_std--${{ github.sha }}
        fail-on-cache-miss: true

<<<<<<< HEAD
=======
    - name: Fetch results for tests with stdlib (w/lambdaworks; part. 1)
      uses: actions/cache/restore@v3
      with:
        path: lcov-test#1-lambdaworks-felt.info
        key: codecov-cache-test#1-lambdaworks-felt-${{ github.sha }}
        fail-on-cache-miss: true
    - name: Fetch results for tests with stdlib (w/lambdaworks; part. 2)
      uses: actions/cache/restore@v3
      with:
        path: lcov-test#2-lambdaworks-felt.info
        key: codecov-cache-test#2-lambdaworks-felt-${{ github.sha }}
        fail-on-cache-miss: true
    - name: Fetch results for tests with stdlib (w/lambdaworks; part. 3)
      uses: actions/cache/restore@v3
      with:
        path: lcov-test#3-lambdaworks-felt.info
        key: codecov-cache-test#3-lambdaworks-felt-${{ github.sha }}
        fail-on-cache-miss: true
    - name: Fetch results for tests with stdlib (w/lambdaworks; part. 4)
      uses: actions/cache/restore@v3
      with:
        path: lcov-test#4-lambdaworks-felt.info
        key: codecov-cache-test#4-lambdaworks-felt-${{ github.sha }}
        fail-on-cache-miss: true
    - name: Fetch results for tests without stdlib (w/lambdaworks)
      uses: actions/cache/restore@v3
      with:
        path: lcov-test-no_std-lambdaworks-felt.info
        key: codecov-cache-test-no_std-lambdaworks-felt-${{ github.sha }}
        fail-on-cache-miss: true

>>>>>>> f434823d
    - name: Upload coverage to codecov.io
      uses: codecov/codecov-action@v3
      with:
        token: ${{ secrets.CODECOV_TOKEN }}
        files: '*.info'
        fail_ci_if_error: true


  compare-memory-and-trace:
    strategy:
      matrix:
        program-target: [ cairo_proof_programs, cairo_test_programs ]
    name: Compare memory and execution traces from cairo-lang and cairo-vm
    needs: [ run-cairo-reference, run-cairo-release ]
    runs-on: ubuntu-22.04
    steps:
    - name: Checkout
      uses: actions/checkout@v3

    - name: Fetch traces for cairo-lang
      uses: actions/cache/restore@v3
      with:
        path: |
          cairo_programs/**/*.memory
          cairo_programs/**/*.trace
          cairo_programs/**/*.air_public_input
        key: ${{ matrix.program-target }}-reference-trace-cache-${{ hashFiles('cairo_programs/**/*.cairo', 'examples/wasm-demo/src/array_sum.cairo') }}
        fail-on-cache-miss: true

    - name: Fetch traces for cairo-vm
      uses: actions/cache/restore@v3
      with:
        path: |
          cairo_programs/**/*.memory
          cairo_programs/**/*.trace
          cairo_programs/**/*.air_public_input
        key: ${{ matrix.program-target }}-release-trace-cache-${{ github.sha }}
        fail-on-cache-miss: true

    - name: Run comparison script
      run: |
        if [ ${{ matrix.program-target }} = cairo_proof_programs ]; then
          PROOF=proof_mode 
          AIR_PUBLIC_INPUT=air_public_input
        fi
        ./vm/src/tests/compare_vm_state.sh trace memory $PROOF $AIR_PUBLIC_INPUT
        ./vm/src/tests/compare_vm_state.sh trace memory $PROOF

  wasm-demo:
    name: Build the wasm demo
    runs-on: ubuntu-22.04
    steps:
    - name: Checkout
      uses: actions/checkout@v3
      with:
        fetch-depth: 0

    - name: Python3 Build
      uses: actions/setup-python@v4
      with:
        python-version: '3.9'
        cache: 'pip'
  
    - name: Install cairo-lang and deps
      run: | 
        pip install -r requirements.txt
        npm install -g wasm-pack

    - name: Build wasm-demo
      run: |
        cairo-compile cairo_programs/array_sum.cairo --no_debug_info --output cairo_programs/array_sum.json
        cd examples/wasm-demo
        wasm-pack build --target=web<|MERGE_RESOLUTION|>--- conflicted
+++ resolved
@@ -208,13 +208,8 @@
     strategy:
       fail-fast: false
       matrix:
-<<<<<<< HEAD
         special_features: [""]
-        target: [ test#1, test#2, test-no_std, test-wasm ]
-=======
-        special_features: ["", "lambdaworks-felt"]
         target: [ test#1, test#2, test#3, test#4, test-no_std, test-wasm ]
->>>>>>> f434823d
     name: Run tests
     runs-on: ubuntu-22.04
     steps:
@@ -440,40 +435,6 @@
         key: codecov-cache-test-no_std--${{ github.sha }}
         fail-on-cache-miss: true
 
-<<<<<<< HEAD
-=======
-    - name: Fetch results for tests with stdlib (w/lambdaworks; part. 1)
-      uses: actions/cache/restore@v3
-      with:
-        path: lcov-test#1-lambdaworks-felt.info
-        key: codecov-cache-test#1-lambdaworks-felt-${{ github.sha }}
-        fail-on-cache-miss: true
-    - name: Fetch results for tests with stdlib (w/lambdaworks; part. 2)
-      uses: actions/cache/restore@v3
-      with:
-        path: lcov-test#2-lambdaworks-felt.info
-        key: codecov-cache-test#2-lambdaworks-felt-${{ github.sha }}
-        fail-on-cache-miss: true
-    - name: Fetch results for tests with stdlib (w/lambdaworks; part. 3)
-      uses: actions/cache/restore@v3
-      with:
-        path: lcov-test#3-lambdaworks-felt.info
-        key: codecov-cache-test#3-lambdaworks-felt-${{ github.sha }}
-        fail-on-cache-miss: true
-    - name: Fetch results for tests with stdlib (w/lambdaworks; part. 4)
-      uses: actions/cache/restore@v3
-      with:
-        path: lcov-test#4-lambdaworks-felt.info
-        key: codecov-cache-test#4-lambdaworks-felt-${{ github.sha }}
-        fail-on-cache-miss: true
-    - name: Fetch results for tests without stdlib (w/lambdaworks)
-      uses: actions/cache/restore@v3
-      with:
-        path: lcov-test-no_std-lambdaworks-felt.info
-        key: codecov-cache-test-no_std-lambdaworks-felt-${{ github.sha }}
-        fail-on-cache-miss: true
-
->>>>>>> f434823d
     - name: Upload coverage to codecov.io
       uses: codecov/codecov-action@v3
       with:

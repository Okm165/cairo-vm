--- conflicted
+++ resolved
@@ -212,10 +212,7 @@
     strategy:
       fail-fast: false
       matrix:
-<<<<<<< HEAD
-=======
-        special_features: ["", "lambdaworks-felt", "extensive_hints"]
->>>>>>> 8a2ef24c
+        special_features: ["", "extensive_hints"]
         target: [ test#1, test#2, test#3, test#4, test-no_std#1, test-no_std#2, test-no_std#3, test-no_std#4, test-wasm ]
     name: Run tests
     runs-on: ubuntu-22.04

[package]
name = "cairo-vm"
description = "Blazing fast Cairo interpreter"
version.workspace = true
edition.workspace = true
license.workspace = true
repository.workspace = true
readme.workspace = true
keywords.workspace = true

[features]
<<<<<<< HEAD
default = ["std"]
=======
default = ["std", "with_mimalloc"]
with_tracer = ["tracer"]
with_mimalloc = ["mimalloc"]
>>>>>>> e3e7e378
std = [
    "serde_json/std",
    "bincode/std",
    "anyhow/std",
    "starknet-crypto/std",
    "felt/std",
    "dep:num-prime",
    "thiserror-no-std/std",
]
cairo-1-hints = [
    "dep:cairo-lang-starknet",
    "dep:cairo-lang-casm",
    "dep:ark-ff",
    "dep:ark-std",
]
arbitrary = ["dep:arbitrary", "felt/arbitrary", "felt/std", "std"]
lambdaworks-felt = ["felt/lambdaworks-felt"]
tracer = []

# Note that these features are not retro-compatible with the cairo Python VM.
test_utils = [
    "skip_next_instruction_hint",
    "hooks",
] # This feature will reference every test-oriented feature
skip_next_instruction_hint = []
hooks = []

[dependencies]
num-bigint = { workspace = true }
rand = { workspace = true }
num-traits = { workspace = true }
num-integer = { workspace = true }
serde = { workspace = true }
serde_json = { workspace = true }
hex = { workspace = true }
bincode = { workspace = true }
starknet-crypto = { workspace = true }
sha3 = { workspace = true }
lazy_static = { workspace = true }
nom = { workspace = true }
sha2 = { workspace = true }
generic-array = { workspace = true }
keccak = { workspace = true }
hashbrown = { workspace = true }
anyhow = { workspace = true }
thiserror-no-std = { workspace = true }

# only for std
num-prime = { version = "0.4.3", features = ["big-int"], optional = true }
felt = { workspace = true }
bitvec = { workspace = true }

# Dependencies for cairo-1-hints feature
cairo-lang-starknet = { workspace = true, optional = true }
cairo-lang-casm = { workspace = true, optional = true }

# TODO: check these dependencies for wasm compatibility
ark-ff = { workspace = true, optional = true }
ark-std = { workspace = true, optional = true }

# Enable arbitrary when fuzzing
arbitrary = { workspace = true, features = ["derive"], optional = true }

[dev-dependencies]
assert_matches = "1.5.0"
rstest = { version = "0.17.0", default-features = false }
num-prime = { version = "0.4.3", features = ["big-int"] }

[target.'cfg(target_arch = "wasm32")'.dev-dependencies]
wasm-bindgen-test = "0.3.34"

[target.'cfg(not(target_arch = "wasm32"))'.dev-dependencies]
iai-callgrind = "0.3.1"
criterion = { version = "0.5.1", features = ["html_reports"] }
proptest = "1.0.0"
mimalloc.workspace = true

[[bench]]
path = "../bench/iai_benchmark.rs"
name = "iai_benchmark"
harness = false

[[bench]]
path = "../bench/criterion_benchmark.rs"
name = "criterion_benchmark"
harness = false

[[example]]
name = "custom_hint"
path = "../examples/custom_hint/src/main.rs"
required-features = ["std"]<|MERGE_RESOLUTION|>--- conflicted
+++ resolved
@@ -9,13 +9,8 @@
 keywords.workspace = true
 
 [features]
-<<<<<<< HEAD
 default = ["std"]
-=======
-default = ["std", "with_mimalloc"]
 with_tracer = ["tracer"]
-with_mimalloc = ["mimalloc"]
->>>>>>> e3e7e378
 std = [
     "serde_json/std",
     "bincode/std",

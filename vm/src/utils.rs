--- conflicted
+++ resolved
@@ -654,11 +654,7 @@
 mod test {
     use crate::hint_processor::hint_processor_definition::HintProcessorLogic;
     use crate::stdlib::{cell::RefCell, collections::HashMap, rc::Rc, string::String, vec::Vec};
-<<<<<<< HEAD
-    use crate::Felt252;
-=======
     use crate::types::program::HintsCollection;
->>>>>>> 16abcb4f
     use crate::{
         hint_processor::{
             builtin_hint_processor::{

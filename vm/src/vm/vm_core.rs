use crate::math_utils::signed_felt;
use crate::stdlib::{any::Any, borrow::Cow, collections::HashMap, prelude::*};
#[cfg(feature = "extensive_hints")]
use crate::types::program::HintRange;
use crate::{
    hint_processor::hint_processor_definition::HintProcessor,
    types::{
        errors::math_errors::MathError,
        exec_scope::ExecutionScopes,
        instruction::{
            is_call_instruction, ApUpdate, FpUpdate, Instruction, Opcode, PcUpdate, Res,
        },
        relocatable::{MaybeRelocatable, Relocatable},
    },
    vm::{
        context::run_context::RunContext,
        decoding::decoder::decode_instruction,
        errors::{
            exec_scope_errors::ExecScopeError, memory_errors::MemoryError,
            vm_errors::VirtualMachineError,
        },
        runners::builtin_runner::{BuiltinRunner, RangeCheckBuiltinRunner, SignatureBuiltinRunner},
        trace::trace_entry::TraceEntry,
        vm_memory::memory_segments::MemorySegmentManager,
    },
};

use crate::Felt252;
use core::cmp::Ordering;
#[cfg(feature = "extensive_hints")]
use core::num::NonZeroUsize;
use num_traits::{ToPrimitive, Zero};

use super::errors::runner_errors::RunnerError;
use super::runners::builtin_runner::{
    ModBuiltinRunner, ADD_MOD_BUILTIN_NAME, MUL_MOD_BUILTIN_NAME, OUTPUT_BUILTIN_NAME,
};

const MAX_TRACEBACK_ENTRIES: u32 = 20;

#[derive(PartialEq, Eq, Debug)]
pub struct Operands {
    dst: MaybeRelocatable,
    res: Option<MaybeRelocatable>,
    op0: MaybeRelocatable,
    op1: MaybeRelocatable,
}

#[derive(PartialEq, Eq, Debug)]
pub struct OperandsAddresses {
    dst_addr: Relocatable,
    op0_addr: Relocatable,
    op1_addr: Relocatable,
}

#[derive(Default, Debug, Clone, Copy)]
pub struct DeducedOperands(u8);

impl DeducedOperands {
    fn set_dst(&mut self, value: bool) {
        self.0 |= value as u8;
    }
    fn set_op0(&mut self, value: bool) {
        self.0 |= (value as u8) << 1;
    }
    fn set_op1(&mut self, value: bool) {
        self.0 |= (value as u8) << 2;
    }

    fn was_dest_deducted(&self) -> bool {
        self.0 & 1 != 0
    }
    fn was_op0_deducted(&self) -> bool {
        self.0 & 1 << 1 != 0
    }
    fn was_op1_deducted(&self) -> bool {
        self.0 & 1 << 2 != 0
    }
}

pub struct VirtualMachine {
    pub(crate) run_context: RunContext,
    pub builtin_runners: Vec<BuiltinRunner>,
    pub segments: MemorySegmentManager,
    pub(crate) trace: Option<Vec<TraceEntry>>,
    pub(crate) current_step: usize,
    pub(crate) rc_limits: Option<(isize, isize)>,
    skip_instruction_execution: bool,
    run_finished: bool,
    instruction_cache: Vec<Option<Instruction>>,
    #[cfg(feature = "hooks")]
    pub(crate) hooks: crate::vm::hooks::Hooks,
    pub(crate) relocation_table: Option<Vec<usize>>,
}

impl VirtualMachine {
    pub fn new(trace_enabled: bool) -> VirtualMachine {
        let run_context = RunContext {
            pc: Relocatable::from((0, 0)),
            ap: 0,
            fp: 0,
        };

        let trace = if trace_enabled {
            Some(Vec::<TraceEntry>::new())
        } else {
            None
        };

        VirtualMachine {
            run_context,
            builtin_runners: Vec::new(),
            trace,
            current_step: 0,
            skip_instruction_execution: false,
            segments: MemorySegmentManager::new(),
            rc_limits: None,
            run_finished: false,
            instruction_cache: Vec::new(),
            #[cfg(feature = "hooks")]
            hooks: Default::default(),
            relocation_table: None,
        }
    }

    pub fn compute_segments_effective_sizes(&mut self) {
        self.segments.compute_effective_sizes();
    }

    fn update_fp(
        &mut self,
        instruction: &Instruction,
        operands: &Operands,
    ) -> Result<(), VirtualMachineError> {
        let new_fp_offset: usize = match instruction.fp_update {
            FpUpdate::APPlus2 => self.run_context.ap + 2,
            FpUpdate::Dst => match operands.dst {
                MaybeRelocatable::RelocatableValue(ref rel) => rel.offset,
                MaybeRelocatable::Int(ref num) => num
                    .to_usize()
                    .ok_or_else(|| MathError::Felt252ToUsizeConversion(Box::new(*num)))?,
            },
            FpUpdate::Regular => return Ok(()),
        };
        self.run_context.fp = new_fp_offset;
        Ok(())
    }

    fn update_ap(
        &mut self,
        instruction: &Instruction,
        operands: &Operands,
    ) -> Result<(), VirtualMachineError> {
        let new_apset: usize = match instruction.ap_update {
            ApUpdate::Add => match &operands.res {
                Some(res) => (self.run_context.get_ap() + res)?.offset,
                None => return Err(VirtualMachineError::UnconstrainedResAdd),
            },
            ApUpdate::Add1 => self.run_context.ap + 1,
            ApUpdate::Add2 => self.run_context.ap + 2,
            ApUpdate::Regular => return Ok(()),
        };
        self.run_context.ap = new_apset;
        Ok(())
    }

    fn update_pc(
        &mut self,
        instruction: &Instruction,
        operands: &Operands,
    ) -> Result<(), VirtualMachineError> {
        let new_pc: Relocatable = match instruction.pc_update {
            PcUpdate::Regular => (self.run_context.pc + instruction.size())?,
            PcUpdate::Jump => match operands.res.as_ref().and_then(|x| x.get_relocatable()) {
                Some(ref res) => *res,
                None => return Err(VirtualMachineError::UnconstrainedResJump),
            },
            PcUpdate::JumpRel => match &operands.res {
                Some(res) => match res {
                    MaybeRelocatable::Int(num_res) => (self.run_context.pc + num_res)?,
                    _ => return Err(VirtualMachineError::JumpRelNotInt),
                },
                None => return Err(VirtualMachineError::UnconstrainedResJumpRel),
            },
            PcUpdate::Jnz => match VirtualMachine::is_zero(&operands.dst) {
                true => (self.run_context.pc + instruction.size())?,
                false => (self.run_context.pc + &operands.op1)?,
            },
        };
        self.run_context.pc = new_pc;
        Ok(())
    }

    fn update_registers(
        &mut self,
        instruction: &Instruction,
        operands: Operands,
    ) -> Result<(), VirtualMachineError> {
        self.update_fp(instruction, &operands)?;
        self.update_ap(instruction, &operands)?;
        self.update_pc(instruction, &operands)?;
        Ok(())
    }

    /// Returns true if the value is zero
    /// Used for JNZ instructions
    fn is_zero(addr: &MaybeRelocatable) -> bool {
        match addr {
            MaybeRelocatable::Int(num) => num.is_zero(),
            _ => false,
        }
    }

    ///Returns a tuple (deduced_op0, deduced_res).
    ///Deduces the value of op0 if possible (based on dst and op1). Otherwise, returns None.
    ///If res was already deduced, returns its deduced value as well.
    fn deduce_op0(
        &self,
        instruction: &Instruction,
        dst: Option<&MaybeRelocatable>,
        op1: Option<&MaybeRelocatable>,
    ) -> Result<(Option<MaybeRelocatable>, Option<MaybeRelocatable>), VirtualMachineError> {
        match instruction.opcode {
            Opcode::Call => Ok((
                Some(MaybeRelocatable::from(
                    (self.run_context.pc + instruction.size())?,
                )),
                None,
            )),
            Opcode::AssertEq => match (&instruction.res, dst, op1) {
                (Res::Add, Some(dst_addr), Some(op1_addr)) => {
                    Ok((Some(dst_addr.sub(op1_addr)?), dst.cloned()))
                }
                (
                    Res::Mul,
                    Some(MaybeRelocatable::Int(num_dst)),
                    Some(MaybeRelocatable::Int(num_op1)),
                ) if !num_op1.is_zero() => Ok((
                    Some(MaybeRelocatable::Int(num_dst.field_div(
                        &num_op1.try_into().map_err(|_| MathError::DividedByZero)?,
                    ))),
                    dst.cloned(),
                )),
                _ => Ok((None, None)),
            },
            _ => Ok((None, None)),
        }
    }

    /// Returns a tuple (deduced_op1, deduced_res).
    ///Deduces the value of op1 if possible (based on dst and op0). Otherwise, returns None.
    ///If res was already deduced, returns its deduced value as well.
    fn deduce_op1(
        &self,
        instruction: &Instruction,
        dst: Option<&MaybeRelocatable>,
        op0: Option<MaybeRelocatable>,
    ) -> Result<(Option<MaybeRelocatable>, Option<MaybeRelocatable>), VirtualMachineError> {
        if let Opcode::AssertEq = instruction.opcode {
            match instruction.res {
                Res::Op1 => return Ok((dst.cloned(), dst.cloned())),
                Res::Add => {
                    return Ok((
                        dst.zip(op0).and_then(|(dst, op0)| dst.sub(&op0).ok()),
                        dst.cloned(),
                    ))
                }
                Res::Mul => match (dst, op0) {
                    (
                        Some(MaybeRelocatable::Int(num_dst)),
                        Some(MaybeRelocatable::Int(num_op0)),
                    ) if !num_op0.is_zero() => {
                        return Ok((
                            Some(MaybeRelocatable::Int(num_dst.field_div(
                                &num_op0.try_into().map_err(|_| MathError::DividedByZero)?,
                            ))),
                            dst.cloned(),
                        ))
                    }
                    _ => (),
                },
                _ => (),
            };
        };
        Ok((None, None))
    }

    fn deduce_memory_cell(
        &self,
        address: Relocatable,
    ) -> Result<Option<MaybeRelocatable>, VirtualMachineError> {
        for builtin in self.builtin_runners.iter() {
            if builtin.base() as isize == address.segment_index {
                match builtin.deduce_memory_cell(address, &self.segments.memory) {
                    Ok(maybe_reloc) => return Ok(maybe_reloc),
                    Err(error) => return Err(VirtualMachineError::RunnerError(error)),
                };
            }
        }
        Ok(None)
    }

    ///Computes the value of res if possible
    fn compute_res(
        &self,
        instruction: &Instruction,
        op0: &MaybeRelocatable,
        op1: &MaybeRelocatable,
    ) -> Result<Option<MaybeRelocatable>, VirtualMachineError> {
        match instruction.res {
            Res::Op1 => Ok(Some(op1.clone())),
            Res::Add => Ok(Some(op0.add(op1)?)),
            Res::Mul => {
                if let (MaybeRelocatable::Int(num_op0), MaybeRelocatable::Int(num_op1)) = (op0, op1)
                {
                    return Ok(Some(MaybeRelocatable::Int(num_op0 * num_op1)));
                }
                Err(VirtualMachineError::ComputeResRelocatableMul(Box::new((
                    op0.clone(),
                    op1.clone(),
                ))))
            }
            Res::Unconstrained => Ok(None),
        }
    }

    fn deduce_dst(
        &self,
        instruction: &Instruction,
        res: &Option<MaybeRelocatable>,
    ) -> Result<MaybeRelocatable, VirtualMachineError> {
        let dst = match (instruction.opcode, res) {
            (Opcode::AssertEq, Some(res)) => res.clone(),
            (Opcode::Call, _) => MaybeRelocatable::from(self.run_context.get_fp()),
            _ => return Err(VirtualMachineError::NoDst),
        };
        Ok(dst)
    }

    fn opcode_assertions(
        &self,
        instruction: &Instruction,
        operands: &Operands,
    ) -> Result<(), VirtualMachineError> {
        match instruction.opcode {
            Opcode::AssertEq => match &operands.res {
                None => Err(VirtualMachineError::UnconstrainedResAssertEq),
                Some(res) if res != &operands.dst => Err(VirtualMachineError::DiffAssertValues(
                    Box::new((operands.dst.clone(), res.clone())),
                )),
                _ => Ok(()),
            },
            Opcode::Call => {
                let return_pc = MaybeRelocatable::from((self.run_context.pc + instruction.size())?);
                if operands.op0 != return_pc {
                    return Err(VirtualMachineError::CantWriteReturnPc(Box::new((
                        operands.op0.clone(),
                        return_pc,
                    ))));
                };

                if MaybeRelocatable::from(self.run_context.get_fp()) != operands.dst {
                    return Err(VirtualMachineError::CantWriteReturnFp(Box::new((
                        operands.dst.clone(),
                        MaybeRelocatable::from(self.run_context.get_fp()),
                    ))));
                };
                Ok(())
            }
            _ => Ok(()),
        }
    }

    fn insert_deduced_operands(
        &mut self,
        deduced_operands: DeducedOperands,
        operands: &Operands,
        operands_addresses: &OperandsAddresses,
    ) -> Result<(), VirtualMachineError> {
        if deduced_operands.was_op0_deducted() {
            self.segments
                .memory
                .insert(operands_addresses.op0_addr, &operands.op0)
                .map_err(VirtualMachineError::Memory)?;
        }
        if deduced_operands.was_op1_deducted() {
            self.segments
                .memory
                .insert(operands_addresses.op1_addr, &operands.op1)
                .map_err(VirtualMachineError::Memory)?;
        }
        if deduced_operands.was_dest_deducted() {
            self.segments
                .memory
                .insert(operands_addresses.dst_addr, &operands.dst)
                .map_err(VirtualMachineError::Memory)?;
        }

        Ok(())
    }

    fn run_instruction(&mut self, instruction: &Instruction) -> Result<(), VirtualMachineError> {
        let (operands, operands_addresses, deduced_operands) =
            self.compute_operands(instruction)?;
        self.insert_deduced_operands(deduced_operands, &operands, &operands_addresses)?;
        self.opcode_assertions(instruction, &operands)?;

        if let Some(ref mut trace) = &mut self.trace {
            trace.push(TraceEntry {
                pc: self.run_context.pc,
                ap: self.run_context.ap,
                fp: self.run_context.fp,
            });
        }

        // Update range check limits
        const OFFSET_BITS: u32 = 16;
        let (off0, off1, off2) = (
            instruction.off0 + (1_isize << (OFFSET_BITS - 1)),
            instruction.off1 + (1_isize << (OFFSET_BITS - 1)),
            instruction.off2 + (1_isize << (OFFSET_BITS - 1)),
        );
        let (min, max) = self.rc_limits.unwrap_or((off0, off0));
        self.rc_limits = Some((
            min.min(off0).min(off1).min(off2),
            max.max(off0).max(off1).max(off2),
        ));

        self.segments
            .memory
            .mark_as_accessed(operands_addresses.dst_addr);
        self.segments
            .memory
            .mark_as_accessed(operands_addresses.op0_addr);
        self.segments
            .memory
            .mark_as_accessed(operands_addresses.op1_addr);

        self.update_registers(instruction, operands)?;
        self.current_step += 1;

        Ok(())
    }

    fn decode_current_instruction(&self) -> Result<Instruction, VirtualMachineError> {
        let instruction = self
            .segments
            .memory
            .get_integer(self.run_context.pc)?
            .to_u64()
            .ok_or(VirtualMachineError::InvalidInstructionEncoding)?;
        decode_instruction(instruction)
    }

    #[cfg(not(feature = "extensive_hints"))]
    pub fn step_hint(
        &mut self,
        hint_processor: &mut dyn HintProcessor,
        exec_scopes: &mut ExecutionScopes,
        hint_datas: &[Box<dyn Any>],
        constants: &HashMap<String, Felt252>,
    ) -> Result<(), VirtualMachineError> {
        for (hint_index, hint_data) in hint_datas.iter().enumerate() {
            hint_processor
                .execute_hint(self, exec_scopes, hint_data, constants)
                .map_err(|err| VirtualMachineError::Hint(Box::new((hint_index, err))))?
        }
        Ok(())
    }

    #[cfg(feature = "extensive_hints")]
    pub fn step_hint(
        &mut self,
        hint_processor: &mut dyn HintProcessor,
        exec_scopes: &mut ExecutionScopes,
        hint_datas: &mut Vec<Box<dyn Any>>,
        hint_ranges: &mut HashMap<Relocatable, HintRange>,
        constants: &HashMap<String, Felt252>,
    ) -> Result<(), VirtualMachineError> {
        // Check if there is a hint range for the current pc
        if let Some((s, l)) = hint_ranges.get(&self.run_context.pc) {
            // Re-binding to avoid mutability problems
            let s = *s;
            // Execute each hint for the given range
            for idx in s..(s + l.get()) {
                let hint_extension = hint_processor
                    .execute_hint_extensive(
                        self,
                        exec_scopes,
                        hint_datas.get(idx).ok_or(VirtualMachineError::Unexpected)?,
                        constants,
                    )
                    .map_err(|err| VirtualMachineError::Hint(Box::new((idx - s, err))))?;
                // Update the hint_ranges & hint_datas with the hints added by the executed hint
                for (hint_pc, hints) in hint_extension {
                    if let Ok(len) = NonZeroUsize::try_from(hints.len()) {
                        hint_ranges.insert(hint_pc, (hint_datas.len(), len));
                        hint_datas.extend(hints);
                    }
                }
            }
        }
        Ok(())
    }

    pub fn step_instruction(&mut self) -> Result<(), VirtualMachineError> {
        if self.run_context.pc.segment_index == 0 {
            // Run instructions from program segment, using instruction cache
            let pc = self.run_context.pc.offset;

            if self.segments.memory.data[0].len() <= pc {
                return Err(MemoryError::UnknownMemoryCell(Box::new((0, pc).into())))?;
            }

            let mut inst_cache = core::mem::take(&mut self.instruction_cache);
            inst_cache.resize((pc + 1).max(inst_cache.len()), None);

            let instruction = inst_cache.get_mut(pc).unwrap();
            if instruction.is_none() {
                *instruction = Some(self.decode_current_instruction()?);
            }
            let instruction = instruction.as_ref().unwrap();

            if !self.skip_instruction_execution {
                self.run_instruction(instruction)?;
            } else {
                self.run_context.pc += instruction.size();
                self.skip_instruction_execution = false;
            }
            self.instruction_cache = inst_cache;
        } else {
            // Run instructions from programs loaded in other segments, without instruction cache
            let instruction = self.decode_current_instruction()?;

            if !self.skip_instruction_execution {
                self.run_instruction(&instruction)?;
            } else {
                self.run_context.pc += instruction.size();
                self.skip_instruction_execution = false;
            }
        }
        Ok(())
    }

    pub fn step(
        &mut self,
        hint_processor: &mut dyn HintProcessor,
        exec_scopes: &mut ExecutionScopes,
        #[cfg(feature = "extensive_hints")] hint_datas: &mut Vec<Box<dyn Any>>,
        #[cfg(not(feature = "extensive_hints"))] hint_datas: &[Box<dyn Any>],
        #[cfg(feature = "extensive_hints")] hint_ranges: &mut HashMap<Relocatable, HintRange>,
        constants: &HashMap<String, Felt252>,
    ) -> Result<(), VirtualMachineError> {
        self.step_hint(
            hint_processor,
            exec_scopes,
            hint_datas,
            #[cfg(feature = "extensive_hints")]
            hint_ranges,
            constants,
        )?;

        #[cfg(feature = "hooks")]
        self.execute_pre_step_instruction(hint_processor, exec_scopes, hint_datas, constants)?;
        self.step_instruction()?;
        #[cfg(feature = "hooks")]
        self.execute_post_step_instruction(hint_processor, exec_scopes, hint_datas, constants)?;

        Ok(())
    }

    fn compute_op0_deductions(
        &self,
        op0_addr: Relocatable,
        res: &mut Option<MaybeRelocatable>,
        instruction: &Instruction,
        dst_op: &Option<MaybeRelocatable>,
        op1_op: &Option<MaybeRelocatable>,
    ) -> Result<MaybeRelocatable, VirtualMachineError> {
        let op0_op = match self.deduce_memory_cell(op0_addr)? {
            None => {
                let op0;
                (op0, *res) = self.deduce_op0(instruction, dst_op.as_ref(), op1_op.as_ref())?;
                op0
            }
            deduced_memory_cell => deduced_memory_cell,
        };
        let op0 = op0_op.ok_or_else(|| {
            VirtualMachineError::FailedToComputeOperands(Box::new(("op0".to_string(), op0_addr)))
        })?;
        Ok(op0)
    }

    fn compute_op1_deductions(
        &self,
        op1_addr: Relocatable,
        res: &mut Option<MaybeRelocatable>,
        instruction: &Instruction,
        dst_op: &Option<MaybeRelocatable>,
        op0: &MaybeRelocatable,
    ) -> Result<MaybeRelocatable, VirtualMachineError> {
        let op1_op = match self.deduce_memory_cell(op1_addr)? {
            None => {
                let (op1, deduced_res) =
                    self.deduce_op1(instruction, dst_op.as_ref(), Some(op0.clone()))?;
                if res.is_none() {
                    *res = deduced_res
                }
                op1
            }
            deduced_memory_cell => deduced_memory_cell,
        };
        let op1 = op1_op.ok_or_else(|| {
            VirtualMachineError::FailedToComputeOperands(Box::new(("op1".to_string(), op1_addr)))
        })?;
        Ok(op1)
    }

    /// Compute operands and result, trying to deduce them if normal memory access returns a None
    /// value.
    pub fn compute_operands(
        &self,
        instruction: &Instruction,
    ) -> Result<(Operands, OperandsAddresses, DeducedOperands), VirtualMachineError> {
        //Get operands from memory
        let dst_addr = self.run_context.compute_dst_addr(instruction)?;
        let dst_op = self.segments.memory.get(&dst_addr).map(Cow::into_owned);

        let op0_addr = self.run_context.compute_op0_addr(instruction)?;
        let op0_op = self.segments.memory.get(&op0_addr).map(Cow::into_owned);

        let op1_addr = self
            .run_context
            .compute_op1_addr(instruction, op0_op.as_ref())?;
        let op1_op = self.segments.memory.get(&op1_addr).map(Cow::into_owned);

        let mut res: Option<MaybeRelocatable> = None;

        let mut deduced_operands = DeducedOperands::default();

        //Deduce op0 if it wasnt previously computed
        let op0 = match op0_op {
            Some(op0) => op0,
            None => {
                deduced_operands.set_op0(true);
                self.compute_op0_deductions(op0_addr, &mut res, instruction, &dst_op, &op1_op)?
            }
        };

        //Deduce op1 if it wasnt previously computed
        let op1 = match op1_op {
            Some(op1) => op1,
            None => {
                deduced_operands.set_op1(true);
                self.compute_op1_deductions(op1_addr, &mut res, instruction, &dst_op, &op0)?
            }
        };

        //Compute res if it wasnt previously deduced
        if res.is_none() {
            res = self.compute_res(instruction, &op0, &op1)?;
        }

        //Deduce dst if it wasnt previously computed
        let dst = match dst_op {
            Some(dst) => dst,
            None => {
                deduced_operands.set_dst(true);
                self.deduce_dst(instruction, &res)?
            }
        };
        let accessed_addresses = OperandsAddresses {
            dst_addr,
            op0_addr,
            op1_addr,
        };
        Ok((
            Operands { dst, op0, op1, res },
            accessed_addresses,
            deduced_operands,
        ))
    }

    ///Makes sure that all assigned memory cells are consistent with their auto deduction rules.
    pub fn verify_auto_deductions(&self) -> Result<(), VirtualMachineError> {
        for builtin in self.builtin_runners.iter() {
            let index: usize = builtin.base();
            for (offset, value) in self.segments.memory.data[index].iter().enumerate() {
                if let Some(deduced_memory_cell) = builtin
                    .deduce_memory_cell(
                        Relocatable::from((index as isize, offset)),
                        &self.segments.memory,
                    )
                    .map_err(VirtualMachineError::RunnerError)?
                {
                    let value = value.as_ref().map(|x| x.get_value());
                    if Some(&deduced_memory_cell) != value && value.is_some() {
                        return Err(VirtualMachineError::InconsistentAutoDeduction(Box::new((
                            builtin.name(),
                            deduced_memory_cell,
                            value.cloned(),
                        ))));
                    }
                }
            }
        }
        Ok(())
    }

    //Makes sure that the value at the given address is consistent with the auto deduction rules.
    pub fn verify_auto_deductions_for_addr(
        &self,
        addr: Relocatable,
        builtin: &BuiltinRunner,
    ) -> Result<(), VirtualMachineError> {
        let value = match builtin.deduce_memory_cell(addr, &self.segments.memory)? {
            Some(value) => value,
            None => return Ok(()),
        };
        let current_value = match self.segments.memory.get(&addr) {
            Some(value) => value.into_owned(),
            None => return Ok(()),
        };
        if value != current_value {
            return Err(VirtualMachineError::InconsistentAutoDeduction(Box::new((
                builtin.name(),
                value,
                Some(current_value),
            ))));
        }
        Ok(())
    }

    pub fn end_run(&mut self, exec_scopes: &ExecutionScopes) -> Result<(), VirtualMachineError> {
        self.verify_auto_deductions()?;
        self.run_finished = true;
        match exec_scopes.data.len() {
            1 => Ok(()),
            _ => Err(ExecScopeError::NoScopeError.into()),
        }
    }

    pub fn mark_address_range_as_accessed(
        &mut self,
        base: Relocatable,
        len: usize,
    ) -> Result<(), VirtualMachineError> {
        if !self.run_finished {
            return Err(VirtualMachineError::RunNotFinished);
        }
        for i in 0..len {
            self.segments.memory.mark_as_accessed((base + i)?);
        }
        Ok(())
    }

    // Returns the values (fp, pc) corresponding to each call instruction in the traceback.
    // Returns the most recent call last.
    pub(crate) fn get_traceback_entries(&self) -> Vec<(Relocatable, Relocatable)> {
        let mut entries = Vec::<(Relocatable, Relocatable)>::new();
        let mut fp = Relocatable::from((1, self.run_context.fp));
        // Fetch the fp and pc traceback entries
        for _ in 0..MAX_TRACEBACK_ENTRIES {
            // Get return pc
            let ret_pc = match (fp - 1)
                .ok()
                .map(|r| self.segments.memory.get_relocatable(r))
            {
                Some(Ok(opt_pc)) => opt_pc,
                _ => break,
            };
            // Get fp traceback
            match (fp - 2)
                .ok()
                .map(|r| self.segments.memory.get_relocatable(r))
            {
                Some(Ok(opt_fp)) if opt_fp != fp => fp = opt_fp,
                _ => break,
            }
            // Try to check if the call instruction is (instruction0, instruction1) or just
            // instruction1 (with no immediate).
            let call_pc = match (ret_pc - 1)
                .ok()
                .map(|r| self.segments.memory.get_integer(r))
            {
                Some(Ok(instruction1)) => {
                    match is_call_instruction(&instruction1) {
                        true => (ret_pc - 1).unwrap(), // This unwrap wont fail as it is checked before
                        false => {
                            match (ret_pc - 2)
                                .ok()
                                .map(|r| self.segments.memory.get_integer(r))
                            {
                                Some(Ok(instruction0)) => {
                                    match is_call_instruction(&instruction0) {
                                        true => (ret_pc - 2).unwrap(), // This unwrap wont fail as it is checked before
                                        false => break,
                                    }
                                }
                                _ => break,
                            }
                        }
                    }
                }
                _ => break,
            };
            // Append traceback entries
            entries.push((fp, call_pc))
        }
        entries.reverse();
        entries
    }

    ///Adds a new segment and to the memory and returns its starting location as a Relocatable value.
    pub fn add_memory_segment(&mut self) -> Relocatable {
        self.segments.add()
    }

    pub fn get_ap(&self) -> Relocatable {
        self.run_context.get_ap()
    }

    pub fn get_fp(&self) -> Relocatable {
        self.run_context.get_fp()
    }

    pub fn get_pc(&self) -> Relocatable {
        self.run_context.get_pc()
    }

    ///Gets the integer value corresponding to the Relocatable address
    pub fn get_integer(&self, key: Relocatable) -> Result<Cow<Felt252>, MemoryError> {
        self.segments.memory.get_integer(key)
    }

    ///Gets the relocatable value corresponding to the Relocatable address
    pub fn get_relocatable(&self, key: Relocatable) -> Result<Relocatable, MemoryError> {
        self.segments.memory.get_relocatable(key)
    }

    ///Gets a MaybeRelocatable value from memory indicated by a generic address
    pub fn get_maybe<'a, 'b: 'a, K: 'a>(&'b self, key: &'a K) -> Option<MaybeRelocatable>
    where
        Relocatable: TryFrom<&'a K>,
    {
        self.segments.memory.get(key).map(|x| x.into_owned())
    }

    /// Returns a reference to the vector with all builtins present in the virtual machine
    pub fn get_builtin_runners(&self) -> &Vec<BuiltinRunner> {
        &self.builtin_runners
    }

    /// Returns a mutable reference to the vector with all builtins present in the virtual machine
    pub fn get_builtin_runners_as_mut(&mut self) -> &mut Vec<BuiltinRunner> {
        &mut self.builtin_runners
    }

    ///Inserts a value into a memory address given by a Relocatable value
    pub fn insert_value<T: Into<MaybeRelocatable>>(
        &mut self,
        key: Relocatable,
        val: T,
    ) -> Result<(), MemoryError> {
        self.segments.memory.insert_value(key, val)
    }

    ///Writes data into the memory from address ptr and returns the first address after the data.
    pub fn load_data(
        &mut self,
        ptr: Relocatable,
        data: &Vec<MaybeRelocatable>,
    ) -> Result<Relocatable, MemoryError> {
        if ptr.segment_index == 0 {
            self.instruction_cache.resize(data.len(), None);
        }
        self.segments.load_data(ptr, data)
    }

    /// Writes args into the memory from address ptr and returns the first address after the data.
    pub fn write_arg(
        &mut self,
        ptr: Relocatable,
        arg: &dyn Any,
    ) -> Result<MaybeRelocatable, MemoryError> {
        self.segments.write_arg(ptr, arg)
    }

    pub fn memcmp(&self, lhs: Relocatable, rhs: Relocatable, len: usize) -> (Ordering, usize) {
        self.segments.memory.memcmp(lhs, rhs, len)
    }

    pub fn mem_eq(&self, lhs: Relocatable, rhs: Relocatable, len: usize) -> bool {
        self.segments.memory.mem_eq(lhs, rhs, len)
    }

    ///Gets `n_ret` return values from memory
    pub fn get_return_values(&self, n_ret: usize) -> Result<Vec<MaybeRelocatable>, MemoryError> {
        let addr = (self.run_context.get_ap() - n_ret)
            .map_err(|_| MemoryError::FailedToGetReturnValues(Box::new((n_ret, self.get_ap()))))?;
        self.segments.memory.get_continuous_range(addr, n_ret)
    }

    ///Gets n elements from memory starting from addr (n being size)
    pub fn get_range(&self, addr: Relocatable, size: usize) -> Vec<Option<Cow<MaybeRelocatable>>> {
        self.segments.memory.get_range(addr, size)
    }

    ///Gets n elements from memory starting from addr (n being size)
    pub fn get_continuous_range(
        &self,
        addr: Relocatable,
        size: usize,
    ) -> Result<Vec<MaybeRelocatable>, MemoryError> {
        self.segments.memory.get_continuous_range(addr, size)
    }

    ///Gets n integer values from memory starting from addr (n being size),
    pub fn get_integer_range(
        &self,
        addr: Relocatable,
        size: usize,
    ) -> Result<Vec<Cow<Felt252>>, MemoryError> {
        self.segments.memory.get_integer_range(addr, size)
    }

    pub fn get_range_check_builtin(&self) -> Result<&RangeCheckBuiltinRunner, VirtualMachineError> {
        for builtin in &self.builtin_runners {
            if let BuiltinRunner::RangeCheck(range_check_builtin) = builtin {
                return Ok(range_check_builtin);
            };
        }
        Err(VirtualMachineError::NoRangeCheckBuiltin)
    }

    pub fn get_signature_builtin(
        &mut self,
    ) -> Result<&mut SignatureBuiltinRunner, VirtualMachineError> {
        for builtin in self.get_builtin_runners_as_mut() {
            if let BuiltinRunner::Signature(signature_builtin) = builtin {
                return Ok(signature_builtin);
            };
        }

        Err(VirtualMachineError::NoSignatureBuiltin)
    }
<<<<<<< HEAD

    pub fn disable_trace(&mut self) {
        self.trace = None
    }
=======
>>>>>>> 22a97dce

    #[cfg(feature = "with_tracer")]
    pub fn relocate_segments(&self) -> Result<Vec<usize>, MemoryError> {
        self.segments.relocate_segments()
    }

    #[doc(hidden)]
    pub fn skip_next_instruction_execution(&mut self) {
        self.skip_instruction_execution = true;
    }

    #[doc(hidden)]
    pub fn set_ap(&mut self, ap: usize) {
        self.run_context.set_ap(ap)
    }

    #[doc(hidden)]
    pub fn set_fp(&mut self, fp: usize) {
        self.run_context.set_fp(fp)
    }

    #[doc(hidden)]
    pub fn set_pc(&mut self, pc: Relocatable) {
        self.run_context.set_pc(pc)
    }

    pub fn get_segment_used_size(&self, index: usize) -> Option<usize> {
        self.segments.get_segment_used_size(index)
    }

    pub fn get_segment_size(&self, index: usize) -> Option<usize> {
        self.segments.get_segment_size(index)
    }

    pub fn add_temporary_segment(&mut self) -> Relocatable {
        self.segments.add_temporary_segment()
    }

    /// Add a new relocation rule.
    ///
    /// Will return an error if any of the following conditions are not met:
    ///   - Source address's segment must be negative (temporary).
    ///   - Source address's offset must be zero.
    ///   - There shouldn't already be relocation at the source segment.
    pub fn add_relocation_rule(
        &mut self,
        src_ptr: Relocatable,
        dst_ptr: Relocatable,
    ) -> Result<(), MemoryError> {
        self.segments.memory.add_relocation_rule(src_ptr, dst_ptr)
    }

    pub fn gen_arg(&mut self, arg: &dyn Any) -> Result<MaybeRelocatable, MemoryError> {
        self.segments.gen_arg(arg)
    }

    /// Write the values hosted in the output builtin's segment.
    /// Does nothing if the output builtin is not present in the program.
    pub fn write_output(
        &mut self,
        writer: &mut impl core::fmt::Write,
    ) -> Result<(), VirtualMachineError> {
        let builtin = match self
            .builtin_runners
            .iter()
            .find(|b| b.name() == OUTPUT_BUILTIN_NAME)
        {
            Some(x) => x,
            _ => return Ok(()),
        };

        let segment_used_sizes = self.segments.compute_effective_sizes();
        let segment_index = builtin.base();
        #[allow(deprecated)]
        for i in 0..segment_used_sizes[segment_index] {
            let formatted_value = match self
                .segments
                .memory
                .get(&Relocatable::from((segment_index as isize, i)))
            {
                Some(val) => match val.as_ref() {
                    MaybeRelocatable::Int(num) => format!("{}", signed_felt(*num)),
                    MaybeRelocatable::RelocatableValue(rel) => format!("{}", rel),
                },
                _ => "<missing>".to_string(),
            };
            writeln!(writer, "{formatted_value}")
                .map_err(|_| VirtualMachineError::FailedToWriteOutput)?;
        }

        Ok(())
    }

    /// Returns a list of addresses of memory cells that constitute the public memory.
    pub fn get_public_memory_addresses(&self) -> Result<Vec<(usize, usize)>, VirtualMachineError> {
        if let Some(relocation_table) = &self.relocation_table {
            self.segments
                .get_public_memory_addresses(relocation_table)
                .map_err(VirtualMachineError::Memory)
        } else {
            Err(MemoryError::UnrelocatedMemory.into())
        }
    }

    pub fn get_memory_segment_addresses(
        &self,
    ) -> Result<HashMap<&'static str, (usize, usize)>, VirtualMachineError> {
        let relocation_table = self
            .relocation_table
            .as_ref()
            .ok_or(MemoryError::UnrelocatedMemory)?;

        let relocate = |segment: (usize, usize)| -> Result<(usize, usize), VirtualMachineError> {
            let (index, stop_ptr_offset) = segment;
            let base = relocation_table
                .get(index)
                .ok_or(VirtualMachineError::RelocationNotFound(index))?;
            Ok((*base, base + stop_ptr_offset))
        };

        self.builtin_runners
            .iter()
            .map(|builtin| -> Result<_, VirtualMachineError> {
                let addresses =
                    if let (base, Some(stop_ptr)) = builtin.get_memory_segment_addresses() {
                        (base, stop_ptr)
                    } else {
                        return Err(RunnerError::NoStopPointer(Box::new(builtin.name())).into());
                    };

                Ok((
                    builtin.name().strip_suffix("_builtin").unwrap_or_default(),
                    relocate(addresses)?,
                ))
            })
            .collect()
    }

    #[doc(hidden)]
    pub fn builtins_final_stack_from_stack_pointer_dict(
        &mut self,
        builtin_name_to_stack_pointer: &HashMap<&'static str, Relocatable>,
        skip_output: bool,
    ) -> Result<(), RunnerError> {
        for builtin in self.builtin_runners.iter_mut() {
            if matches!(builtin, BuiltinRunner::Output(_)) && skip_output {
                continue;
            }
            builtin.final_stack(
                &self.segments,
                builtin_name_to_stack_pointer
                    .get(builtin.name())
                    .cloned()
                    .unwrap_or_default(),
            )?;
        }
        Ok(())
    }

    #[doc(hidden)]
    pub fn set_output_stop_ptr_offset(&mut self, offset: usize) {
        if let Some(BuiltinRunner::Output(builtin)) = self.builtin_runners.first_mut() {
            builtin.set_stop_ptr_offset(offset);
            if let Some(segment_used_sizes) = &mut self.segments.segment_used_sizes {
                segment_used_sizes[builtin.base()] = offset;
            }
        }
    }

    /// Fetches add_mod & mul_mod builtins according to the optional arguments and executes `fill_memory`
    /// Returns an error if either of this optional parameters is true but the corresponding builtin is not present
    /// Verifies that both builtin's (if present) batch sizes match the batch_size arg if set
    // This method is needed as running `fill_memory` direclty from outside the vm struct would require cloning the builtin runners to avoid double borrowing
    pub fn mod_builtin_fill_memory(
        &mut self,
        add_mod_ptr_n: Option<(Relocatable, usize)>,
        mul_mod_ptr_n: Option<(Relocatable, usize)>,
        batch_size: Option<usize>,
    ) -> Result<(), VirtualMachineError> {
        let fetch_builtin_params = |mod_params: Option<(Relocatable, usize)>,
                                    mod_name: &'static str|
         -> Result<
            Option<(Relocatable, &ModBuiltinRunner, usize)>,
            VirtualMachineError,
        > {
            if let Some((ptr, n)) = mod_params {
                let mod_builtin = self
                    .builtin_runners
                    .iter()
                    .find_map(|b| match b {
                        BuiltinRunner::Mod(b) if b.name() == mod_name => Some(b),
                        _ => None,
                    })
                    .ok_or_else(|| VirtualMachineError::NoModBuiltin(mod_name))?;
                if let Some(batch_size) = batch_size {
                    if mod_builtin.batch_size() != batch_size {
                        return Err(VirtualMachineError::ModBuiltinBatchSize(Box::new((
                            mod_builtin.name(),
                            batch_size,
                        ))));
                    }
                }
                Ok(Some((ptr, mod_builtin, n)))
            } else {
                Ok(None)
            }
        };

        ModBuiltinRunner::fill_memory(
            &mut self.segments.memory,
            fetch_builtin_params(add_mod_ptr_n, ADD_MOD_BUILTIN_NAME)?,
            fetch_builtin_params(mul_mod_ptr_n, MUL_MOD_BUILTIN_NAME)?,
        )
        .map_err(VirtualMachineError::RunnerError)
    }
}

pub struct VirtualMachineBuilder {
    pub(crate) run_context: RunContext,
    pub(crate) builtin_runners: Vec<BuiltinRunner>,
    pub(crate) segments: MemorySegmentManager,
    pub(crate) trace: Option<Vec<TraceEntry>>,
    pub(crate) current_step: usize,
    skip_instruction_execution: bool,
    run_finished: bool,
    #[cfg(feature = "hooks")]
    pub(crate) hooks: crate::vm::hooks::Hooks,
}

impl Default for VirtualMachineBuilder {
    fn default() -> Self {
        let run_context = RunContext {
            pc: Relocatable::from((0, 0)),
            ap: 0,
            fp: 0,
        };

        VirtualMachineBuilder {
            run_context,
            builtin_runners: Vec::new(),
            trace: None,
            current_step: 0,
            skip_instruction_execution: false,
            segments: MemorySegmentManager::new(),
            run_finished: false,
            #[cfg(feature = "hooks")]
            hooks: Default::default(),
        }
    }
}

impl VirtualMachineBuilder {
    pub fn run_context(mut self, run_context: RunContext) -> VirtualMachineBuilder {
        self.run_context = run_context;
        self
    }

    pub fn builtin_runners(mut self, builtin_runners: Vec<BuiltinRunner>) -> VirtualMachineBuilder {
        self.builtin_runners = builtin_runners;
        self
    }

    pub fn segments(mut self, segments: MemorySegmentManager) -> VirtualMachineBuilder {
        self.segments = segments;
        self
    }

    pub fn trace(mut self, trace: Option<Vec<TraceEntry>>) -> VirtualMachineBuilder {
        self.trace = trace;
        self
    }

    pub fn current_step(mut self, current_step: usize) -> VirtualMachineBuilder {
        self.current_step = current_step;
        self
    }

    pub fn skip_instruction_execution(
        mut self,
        skip_instruction_execution: bool,
    ) -> VirtualMachineBuilder {
        self.skip_instruction_execution = skip_instruction_execution;
        self
    }

    pub fn run_finished(mut self, run_finished: bool) -> VirtualMachineBuilder {
        self.run_finished = run_finished;
        self
    }

    #[cfg(feature = "hooks")]
    pub fn hooks(mut self, hooks: crate::vm::hooks::Hooks) -> VirtualMachineBuilder {
        self.hooks = hooks;
        self
    }

    pub fn build(self) -> VirtualMachine {
        VirtualMachine {
            run_context: self.run_context,
            builtin_runners: self.builtin_runners,
            trace: self.trace,
            current_step: self.current_step,
            skip_instruction_execution: self.skip_instruction_execution,
            segments: self.segments,
            rc_limits: None,
            run_finished: self.run_finished,
            instruction_cache: Vec::new(),
            #[cfg(feature = "hooks")]
            hooks: self.hooks,
            relocation_table: None,
        }
    }
}

#[cfg(test)]
mod tests {
    use super::*;
    use crate::felt_hex;
    use crate::stdlib::collections::HashMap;
    use crate::types::program::Program;
    use crate::vm::runners::builtin_runner::{
        BITWISE_BUILTIN_NAME, EC_OP_BUILTIN_NAME, HASH_BUILTIN_NAME,
    };
    use crate::{
        any_box,
        hint_processor::builtin_hint_processor::builtin_hint_processor_definition::{
            BuiltinHintProcessor, HintProcessorData,
        },
        relocatable,
        types::{
            instance_definitions::{
                bitwise_instance_def::BitwiseInstanceDef, ec_op_instance_def::EcOpInstanceDef,
            },
            instruction::{Op1Addr, Register},
            relocatable::Relocatable,
        },
        utils::test_utils::*,
        vm::{
            errors::memory_errors::MemoryError,
            runners::{
                builtin_runner::{BitwiseBuiltinRunner, EcOpBuiltinRunner, HashBuiltinRunner},
                cairo_runner::CairoRunner,
            },
        },
    };
    use assert_matches::assert_matches;

    #[cfg(target_arch = "wasm32")]
    use wasm_bindgen_test::*;

    #[test]
    #[cfg_attr(target_arch = "wasm32", wasm_bindgen_test)]
    fn update_fp_ap_plus2() {
        let instruction = Instruction {
            off0: 1,
            off1: 2,
            off2: 3,
            dst_register: Register::FP,
            op0_register: Register::AP,
            op1_addr: Op1Addr::AP,
            res: Res::Add,
            pc_update: PcUpdate::Regular,
            ap_update: ApUpdate::Regular,
            fp_update: FpUpdate::APPlus2,
            opcode: Opcode::NOp,
        };

        let operands = Operands {
            dst: MaybeRelocatable::Int(Felt252::from(11)),
            res: Some(MaybeRelocatable::Int(Felt252::from(8))),
            op0: MaybeRelocatable::Int(Felt252::from(9)),
            op1: MaybeRelocatable::Int(Felt252::from(10)),
        };

        let mut vm = vm!();
        run_context!(vm, 4, 5, 6);
        assert_matches!(
            vm.update_fp(&instruction, &operands),
            Ok::<(), VirtualMachineError>(())
        );
        assert_eq!(vm.run_context.fp, 7)
    }

    #[test]
    #[cfg_attr(target_arch = "wasm32", wasm_bindgen_test)]
    fn update_fp_dst() {
        let instruction = Instruction {
            off0: 1,
            off1: 2,
            off2: 3,
            dst_register: Register::FP,
            op0_register: Register::AP,
            op1_addr: Op1Addr::AP,
            res: Res::Add,
            pc_update: PcUpdate::Regular,
            ap_update: ApUpdate::Regular,
            fp_update: FpUpdate::Dst,
            opcode: Opcode::NOp,
        };

        let operands = Operands {
            dst: mayberelocatable!(1, 6),
            res: Some(mayberelocatable!(8)),
            op0: mayberelocatable!(9),
            op1: mayberelocatable!(10),
        };

        let mut vm = vm!();

        assert_matches!(
            vm.update_fp(&instruction, &operands),
            Ok::<(), VirtualMachineError>(())
        );
        assert_eq!(vm.run_context.fp, 6)
    }

    #[test]
    #[cfg_attr(target_arch = "wasm32", wasm_bindgen_test)]
    fn update_fp_regular() {
        let instruction = Instruction {
            off0: 1,
            off1: 2,
            off2: 3,
            dst_register: Register::FP,
            op0_register: Register::AP,
            op1_addr: Op1Addr::AP,
            res: Res::Add,
            pc_update: PcUpdate::Regular,
            ap_update: ApUpdate::Regular,
            fp_update: FpUpdate::Regular,
            opcode: Opcode::NOp,
        };

        let operands = Operands {
            dst: MaybeRelocatable::Int(Felt252::from(11_u64)),
            res: Some(MaybeRelocatable::Int(Felt252::from(8_u64))),
            op0: MaybeRelocatable::Int(Felt252::from(9_u64)),
            op1: MaybeRelocatable::Int(Felt252::from(10_u64)),
        };

        let mut vm = vm!();

        assert_matches!(
            vm.update_fp(&instruction, &operands),
            Ok::<(), VirtualMachineError>(())
        );
        assert_eq!(vm.run_context.fp, 0)
    }

    #[test]
    #[cfg_attr(target_arch = "wasm32", wasm_bindgen_test)]
    fn update_fp_dst_num() {
        let instruction = Instruction {
            off0: 1,
            off1: 2,
            off2: 3,
            dst_register: Register::FP,
            op0_register: Register::AP,
            op1_addr: Op1Addr::AP,
            res: Res::Add,
            pc_update: PcUpdate::Regular,
            ap_update: ApUpdate::Regular,
            fp_update: FpUpdate::Dst,
            opcode: Opcode::NOp,
        };

        let operands = Operands {
            dst: MaybeRelocatable::Int(Felt252::from(11)),
            res: Some(MaybeRelocatable::Int(Felt252::from(8))),
            op0: MaybeRelocatable::Int(Felt252::from(9)),
            op1: MaybeRelocatable::Int(Felt252::from(10)),
        };

        let mut vm = vm!();
        run_context!(vm, 4, 5, 6);

        assert_matches!(
            vm.update_fp(&instruction, &operands),
            Ok::<(), VirtualMachineError>(())
        );
        assert_eq!(vm.run_context.fp, 11)
    }

    #[test]
    #[cfg_attr(target_arch = "wasm32", wasm_bindgen_test)]
    fn update_ap_add_with_res() {
        let instruction = Instruction {
            off0: 1,
            off1: 2,
            off2: 3,
            dst_register: Register::FP,
            op0_register: Register::AP,
            op1_addr: Op1Addr::AP,
            res: Res::Add,
            pc_update: PcUpdate::Regular,
            ap_update: ApUpdate::Add,
            fp_update: FpUpdate::Regular,
            opcode: Opcode::NOp,
        };

        let operands = Operands {
            dst: MaybeRelocatable::Int(Felt252::from(11)),
            res: Some(MaybeRelocatable::Int(Felt252::from(8))),
            op0: MaybeRelocatable::Int(Felt252::from(9)),
            op1: MaybeRelocatable::Int(Felt252::from(10)),
        };

        let mut vm = VirtualMachine::new(false);
        vm.run_context.pc = Relocatable::from((0, 4));
        vm.run_context.ap = 5;
        vm.run_context.fp = 6;

        assert_matches!(
            vm.update_ap(&instruction, &operands),
            Ok::<(), VirtualMachineError>(())
        );
        assert_eq!(vm.run_context.ap, 13);
    }

    #[test]
    #[cfg_attr(target_arch = "wasm32", wasm_bindgen_test)]
    fn update_ap_add_without_res() {
        let instruction = Instruction {
            off0: 1,
            off1: 2,
            off2: 3,
            dst_register: Register::FP,
            op0_register: Register::AP,
            op1_addr: Op1Addr::AP,
            res: Res::Add,
            pc_update: PcUpdate::Regular,
            ap_update: ApUpdate::Add,
            fp_update: FpUpdate::Regular,
            opcode: Opcode::NOp,
        };

        let operands = Operands {
            dst: MaybeRelocatable::Int(Felt252::from(11)),
            res: None,
            op0: MaybeRelocatable::Int(Felt252::from(9)),
            op1: MaybeRelocatable::Int(Felt252::from(10)),
        };

        let mut vm = vm!();
        vm.run_context.pc = Relocatable::from((0, 4));
        vm.run_context.ap = 5;
        vm.run_context.fp = 6;

        assert_matches!(
            vm.update_ap(&instruction, &operands),
            Err(VirtualMachineError::UnconstrainedResAdd)
        );
    }

    #[test]
    #[cfg_attr(target_arch = "wasm32", wasm_bindgen_test)]
    fn update_ap_add1() {
        let instruction = Instruction {
            off0: 1,
            off1: 2,
            off2: 3,
            dst_register: Register::FP,
            op0_register: Register::AP,
            op1_addr: Op1Addr::AP,
            res: Res::Add,
            pc_update: PcUpdate::Regular,
            ap_update: ApUpdate::Add1,
            fp_update: FpUpdate::Regular,
            opcode: Opcode::NOp,
        };

        let operands = Operands {
            dst: MaybeRelocatable::Int(Felt252::from(11)),
            res: Some(MaybeRelocatable::Int(Felt252::from(8))),
            op0: MaybeRelocatable::Int(Felt252::from(9)),
            op1: MaybeRelocatable::Int(Felt252::from(10)),
        };

        let mut vm = vm!();
        vm.run_context.pc = Relocatable::from((0, 4));
        vm.run_context.ap = 5;
        vm.run_context.fp = 6;

        assert_matches!(
            vm.update_ap(&instruction, &operands),
            Ok::<(), VirtualMachineError>(())
        );
        assert_eq!(vm.run_context.ap, 6);
    }

    #[test]
    #[cfg_attr(target_arch = "wasm32", wasm_bindgen_test)]
    fn update_ap_add2() {
        let instruction = Instruction {
            off0: 1,
            off1: 2,
            off2: 3,
            dst_register: Register::FP,
            op0_register: Register::AP,
            op1_addr: Op1Addr::AP,
            res: Res::Add,
            pc_update: PcUpdate::Regular,
            ap_update: ApUpdate::Add2,
            fp_update: FpUpdate::Regular,
            opcode: Opcode::NOp,
        };

        let operands = Operands {
            dst: MaybeRelocatable::Int(Felt252::from(11_u64)),
            res: Some(MaybeRelocatable::Int(Felt252::from(8_u64))),
            op0: MaybeRelocatable::Int(Felt252::from(9_u64)),
            op1: MaybeRelocatable::Int(Felt252::from(10_u64)),
        };

        let mut vm = vm!();
        vm.run_context.pc = Relocatable::from((0, 4));
        vm.run_context.ap = 5;
        vm.run_context.fp = 6;

        assert_matches!(
            vm.update_ap(&instruction, &operands),
            Ok::<(), VirtualMachineError>(())
        );
        assert_eq!(vm.run_context.ap, 7);
    }

    #[test]
    #[cfg_attr(target_arch = "wasm32", wasm_bindgen_test)]
    fn update_ap_regular() {
        let instruction = Instruction {
            off0: 1,
            off1: 2,
            off2: 3,
            dst_register: Register::FP,
            op0_register: Register::AP,
            op1_addr: Op1Addr::AP,
            res: Res::Add,
            pc_update: PcUpdate::Regular,
            ap_update: ApUpdate::Regular,
            fp_update: FpUpdate::Regular,
            opcode: Opcode::NOp,
        };

        let operands = Operands {
            dst: MaybeRelocatable::Int(Felt252::from(11)),
            res: Some(MaybeRelocatable::Int(Felt252::from(8))),
            op0: MaybeRelocatable::Int(Felt252::from(9)),
            op1: MaybeRelocatable::Int(Felt252::from(10)),
        };

        let mut vm = vm!();
        vm.run_context.pc = Relocatable::from((0, 4));
        vm.run_context.ap = 5;
        vm.run_context.fp = 6;

        assert_matches!(
            vm.update_ap(&instruction, &operands),
            Ok::<(), VirtualMachineError>(())
        );
        assert_eq!(vm.run_context.ap, 5);
    }

    #[test]
    #[cfg_attr(target_arch = "wasm32", wasm_bindgen_test)]
    fn update_pc_regular_instruction_no_imm() {
        let instruction = Instruction {
            off0: 1,
            off1: 2,
            off2: 3,
            dst_register: Register::FP,
            op0_register: Register::AP,
            op1_addr: Op1Addr::AP,
            res: Res::Add,
            pc_update: PcUpdate::Regular,
            ap_update: ApUpdate::Regular,
            fp_update: FpUpdate::Regular,
            opcode: Opcode::NOp,
        };

        let operands = Operands {
            dst: MaybeRelocatable::Int(Felt252::from(11)),
            res: Some(MaybeRelocatable::Int(Felt252::from(8))),
            op0: MaybeRelocatable::Int(Felt252::from(9)),
            op1: MaybeRelocatable::Int(Felt252::from(10)),
        };

        let mut vm = vm!();

        assert_matches!(
            vm.update_pc(&instruction, &operands),
            Ok::<(), VirtualMachineError>(())
        );
        assert_eq!(vm.run_context.pc, Relocatable::from((0, 1)));
    }

    #[test]
    #[cfg_attr(target_arch = "wasm32", wasm_bindgen_test)]
    fn update_pc_regular_instruction_has_imm() {
        let instruction = Instruction {
            off0: 1,
            off1: 2,
            off2: 3,
            dst_register: Register::FP,
            op0_register: Register::AP,
            op1_addr: Op1Addr::Imm,
            res: Res::Add,
            pc_update: PcUpdate::Regular,
            ap_update: ApUpdate::Regular,
            fp_update: FpUpdate::Regular,
            opcode: Opcode::NOp,
        };

        let operands = Operands {
            dst: MaybeRelocatable::Int(Felt252::from(11)),
            res: Some(MaybeRelocatable::Int(Felt252::from(8))),
            op0: MaybeRelocatable::Int(Felt252::from(9)),
            op1: MaybeRelocatable::Int(Felt252::from(10)),
        };

        let mut vm = vm!();

        assert_matches!(
            vm.update_pc(&instruction, &operands),
            Ok::<(), VirtualMachineError>(())
        );
        assert_eq!(vm.run_context.pc, Relocatable::from((0, 2)));
    }

    #[test]
    #[cfg_attr(target_arch = "wasm32", wasm_bindgen_test)]
    fn update_pc_jump_with_res() {
        let instruction = Instruction {
            off0: 1,
            off1: 2,
            off2: 3,
            dst_register: Register::FP,
            op0_register: Register::AP,
            op1_addr: Op1Addr::AP,
            res: Res::Add,
            pc_update: PcUpdate::Jump,
            ap_update: ApUpdate::Regular,
            fp_update: FpUpdate::Regular,
            opcode: Opcode::NOp,
        };

        let operands = Operands {
            dst: mayberelocatable!(1, 11),
            res: Some(mayberelocatable!(0, 8)),
            op0: MaybeRelocatable::Int(Felt252::from(9)),
            op1: MaybeRelocatable::Int(Felt252::from(10)),
        };

        let mut vm = vm!();

        assert_matches!(
            vm.update_pc(&instruction, &operands),
            Ok::<(), VirtualMachineError>(())
        );
        assert_eq!(vm.run_context.pc, Relocatable::from((0, 8)));
    }

    #[test]
    #[cfg_attr(target_arch = "wasm32", wasm_bindgen_test)]
    fn update_pc_jump_without_res() {
        let instruction = Instruction {
            off0: 1,
            off1: 2,
            off2: 3,
            dst_register: Register::FP,
            op0_register: Register::AP,
            op1_addr: Op1Addr::AP,
            res: Res::Add,
            pc_update: PcUpdate::Jump,
            ap_update: ApUpdate::Regular,
            fp_update: FpUpdate::Regular,
            opcode: Opcode::NOp,
        };

        let operands = Operands {
            dst: MaybeRelocatable::Int(Felt252::from(11)),
            res: None,
            op0: MaybeRelocatable::Int(Felt252::from(9)),
            op1: MaybeRelocatable::Int(Felt252::from(10)),
        };

        let mut vm = vm!();
        vm.run_context.pc = Relocatable::from((0, 4));
        vm.run_context.ap = 5;
        vm.run_context.fp = 6;

        assert_matches!(
            vm.update_pc(&instruction, &operands),
            Err(VirtualMachineError::UnconstrainedResJump)
        );
    }

    #[test]
    #[cfg_attr(target_arch = "wasm32", wasm_bindgen_test)]
    fn update_pc_jump_rel_with_int_res() {
        let instruction = Instruction {
            off0: 1,
            off1: 2,
            off2: 3,
            dst_register: Register::FP,
            op0_register: Register::AP,
            op1_addr: Op1Addr::AP,
            res: Res::Add,
            pc_update: PcUpdate::JumpRel,
            ap_update: ApUpdate::Regular,
            fp_update: FpUpdate::Regular,
            opcode: Opcode::NOp,
        };

        let operands = Operands {
            dst: MaybeRelocatable::Int(Felt252::from(11)),
            res: Some(MaybeRelocatable::Int(Felt252::from(8))),
            op0: MaybeRelocatable::Int(Felt252::from(9)),
            op1: MaybeRelocatable::Int(Felt252::from(10)),
        };

        let mut vm = vm!();
        run_context!(vm, 1, 1, 1);

        assert_matches!(
            vm.update_pc(&instruction, &operands),
            Ok::<(), VirtualMachineError>(())
        );
        assert_eq!(vm.run_context.pc, Relocatable::from((0, 9)));
    }

    #[test]
    #[cfg_attr(target_arch = "wasm32", wasm_bindgen_test)]
    fn update_pc_jump_rel_without_res() {
        let instruction = Instruction {
            off0: 1,
            off1: 2,
            off2: 3,
            dst_register: Register::FP,
            op0_register: Register::AP,
            op1_addr: Op1Addr::AP,
            res: Res::Add,
            pc_update: PcUpdate::JumpRel,
            ap_update: ApUpdate::Regular,
            fp_update: FpUpdate::Regular,
            opcode: Opcode::NOp,
        };

        let operands = Operands {
            dst: MaybeRelocatable::Int(Felt252::from(11)),
            res: None,
            op0: MaybeRelocatable::Int(Felt252::from(9)),
            op1: MaybeRelocatable::Int(Felt252::from(10)),
        };

        let mut vm = vm!();

        assert_matches!(
            vm.update_pc(&instruction, &operands),
            Err(VirtualMachineError::UnconstrainedResJumpRel)
        );
    }

    #[test]
    #[cfg_attr(target_arch = "wasm32", wasm_bindgen_test)]
    fn update_pc_jump_rel_with_non_int_res() {
        let instruction = Instruction {
            off0: 1,
            off1: 2,
            off2: 3,
            dst_register: Register::FP,
            op0_register: Register::AP,
            op1_addr: Op1Addr::AP,
            res: Res::Add,
            pc_update: PcUpdate::JumpRel,
            ap_update: ApUpdate::Regular,
            fp_update: FpUpdate::Regular,
            opcode: Opcode::NOp,
        };

        let operands = Operands {
            dst: MaybeRelocatable::Int(Felt252::from(11)),
            res: Some(MaybeRelocatable::from((1, 4))),
            op0: MaybeRelocatable::Int(Felt252::from(9)),
            op1: MaybeRelocatable::Int(Felt252::from(10)),
        };

        let mut vm = vm!();
        assert_matches!(
            vm.update_pc(&instruction, &operands),
            Err::<(), VirtualMachineError>(VirtualMachineError::JumpRelNotInt)
        );
    }

    #[test]
    #[cfg_attr(target_arch = "wasm32", wasm_bindgen_test)]
    fn update_pc_jnz_dst_is_zero() {
        let instruction = Instruction {
            off0: 1,
            off1: 2,
            off2: 3,
            dst_register: Register::FP,
            op0_register: Register::AP,
            op1_addr: Op1Addr::AP,
            res: Res::Add,
            pc_update: PcUpdate::Jnz,
            ap_update: ApUpdate::Regular,
            fp_update: FpUpdate::Regular,
            opcode: Opcode::NOp,
        };

        let operands = Operands {
            dst: MaybeRelocatable::Int(Felt252::from(0)),
            res: Some(MaybeRelocatable::Int(Felt252::from(0))),
            op0: MaybeRelocatable::Int(Felt252::from(9)),
            op1: MaybeRelocatable::Int(Felt252::from(10)),
        };

        let mut vm = vm!();

        assert_matches!(
            vm.update_pc(&instruction, &operands),
            Ok::<(), VirtualMachineError>(())
        );
        assert_eq!(vm.run_context.pc, Relocatable::from((0, 1)));
    }

    #[test]
    #[cfg_attr(target_arch = "wasm32", wasm_bindgen_test)]
    fn update_pc_jnz_dst_is_not_zero() {
        let instruction = Instruction {
            off0: 1,
            off1: 2,
            off2: 3,
            dst_register: Register::FP,
            op0_register: Register::AP,
            op1_addr: Op1Addr::AP,
            res: Res::Add,
            pc_update: PcUpdate::Jnz,
            ap_update: ApUpdate::Regular,
            fp_update: FpUpdate::Regular,
            opcode: Opcode::NOp,
        };

        let operands = Operands {
            dst: MaybeRelocatable::Int(Felt252::from(11)),
            res: Some(MaybeRelocatable::Int(Felt252::from(8))),
            op0: MaybeRelocatable::Int(Felt252::from(9)),
            op1: MaybeRelocatable::Int(Felt252::from(10)),
        };

        let mut vm = vm!();

        assert_matches!(
            vm.update_pc(&instruction, &operands),
            Ok::<(), VirtualMachineError>(())
        );
        assert_eq!(vm.run_context.pc, Relocatable::from((0, 10)));
    }

    #[test]
    #[cfg_attr(target_arch = "wasm32", wasm_bindgen_test)]
    fn update_registers_all_regular() {
        let instruction = Instruction {
            off0: 1,
            off1: 2,
            off2: 3,
            dst_register: Register::FP,
            op0_register: Register::AP,
            op1_addr: Op1Addr::AP,
            res: Res::Add,
            pc_update: PcUpdate::Regular,
            ap_update: ApUpdate::Regular,
            fp_update: FpUpdate::Regular,
            opcode: Opcode::NOp,
        };

        let operands = Operands {
            dst: MaybeRelocatable::Int(Felt252::from(11)),
            res: Some(MaybeRelocatable::Int(Felt252::from(8))),
            op0: MaybeRelocatable::Int(Felt252::from(9)),
            op1: MaybeRelocatable::Int(Felt252::from(10)),
        };

        let mut vm = vm!();
        vm.run_context.pc = Relocatable::from((0, 4));
        vm.run_context.ap = 5;
        vm.run_context.fp = 6;

        assert_matches!(
            vm.update_registers(&instruction, operands),
            Ok::<(), VirtualMachineError>(())
        );
        assert_eq!(vm.run_context.pc, Relocatable::from((0, 5)));
        assert_eq!(vm.run_context.ap, 5);
        assert_eq!(vm.run_context.fp, 6);
    }

    #[test]
    #[cfg_attr(target_arch = "wasm32", wasm_bindgen_test)]
    fn update_registers_mixed_types() {
        let instruction = Instruction {
            off0: 1,
            off1: 2,
            off2: 3,
            dst_register: Register::FP,
            op0_register: Register::AP,
            op1_addr: Op1Addr::AP,
            res: Res::Add,
            pc_update: PcUpdate::JumpRel,
            ap_update: ApUpdate::Add2,
            fp_update: FpUpdate::Dst,
            opcode: Opcode::NOp,
        };

        let operands = Operands {
            dst: MaybeRelocatable::from((1, 11)),
            res: Some(MaybeRelocatable::Int(Felt252::from(8))),
            op0: MaybeRelocatable::Int(Felt252::from(9)),
            op1: MaybeRelocatable::Int(Felt252::from(10)),
        };

        let mut vm = vm!();
        run_context!(vm, 4, 5, 6);

        assert_matches!(
            vm.update_registers(&instruction, operands),
            Ok::<(), VirtualMachineError>(())
        );
        assert_eq!(vm.run_context.pc, Relocatable::from((0, 12)));
        assert_eq!(vm.run_context.ap, 7);
        assert_eq!(vm.run_context.fp, 11);
    }

    #[test]
    #[cfg_attr(target_arch = "wasm32", wasm_bindgen_test)]
    fn is_zero_int_value() {
        let value = MaybeRelocatable::Int(Felt252::from(1));
        assert!(!VirtualMachine::is_zero(&value));
    }

    #[test]
    #[cfg_attr(target_arch = "wasm32", wasm_bindgen_test)]
    fn is_zero_relocatable_value() {
        let value = MaybeRelocatable::from((1, 2));
        assert!(!VirtualMachine::is_zero(&value));
    }

    #[test]
    #[cfg_attr(target_arch = "wasm32", wasm_bindgen_test)]
    fn deduce_op0_opcode_call() {
        let instruction = Instruction {
            off0: 1,
            off1: 2,
            off2: 3,
            dst_register: Register::FP,
            op0_register: Register::AP,
            op1_addr: Op1Addr::AP,
            res: Res::Add,
            pc_update: PcUpdate::Jump,
            ap_update: ApUpdate::Regular,
            fp_update: FpUpdate::Regular,
            opcode: Opcode::Call,
        };

        let vm = vm!();

        assert_matches!(
            vm.deduce_op0(&instruction, None, None),
            Ok::<(Option<MaybeRelocatable>, Option<MaybeRelocatable>), VirtualMachineError>((
                Some(x),
                None
            )) if x == MaybeRelocatable::from((0, 1))
        );
    }

    #[test]
    #[cfg_attr(target_arch = "wasm32", wasm_bindgen_test)]
    fn deduce_op0_opcode_assert_eq_res_add_with_optionals() {
        let instruction = Instruction {
            off0: 1,
            off1: 2,
            off2: 3,
            dst_register: Register::FP,
            op0_register: Register::AP,
            op1_addr: Op1Addr::AP,
            res: Res::Add,
            pc_update: PcUpdate::Jump,
            ap_update: ApUpdate::Regular,
            fp_update: FpUpdate::Regular,
            opcode: Opcode::AssertEq,
        };

        let vm = vm!();

        let dst = MaybeRelocatable::Int(Felt252::from(3));
        let op1 = MaybeRelocatable::Int(Felt252::from(2));

        assert_matches!(
            vm.deduce_op0(&instruction, Some(&dst), Some(&op1)),
            Ok::<(Option<MaybeRelocatable>, Option<MaybeRelocatable>), VirtualMachineError>((
                x,
                y
            )) if x == Some(MaybeRelocatable::Int(Felt252::from(1))) &&
                    y == Some(MaybeRelocatable::Int(Felt252::from(3)))
        );
    }

    #[test]
    #[cfg_attr(target_arch = "wasm32", wasm_bindgen_test)]
    fn deduce_op0_opcode_assert_eq_res_add_without_optionals() {
        let instruction = Instruction {
            off0: 1,
            off1: 2,
            off2: 3,
            dst_register: Register::FP,
            op0_register: Register::AP,
            op1_addr: Op1Addr::AP,
            res: Res::Add,
            pc_update: PcUpdate::Jump,
            ap_update: ApUpdate::Regular,
            fp_update: FpUpdate::Regular,
            opcode: Opcode::AssertEq,
        };

        let vm = vm!();

        assert_matches!(
            vm.deduce_op0(&instruction, None, None),
            Ok::<(Option<MaybeRelocatable>, Option<MaybeRelocatable>), VirtualMachineError>((
                None, None
            ))
        );
    }

    #[test]
    #[cfg_attr(target_arch = "wasm32", wasm_bindgen_test)]
    fn deduce_op0_opcode_assert_eq_res_mul_non_zero_op1() {
        let instruction = Instruction {
            off0: 1,
            off1: 2,
            off2: 3,
            dst_register: Register::FP,
            op0_register: Register::AP,
            op1_addr: Op1Addr::AP,
            res: Res::Mul,
            pc_update: PcUpdate::Jump,
            ap_update: ApUpdate::Regular,
            fp_update: FpUpdate::Regular,
            opcode: Opcode::AssertEq,
        };

        let vm = vm!();

        let dst = MaybeRelocatable::Int(Felt252::from(4));
        let op1 = MaybeRelocatable::Int(Felt252::from(2));

        assert_matches!(
            vm.deduce_op0(&instruction, Some(&dst), Some(&op1)),
            Ok::<(Option<MaybeRelocatable>, Option<MaybeRelocatable>), VirtualMachineError>((
                Some(x),
                Some(y)
            )) if x == MaybeRelocatable::Int(Felt252::from(2)) &&
                    y == MaybeRelocatable::Int(Felt252::from(4))
        );
    }

    #[test]
    #[cfg_attr(target_arch = "wasm32", wasm_bindgen_test)]
    fn deduce_op0_opcode_assert_eq_res_mul_zero_op1() {
        let instruction = Instruction {
            off0: 1,
            off1: 2,
            off2: 3,
            dst_register: Register::FP,
            op0_register: Register::AP,
            op1_addr: Op1Addr::AP,
            res: Res::Mul,
            pc_update: PcUpdate::Jump,
            ap_update: ApUpdate::Regular,
            fp_update: FpUpdate::Regular,
            opcode: Opcode::AssertEq,
        };

        let vm = vm!();

        let dst = MaybeRelocatable::Int(Felt252::from(4));
        let op1 = MaybeRelocatable::Int(Felt252::from(0));
        assert_matches!(
            vm.deduce_op0(&instruction, Some(&dst), Some(&op1)),
            Ok::<(Option<MaybeRelocatable>, Option<MaybeRelocatable>), VirtualMachineError>((
                None, None
            ))
        );
    }

    #[test]
    #[cfg_attr(target_arch = "wasm32", wasm_bindgen_test)]
    fn deduce_op0_opcode_assert_eq_res_op1() {
        let instruction = Instruction {
            off0: 1,
            off1: 2,
            off2: 3,
            dst_register: Register::FP,
            op0_register: Register::AP,
            op1_addr: Op1Addr::AP,
            res: Res::Op1,
            pc_update: PcUpdate::Jump,
            ap_update: ApUpdate::Regular,
            fp_update: FpUpdate::Regular,
            opcode: Opcode::AssertEq,
        };

        let vm = vm!();

        let dst = MaybeRelocatable::Int(Felt252::from(4));
        let op1 = MaybeRelocatable::Int(Felt252::from(0));
        assert_matches!(
            vm.deduce_op0(&instruction, Some(&dst), Some(&op1)),
            Ok::<(Option<MaybeRelocatable>, Option<MaybeRelocatable>), VirtualMachineError>((
                None, None
            ))
        );
    }

    #[test]
    #[cfg_attr(target_arch = "wasm32", wasm_bindgen_test)]
    fn deduce_op0_opcode_ret() {
        let instruction = Instruction {
            off0: 1,
            off1: 2,
            off2: 3,
            dst_register: Register::FP,
            op0_register: Register::AP,
            op1_addr: Op1Addr::AP,
            res: Res::Mul,
            pc_update: PcUpdate::Jump,
            ap_update: ApUpdate::Regular,
            fp_update: FpUpdate::Regular,
            opcode: Opcode::Ret,
        };

        let vm = vm!();

        let dst = MaybeRelocatable::Int(Felt252::from(4));
        let op1 = MaybeRelocatable::Int(Felt252::from(0));

        assert_matches!(
            vm.deduce_op0(&instruction, Some(&dst), Some(&op1)),
            Ok::<(Option<MaybeRelocatable>, Option<MaybeRelocatable>), VirtualMachineError>((
                None, None
            ))
        );
    }

    #[test]
    #[cfg_attr(target_arch = "wasm32", wasm_bindgen_test)]
    fn deduce_op1_opcode_call() {
        let instruction = Instruction {
            off0: 1,
            off1: 2,
            off2: 3,
            dst_register: Register::FP,
            op0_register: Register::AP,
            op1_addr: Op1Addr::AP,
            res: Res::Add,
            pc_update: PcUpdate::Jump,
            ap_update: ApUpdate::Regular,
            fp_update: FpUpdate::Regular,
            opcode: Opcode::Call,
        };

        let vm = vm!();

        assert_matches!(
            vm.deduce_op1(&instruction, None, None),
            Ok::<(Option<MaybeRelocatable>, Option<MaybeRelocatable>), VirtualMachineError>((
                None, None
            ))
        );
    }

    #[test]
    #[cfg_attr(target_arch = "wasm32", wasm_bindgen_test)]
    fn deduce_op1_opcode_assert_eq_res_add_with_optionals() {
        let instruction = Instruction {
            off0: 1,
            off1: 2,
            off2: 3,
            dst_register: Register::FP,
            op0_register: Register::AP,
            op1_addr: Op1Addr::AP,
            res: Res::Add,
            pc_update: PcUpdate::Jump,
            ap_update: ApUpdate::Regular,
            fp_update: FpUpdate::Regular,
            opcode: Opcode::AssertEq,
        };

        let vm = vm!();

        let dst = MaybeRelocatable::Int(Felt252::from(3));
        let op0 = MaybeRelocatable::Int(Felt252::from(2));
        assert_matches!(
            vm.deduce_op1(&instruction, Some(&dst), Some(op0)),
            Ok::<(Option<MaybeRelocatable>, Option<MaybeRelocatable>), VirtualMachineError>((
                x,
                y
            )) if x == Some(MaybeRelocatable::Int(Felt252::from(1))) &&
                    y == Some(MaybeRelocatable::Int(Felt252::from(3)))
        );
    }

    #[test]
    #[cfg_attr(target_arch = "wasm32", wasm_bindgen_test)]
    fn deduce_op1_opcode_assert_eq_res_add_without_optionals() {
        let instruction = Instruction {
            off0: 1,
            off1: 2,
            off2: 3,
            dst_register: Register::FP,
            op0_register: Register::AP,
            op1_addr: Op1Addr::AP,
            res: Res::Add,
            pc_update: PcUpdate::Jump,
            ap_update: ApUpdate::Regular,
            fp_update: FpUpdate::Regular,
            opcode: Opcode::AssertEq,
        };

        let vm = vm!();
        assert_matches!(
            vm.deduce_op1(&instruction, None, None),
            Ok::<(Option<MaybeRelocatable>, Option<MaybeRelocatable>), VirtualMachineError>((
                None, None
            ))
        );
    }

    #[test]
    #[cfg_attr(target_arch = "wasm32", wasm_bindgen_test)]
    fn deduce_op1_opcode_assert_eq_res_mul_non_zero_op0() {
        let instruction = Instruction {
            off0: 1,
            off1: 2,
            off2: 3,
            dst_register: Register::FP,
            op0_register: Register::AP,
            op1_addr: Op1Addr::AP,
            res: Res::Mul,
            pc_update: PcUpdate::Jump,
            ap_update: ApUpdate::Regular,
            fp_update: FpUpdate::Regular,
            opcode: Opcode::AssertEq,
        };

        let vm = vm!();

        let dst = MaybeRelocatable::Int(Felt252::from(4));
        let op0 = MaybeRelocatable::Int(Felt252::from(2));
        assert_matches!(
            vm.deduce_op1(&instruction, Some(&dst), Some(op0)),
            Ok::<(Option<MaybeRelocatable>, Option<MaybeRelocatable>), VirtualMachineError>((
                x,
                y
            )) if x == Some(MaybeRelocatable::Int(Felt252::from(2))) &&
                    y == Some(MaybeRelocatable::Int(Felt252::from(4)))
        );
    }

    #[test]
    #[cfg_attr(target_arch = "wasm32", wasm_bindgen_test)]
    fn deduce_op1_opcode_assert_eq_res_mul_zero_op0() {
        let instruction = Instruction {
            off0: 1,
            off1: 2,
            off2: 3,
            dst_register: Register::FP,
            op0_register: Register::AP,
            op1_addr: Op1Addr::AP,
            res: Res::Mul,
            pc_update: PcUpdate::Jump,
            ap_update: ApUpdate::Regular,
            fp_update: FpUpdate::Regular,
            opcode: Opcode::AssertEq,
        };

        let vm = vm!();

        let dst = MaybeRelocatable::Int(Felt252::from(4));
        let op0 = MaybeRelocatable::Int(Felt252::from(0));
        assert_matches!(
            vm.deduce_op1(&instruction, Some(&dst), Some(op0)),
            Ok::<(Option<MaybeRelocatable>, Option<MaybeRelocatable>), VirtualMachineError>((
                None, None
            ))
        );
    }

    #[test]
    #[cfg_attr(target_arch = "wasm32", wasm_bindgen_test)]
    fn deduce_op1_opcode_assert_eq_res_op1_without_dst() {
        let instruction = Instruction {
            off0: 1,
            off1: 2,
            off2: 3,
            dst_register: Register::FP,
            op0_register: Register::AP,
            op1_addr: Op1Addr::AP,
            res: Res::Op1,
            pc_update: PcUpdate::Jump,
            ap_update: ApUpdate::Regular,
            fp_update: FpUpdate::Regular,
            opcode: Opcode::AssertEq,
        };

        let vm = vm!();

        let op0 = MaybeRelocatable::Int(Felt252::from(0));
        assert_matches!(
            vm.deduce_op1(&instruction, None, Some(op0)),
            Ok::<(Option<MaybeRelocatable>, Option<MaybeRelocatable>), VirtualMachineError>((
                None, None
            ))
        );
    }

    #[test]
    #[cfg_attr(target_arch = "wasm32", wasm_bindgen_test)]
    fn deduce_op1_opcode_assert_eq_res_op1_with_dst() {
        let instruction = Instruction {
            off0: 1,
            off1: 2,
            off2: 3,
            dst_register: Register::FP,
            op0_register: Register::AP,
            op1_addr: Op1Addr::AP,
            res: Res::Op1,
            pc_update: PcUpdate::Jump,
            ap_update: ApUpdate::Regular,
            fp_update: FpUpdate::Regular,
            opcode: Opcode::AssertEq,
        };

        let vm = vm!();

        let dst = MaybeRelocatable::Int(Felt252::from(7));
        assert_matches!(
            vm.deduce_op1(&instruction, Some(&dst), None),
            Ok::<(Option<MaybeRelocatable>, Option<MaybeRelocatable>), VirtualMachineError>((
                x,
                y
            )) if x == Some(MaybeRelocatable::Int(Felt252::from(7))) &&
                    y == Some(MaybeRelocatable::Int(Felt252::from(7)))
        );
    }

    #[test]
    #[cfg_attr(target_arch = "wasm32", wasm_bindgen_test)]
    fn compute_res_op1() {
        let instruction = Instruction {
            off0: 1,
            off1: 2,
            off2: 3,
            dst_register: Register::FP,
            op0_register: Register::AP,
            op1_addr: Op1Addr::AP,
            res: Res::Op1,
            pc_update: PcUpdate::Jump,
            ap_update: ApUpdate::Regular,
            fp_update: FpUpdate::Regular,
            opcode: Opcode::AssertEq,
        };

        let vm = vm!();

        let op1 = MaybeRelocatable::Int(Felt252::from(7));
        let op0 = MaybeRelocatable::Int(Felt252::from(9));
        assert_matches!(
            vm.compute_res(&instruction, &op0, &op1),
            Ok::<Option<MaybeRelocatable>, VirtualMachineError>(Some(MaybeRelocatable::Int(
                x
            ))) if x == Felt252::from(7)
        );
    }

    #[test]
    #[cfg_attr(target_arch = "wasm32", wasm_bindgen_test)]
    fn compute_res_add() {
        let instruction = Instruction {
            off0: 1,
            off1: 2,
            off2: 3,
            dst_register: Register::FP,
            op0_register: Register::AP,
            op1_addr: Op1Addr::AP,
            res: Res::Add,
            pc_update: PcUpdate::Jump,
            ap_update: ApUpdate::Regular,
            fp_update: FpUpdate::Regular,
            opcode: Opcode::AssertEq,
        };

        let vm = vm!();

        let op1 = MaybeRelocatable::Int(Felt252::from(7));
        let op0 = MaybeRelocatable::Int(Felt252::from(9));
        assert_matches!(
            vm.compute_res(&instruction, &op0, &op1),
            Ok::<Option<MaybeRelocatable>, VirtualMachineError>(Some(MaybeRelocatable::Int(
                x
            ))) if x == Felt252::from(16)
        );
    }

    #[test]
    #[cfg_attr(target_arch = "wasm32", wasm_bindgen_test)]
    fn compute_res_mul_int_operands() {
        let instruction = Instruction {
            off0: 1,
            off1: 2,
            off2: 3,
            dst_register: Register::FP,
            op0_register: Register::AP,
            op1_addr: Op1Addr::AP,
            res: Res::Mul,
            pc_update: PcUpdate::Jump,
            ap_update: ApUpdate::Regular,
            fp_update: FpUpdate::Regular,
            opcode: Opcode::AssertEq,
        };

        let vm = vm!();

        let op1 = MaybeRelocatable::Int(Felt252::from(7));
        let op0 = MaybeRelocatable::Int(Felt252::from(9));
        assert_matches!(
            vm.compute_res(&instruction, &op0, &op1),
            Ok::<Option<MaybeRelocatable>, VirtualMachineError>(Some(MaybeRelocatable::Int(
                x
            ))) if x == Felt252::from(63)
        );
    }

    #[test]
    #[cfg_attr(target_arch = "wasm32", wasm_bindgen_test)]
    fn compute_res_mul_relocatable_values() {
        let instruction = Instruction {
            off0: 1,
            off1: 2,
            off2: 3,
            dst_register: Register::FP,
            op0_register: Register::AP,
            op1_addr: Op1Addr::AP,
            res: Res::Mul,
            pc_update: PcUpdate::Jump,
            ap_update: ApUpdate::Regular,
            fp_update: FpUpdate::Regular,
            opcode: Opcode::AssertEq,
        };

        let vm = vm!();

        let op1 = MaybeRelocatable::from((2, 3));
        let op0 = MaybeRelocatable::from((2, 6));
        assert_matches!(
            vm.compute_res(&instruction, &op0, &op1),
            Err(VirtualMachineError::ComputeResRelocatableMul(bx)) if *bx == (op0, op1)
        );
    }

    #[test]
    #[cfg_attr(target_arch = "wasm32", wasm_bindgen_test)]
    fn compute_res_unconstrained() {
        let instruction = Instruction {
            off0: 1,
            off1: 2,
            off2: 3,
            dst_register: Register::FP,
            op0_register: Register::AP,
            op1_addr: Op1Addr::AP,
            res: Res::Unconstrained,
            pc_update: PcUpdate::Jump,
            ap_update: ApUpdate::Regular,
            fp_update: FpUpdate::Regular,
            opcode: Opcode::AssertEq,
        };

        let vm = vm!();

        let op1 = MaybeRelocatable::Int(Felt252::from(7));
        let op0 = MaybeRelocatable::Int(Felt252::from(9));
        assert_matches!(
            vm.compute_res(&instruction, &op0, &op1),
            Ok::<Option<MaybeRelocatable>, VirtualMachineError>(None)
        );
    }

    #[test]
    #[cfg_attr(target_arch = "wasm32", wasm_bindgen_test)]
    fn deduce_dst_opcode_assert_eq_with_res() {
        let instruction = Instruction {
            off0: 1,
            off1: 2,
            off2: 3,
            dst_register: Register::FP,
            op0_register: Register::AP,
            op1_addr: Op1Addr::AP,
            res: Res::Unconstrained,
            pc_update: PcUpdate::Jump,
            ap_update: ApUpdate::Regular,
            fp_update: FpUpdate::Regular,
            opcode: Opcode::AssertEq,
        };

        let vm = vm!();

        let res = MaybeRelocatable::Int(Felt252::from(7));
        assert_eq!(
            MaybeRelocatable::Int(Felt252::from(7)),
            vm.deduce_dst(&instruction, &Some(res)).unwrap()
        );
    }

    #[test]
    #[cfg_attr(target_arch = "wasm32", wasm_bindgen_test)]
    fn deduce_dst_opcode_assert_eq_without_res() {
        let instruction = Instruction {
            off0: 1,
            off1: 2,
            off2: 3,
            dst_register: Register::FP,
            op0_register: Register::AP,
            op1_addr: Op1Addr::AP,
            res: Res::Unconstrained,
            pc_update: PcUpdate::Jump,
            ap_update: ApUpdate::Regular,
            fp_update: FpUpdate::Regular,
            opcode: Opcode::AssertEq,
        };

        let vm = vm!();

        assert!(vm.deduce_dst(&instruction, &None).is_err());
    }

    #[test]
    #[cfg_attr(target_arch = "wasm32", wasm_bindgen_test)]
    fn deduce_dst_opcode_call() {
        let instruction = Instruction {
            off0: 1,
            off1: 2,
            off2: 3,
            dst_register: Register::FP,
            op0_register: Register::AP,
            op1_addr: Op1Addr::AP,
            res: Res::Unconstrained,
            pc_update: PcUpdate::Jump,
            ap_update: ApUpdate::Regular,
            fp_update: FpUpdate::Regular,
            opcode: Opcode::Call,
        };

        let vm = vm!();

        assert_eq!(
            MaybeRelocatable::from((1, 0)),
            vm.deduce_dst(&instruction, &None).unwrap()
        );
    }

    #[test]
    #[cfg_attr(target_arch = "wasm32", wasm_bindgen_test)]
    fn deduce_dst_opcode_ret() {
        let instruction = Instruction {
            off0: 1,
            off1: 2,
            off2: 3,
            dst_register: Register::FP,
            op0_register: Register::AP,
            op1_addr: Op1Addr::AP,
            res: Res::Unconstrained,
            pc_update: PcUpdate::Jump,
            ap_update: ApUpdate::Regular,
            fp_update: FpUpdate::Regular,
            opcode: Opcode::Ret,
        };

        let vm = vm!();

        assert!(vm.deduce_dst(&instruction, &None).is_err());
    }

    #[test]
    #[cfg_attr(target_arch = "wasm32", wasm_bindgen_test)]
    fn compute_operands_add_ap() {
        let inst = Instruction {
            off0: 0,
            off1: 1,
            off2: 2,
            dst_register: Register::AP,
            op0_register: Register::AP,
            op1_addr: Op1Addr::AP,
            res: Res::Add,
            pc_update: PcUpdate::Regular,
            ap_update: ApUpdate::Regular,
            fp_update: FpUpdate::Regular,
            opcode: Opcode::NOp,
        };

        let mut vm = vm!();
        for _ in 0..2 {
            vm.segments.add();
        }

        vm.segments.memory.data.push(Vec::new());
        let dst_addr = Relocatable::from((1, 0));
        let dst_addr_value = MaybeRelocatable::Int(Felt252::from(5));
        let op0_addr = Relocatable::from((1, 1));
        let op0_addr_value = MaybeRelocatable::Int(Felt252::from(2));
        let op1_addr = Relocatable::from((1, 2));
        let op1_addr_value = MaybeRelocatable::Int(Felt252::from(3));
        vm.segments
            .memory
            .insert(dst_addr, &dst_addr_value)
            .unwrap();
        vm.segments
            .memory
            .insert(op0_addr, &op0_addr_value)
            .unwrap();
        vm.segments
            .memory
            .insert(op1_addr, &op1_addr_value)
            .unwrap();

        let expected_operands = Operands {
            dst: dst_addr_value.clone(),
            res: Some(dst_addr_value.clone()),
            op0: op0_addr_value.clone(),
            op1: op1_addr_value.clone(),
        };

        let expected_addresses = OperandsAddresses {
            dst_addr,
            op0_addr,
            op1_addr,
        };

        let (operands, addresses, _) = vm.compute_operands(&inst).unwrap();
        assert!(operands == expected_operands);
        assert!(addresses == expected_addresses);
    }

    #[test]
    #[cfg_attr(target_arch = "wasm32", wasm_bindgen_test)]
    fn compute_operands_mul_fp() {
        let inst = Instruction {
            off0: 0,
            off1: 1,
            off2: 2,
            dst_register: Register::FP,
            op0_register: Register::FP,
            op1_addr: Op1Addr::FP,
            res: Res::Mul,
            pc_update: PcUpdate::Regular,
            ap_update: ApUpdate::Regular,
            fp_update: FpUpdate::Regular,
            opcode: Opcode::NOp,
        };
        let mut vm = vm!();
        //Create program and execution segments
        for _ in 0..2 {
            vm.segments.add();
        }
        vm.segments.memory.data.push(Vec::new());
        let dst_addr = relocatable!(1, 0);
        let dst_addr_value = mayberelocatable!(6);
        let op0_addr = relocatable!(1, 1);
        let op0_addr_value = mayberelocatable!(2);
        let op1_addr = relocatable!(1, 2);
        let op1_addr_value = mayberelocatable!(3);
        vm.segments
            .memory
            .insert(dst_addr, &dst_addr_value)
            .unwrap();
        vm.segments
            .memory
            .insert(op0_addr, &op0_addr_value)
            .unwrap();
        vm.segments
            .memory
            .insert(op1_addr, &op1_addr_value)
            .unwrap();

        let expected_operands = Operands {
            dst: dst_addr_value.clone(),
            res: Some(dst_addr_value.clone()),
            op0: op0_addr_value.clone(),
            op1: op1_addr_value.clone(),
        };

        let expected_addresses = OperandsAddresses {
            dst_addr,
            op0_addr,
            op1_addr,
        };

        let (operands, addresses, _) = vm.compute_operands(&inst).unwrap();
        assert!(operands == expected_operands);
        assert!(addresses == expected_addresses);
    }

    #[test]
    #[cfg_attr(target_arch = "wasm32", wasm_bindgen_test)]
    fn compute_jnz() {
        let instruction = Instruction {
            off0: 1,
            off1: 1,
            off2: 1,
            dst_register: Register::AP,
            op0_register: Register::AP,
            op1_addr: Op1Addr::Imm,
            res: Res::Unconstrained,
            pc_update: PcUpdate::Jnz,
            ap_update: ApUpdate::Regular,
            fp_update: FpUpdate::Regular,
            opcode: Opcode::NOp,
        };

        let mut vm = vm!();
        vm.segments = segments![
            ((0, 0), 0x206800180018001_i64),
            ((1, 1), 0x4),
            ((0, 1), 0x4)
        ];

        let expected_operands = Operands {
            dst: mayberelocatable!(4),
            res: None,
            op0: mayberelocatable!(4),
            op1: mayberelocatable!(4),
        };

        let expected_addresses = OperandsAddresses {
            dst_addr: relocatable!(1, 1),
            op0_addr: relocatable!(1, 1),
            op1_addr: relocatable!(0, 1),
        };

        let (operands, addresses, _) = vm.compute_operands(&instruction).unwrap();
        assert!(operands == expected_operands);
        assert!(addresses == expected_addresses);
        let mut hint_processor = BuiltinHintProcessor::new_empty();
        assert_matches!(
            vm.step(
                &mut hint_processor,
                exec_scopes_ref!(),
                &mut Vec::new(),
                #[cfg(feature = "extensive_hints")]
                &mut HashMap::new(),
                &HashMap::new(),
            ),
            Ok(())
        );
        assert_eq!(vm.run_context.pc, relocatable!(0, 4));
    }

    #[test]
    #[cfg_attr(target_arch = "wasm32", wasm_bindgen_test)]
    fn compute_operands_deduce_dst_none() {
        let instruction = Instruction {
            off0: 2,
            off1: 0,
            off2: 0,
            dst_register: Register::FP,
            op0_register: Register::AP,
            op1_addr: Op1Addr::AP,
            res: Res::Unconstrained,
            pc_update: PcUpdate::Regular,
            ap_update: ApUpdate::Regular,
            fp_update: FpUpdate::Regular,
            opcode: Opcode::NOp,
        };

        let mut vm = vm!();

        vm.segments = segments!(((1, 0), 145944781867024385_i64));

        let error = vm.compute_operands(&instruction).unwrap_err();
        assert_matches!(error, VirtualMachineError::NoDst);
    }

    #[test]
    #[cfg_attr(target_arch = "wasm32", wasm_bindgen_test)]
    fn opcode_assertions_res_unconstrained() {
        let instruction = Instruction {
            off0: 1,
            off1: 2,
            off2: 3,
            dst_register: Register::FP,
            op0_register: Register::AP,
            op1_addr: Op1Addr::AP,
            res: Res::Add,
            pc_update: PcUpdate::Regular,
            ap_update: ApUpdate::Regular,
            fp_update: FpUpdate::APPlus2,
            opcode: Opcode::AssertEq,
        };

        let operands = Operands {
            dst: MaybeRelocatable::Int(Felt252::from(8)),
            res: None,
            op0: MaybeRelocatable::Int(Felt252::from(9)),
            op1: MaybeRelocatable::Int(Felt252::from(10)),
        };

        let vm = vm!();

        let error = vm.opcode_assertions(&instruction, &operands);
        assert_matches!(error, Err(VirtualMachineError::UnconstrainedResAssertEq));
    }

    #[test]
    #[cfg_attr(target_arch = "wasm32", wasm_bindgen_test)]
    fn opcode_assertions_instruction_failed() {
        let instruction = Instruction {
            off0: 1,
            off1: 2,
            off2: 3,
            dst_register: Register::FP,
            op0_register: Register::AP,
            op1_addr: Op1Addr::AP,
            res: Res::Add,
            pc_update: PcUpdate::Regular,
            ap_update: ApUpdate::Regular,
            fp_update: FpUpdate::APPlus2,
            opcode: Opcode::AssertEq,
        };

        let operands = Operands {
            dst: MaybeRelocatable::Int(Felt252::from(9_i32)),
            res: Some(MaybeRelocatable::Int(Felt252::from(8_i32))),
            op0: MaybeRelocatable::Int(Felt252::from(9_i32)),
            op1: MaybeRelocatable::Int(Felt252::from(10_i32)),
        };

        let vm = vm!();

        assert_matches!(
            vm.opcode_assertions(&instruction, &operands),
            Err(VirtualMachineError::DiffAssertValues(bx))
            if *bx == (MaybeRelocatable::Int(Felt252::from(9_i32)),
                 MaybeRelocatable::Int(Felt252::from(8_i32)))
        );
    }

    #[test]
    #[cfg_attr(target_arch = "wasm32", wasm_bindgen_test)]
    fn opcode_assertions_instruction_failed_relocatables() {
        let instruction = Instruction {
            off0: 1,
            off1: 2,
            off2: 3,
            dst_register: Register::FP,
            op0_register: Register::AP,
            op1_addr: Op1Addr::AP,
            res: Res::Add,
            pc_update: PcUpdate::Regular,
            ap_update: ApUpdate::Regular,
            fp_update: FpUpdate::APPlus2,
            opcode: Opcode::AssertEq,
        };

        let operands = Operands {
            dst: MaybeRelocatable::from((1, 1)),
            res: Some(MaybeRelocatable::from((1, 2))),
            op0: MaybeRelocatable::Int(Felt252::from(9_i32)),
            op1: MaybeRelocatable::Int(Felt252::from(10_i32)),
        };

        let vm = vm!();

        assert_matches!(
            vm.opcode_assertions(&instruction, &operands),
            Err(VirtualMachineError::DiffAssertValues(bx)) if *bx == (MaybeRelocatable::from((1, 1)), MaybeRelocatable::from((1, 2)))
        );
    }

    #[test]
    #[cfg_attr(target_arch = "wasm32", wasm_bindgen_test)]
    fn opcode_assertions_inconsistent_op0() {
        let instruction = Instruction {
            off0: 1,
            off1: 2,
            off2: 3,
            dst_register: Register::FP,
            op0_register: Register::AP,
            op1_addr: Op1Addr::AP,
            res: Res::Add,
            pc_update: PcUpdate::Regular,
            ap_update: ApUpdate::Regular,
            fp_update: FpUpdate::APPlus2,
            opcode: Opcode::Call,
        };

        let operands = Operands {
            dst: mayberelocatable!(0, 8),
            res: Some(mayberelocatable!(8)),
            op0: mayberelocatable!(9),
            op1: mayberelocatable!(10),
        };

        let mut vm = vm!();
        vm.run_context.pc = relocatable!(0, 4);

        assert_matches!(
            vm.opcode_assertions(&instruction, &operands),
            Err(VirtualMachineError::CantWriteReturnPc(bx)) if *bx == (mayberelocatable!(9), mayberelocatable!(0, 5))
        );
    }

    #[test]
    #[cfg_attr(target_arch = "wasm32", wasm_bindgen_test)]
    fn opcode_assertions_inconsistent_dst() {
        let instruction = Instruction {
            off0: 1,
            off1: 2,
            off2: 3,
            dst_register: Register::FP,
            op0_register: Register::AP,
            op1_addr: Op1Addr::AP,
            res: Res::Add,
            pc_update: PcUpdate::Regular,
            ap_update: ApUpdate::Regular,
            fp_update: FpUpdate::APPlus2,
            opcode: Opcode::Call,
        };

        let operands = Operands {
            dst: mayberelocatable!(8),
            res: Some(mayberelocatable!(8)),
            op0: mayberelocatable!(0, 1),
            op1: mayberelocatable!(10),
        };
        let mut vm = vm!();
        vm.run_context.fp = 6;

        assert_matches!(
            vm.opcode_assertions(&instruction, &operands),
            Err(VirtualMachineError::CantWriteReturnFp(bx)) if *bx == (mayberelocatable!(8), mayberelocatable!(1, 6))
        );
    }

    #[test]
    #[cfg_attr(target_arch = "wasm32", wasm_bindgen_test)]
    /// Test for a simple program execution
    /// Used program code:
    /// func main():
    ///     let a = 1
    ///     let b = 2
    ///     let c = a + b
    ///     return()
    /// end
    /// Memory taken from original vm
    /// {RelocatableValue(segment_index=0, offset=0): 2345108766317314046,
    ///  RelocatableValue(segment_index=1, offset=0): RelocatableValue(segment_index=2, offset=0),
    ///  RelocatableValue(segment_index=1, offset=1): RelocatableValue(segment_index=3, offset=0)}
    /// Current register values:
    /// AP 1:2
    /// FP 1:2
    /// PC 0:0
    fn test_step_for_preset_memory() {
        let mut vm = vm!(true);

        let mut hint_processor = BuiltinHintProcessor::new_empty();

        run_context!(vm, 0, 2, 2);

        vm.segments = segments![
            ((0, 0), 2345108766317314046_u64),
            ((1, 0), (2, 0)),
            ((1, 1), (3, 0))
        ];

        assert_matches!(
            vm.step(
                &mut hint_processor,
                exec_scopes_ref!(),
                &mut Vec::new(),
                #[cfg(feature = "extensive_hints")]
                &mut HashMap::new(),
                &HashMap::new(),
            ),
            Ok(())
        );
        let trace = vm.trace.unwrap();
        trace_check(&trace, &[((0, 0).into(), 2, 2)]);

        assert_eq!(vm.run_context.pc, Relocatable::from((3, 0)));
        assert_eq!(vm.run_context.ap, 2);
        assert_eq!(vm.run_context.fp, 0);

        //Check that the following addresses have been accessed:
        // Addresses have been copied from python execution:
        let mem = vm.segments.memory.data;
        assert!(mem[1][0].as_ref().unwrap().is_accessed());
        assert!(mem[1][1].as_ref().unwrap().is_accessed());
    }

    #[test]
    #[cfg_attr(target_arch = "wasm32", wasm_bindgen_test)]
    /*
    Test for a simple program execution
    Used program code:
        func myfunc(a: felt) -> (r: felt):
            let b = a * 2
            return(b)
        end
        func main():
            let a = 1
            let b = myfunc(a)
            return()
        end
    Memory taken from original vm:
    {RelocatableValue(segment_index=0, offset=0): 5207990763031199744,
    RelocatableValue(segment_index=0, offset=1): 2,
    RelocatableValue(segment_index=0, offset=2): 2345108766317314046,
    RelocatableValue(segment_index=0, offset=3): 5189976364521848832,
    RelocatableValue(segment_index=0, offset=4): 1,
    RelocatableValue(segment_index=0, offset=5): 1226245742482522112,
    RelocatableValue(segment_index=0, offset=6): 3618502788666131213697322783095070105623107215331596699973092056135872020476,
    RelocatableValue(segment_index=0, offset=7): 2345108766317314046,
    RelocatableValue(segment_index=1, offset=0): RelocatableValue(segment_index=2, offset=0),
    RelocatableValue(segment_index=1, offset=1): RelocatableValue(segment_index=3, offset=0)}
    Current register values:
    AP 1:2
    FP 1:2
    PC 0:3
    Final Pc (not executed): 3:0
    This program consists of 5 steps
    */
    fn test_step_for_preset_memory_function_call() {
        let mut vm = vm!(true);

        run_context!(vm, 3, 2, 2);

        //Insert values into memory
        vm.segments.memory =
            memory![
            ((0, 0), 5207990763031199744_i64),
            ((0, 1), 2),
            ((0, 2), 2345108766317314046_i64),
            ((0, 3), 5189976364521848832_i64),
            ((0, 4), 1),
            ((0, 5), 1226245742482522112_i64),
            (
                (0, 6),
                ("3618502788666131213697322783095070105623107215331596699973092056135872020476",10)
            ),
            ((0, 7), 2345108766317314046_i64),
            ((1, 0), (2, 0)),
            ((1, 1), (3, 0))
        ];

        let final_pc = Relocatable::from((3, 0));
        let mut hint_processor = BuiltinHintProcessor::new_empty();
        //Run steps
        while vm.run_context.pc != final_pc {
            assert_matches!(
                vm.step(
                    &mut hint_processor,
                    exec_scopes_ref!(),
                    &mut Vec::new(),
                    #[cfg(feature = "extensive_hints")]
                    &mut HashMap::new(),
                    &HashMap::new()
                ),
                Ok(())
            );
        }

        //Check final register values
        assert_eq!(vm.run_context.pc, Relocatable::from((3, 0)));

        assert_eq!(vm.run_context.ap, 6);

        assert_eq!(vm.run_context.fp, 0);
        //Check each TraceEntry in trace
        let trace = vm.trace.unwrap();
        assert_eq!(trace.len(), 5);
        trace_check(
            &trace,
            &[
                ((0, 3).into(), 2, 2),
                ((0, 5).into(), 3, 2),
                ((0, 0).into(), 5, 5),
                ((0, 2).into(), 6, 5),
                ((0, 7).into(), 6, 2),
            ],
        );
        //Check that the following addresses have been accessed:
        // Addresses have been copied from python execution:
        let mem = &vm.segments.memory.data;
        assert!(mem[0][1].as_ref().unwrap().is_accessed());
        assert!(mem[0][4].as_ref().unwrap().is_accessed());
        assert!(mem[0][6].as_ref().unwrap().is_accessed());
        assert!(mem[1][0].as_ref().unwrap().is_accessed());
        assert!(mem[1][1].as_ref().unwrap().is_accessed());
        assert!(mem[1][2].as_ref().unwrap().is_accessed());
        assert!(mem[1][3].as_ref().unwrap().is_accessed());
        assert!(mem[1][4].as_ref().unwrap().is_accessed());
        assert!(mem[1][5].as_ref().unwrap().is_accessed());
        assert_eq!(
            vm.segments
                .memory
                .get_amount_of_accessed_addresses_for_segment(0),
            Some(3)
        );
        assert_eq!(
            vm.segments
                .memory
                .get_amount_of_accessed_addresses_for_segment(1),
            Some(6)
        );
    }

    #[test]
    #[cfg_attr(target_arch = "wasm32", wasm_bindgen_test)]
    /// Test the following program:
    /// ...
    /// [ap] = 4
    /// ap += 1
    /// [ap] = 5; ap++
    /// [ap] = [ap - 1] * [ap - 2]
    /// ...
    /// Original vm memory:
    /// RelocatableValue(segment_index=0, offset=0): '0x400680017fff8000',
    /// RelocatableValue(segment_index=0, offset=1): '0x4',
    /// RelocatableValue(segment_index=0, offset=2): '0x40780017fff7fff',
    /// RelocatableValue(segment_index=0, offset=3): '0x1',
    /// RelocatableValue(segment_index=0, offset=4): '0x480680017fff8000',
    /// RelocatableValue(segment_index=0, offset=5): '0x5',
    /// RelocatableValue(segment_index=0, offset=6): '0x40507ffe7fff8000',
    /// RelocatableValue(segment_index=0, offset=7): '0x208b7fff7fff7ffe',
    /// RelocatableValue(segment_index=1, offset=0): RelocatableValue(segment_index=2, offset=0),
    /// RelocatableValue(segment_index=1, offset=1): RelocatableValue(segment_index=3, offset=0),
    /// RelocatableValue(segment_index=1, offset=2): '0x4',
    /// RelocatableValue(segment_index=1, offset=3): '0x5',
    /// RelocatableValue(segment_index=1, offset=4): '0x14'
    fn multiplication_and_different_ap_increase() {
        let mut vm = vm!();
        vm.segments = segments![
            ((0, 0), 0x400680017fff8000_i64),
            ((0, 1), 0x4),
            ((0, 2), 0x40780017fff7fff_i64),
            ((0, 3), 0x1),
            ((0, 4), 0x480680017fff8000_i64),
            ((0, 5), 0x5),
            ((0, 6), 0x40507ffe7fff8000_i64),
            ((0, 7), 0x208b7fff7fff7ffe_i64),
            ((1, 0), (2, 0)),
            ((1, 1), (3, 0)),
            ((1, 2), 0x4),
            ((1, 3), 0x5),
            ((1, 4), 0x14)
        ];

        run_context!(vm, 0, 2, 2);

        assert_eq!(vm.run_context.pc, Relocatable::from((0, 0)));
        assert_eq!(vm.run_context.ap, 2);
        let mut hint_processor = BuiltinHintProcessor::new_empty();
        assert_matches!(
            vm.step(
                &mut hint_processor,
                exec_scopes_ref!(),
                &mut Vec::new(),
                #[cfg(feature = "extensive_hints")]
                &mut HashMap::new(),
                &HashMap::new()
            ),
            Ok(())
        );
        assert_eq!(vm.run_context.pc, Relocatable::from((0, 2)));
        assert_eq!(vm.run_context.ap, 2);

        assert_eq!(
            vm.segments
                .memory
                .get(&vm.run_context.get_ap())
                .unwrap()
                .as_ref(),
            &MaybeRelocatable::Int(Felt252::from(0x4)),
        );
        let mut hint_processor = BuiltinHintProcessor::new_empty();
        assert_matches!(
            vm.step(
                &mut hint_processor,
                exec_scopes_ref!(),
                &mut Vec::new(),
                #[cfg(feature = "extensive_hints")]
                &mut HashMap::new(),
                &HashMap::new()
            ),
            Ok(())
        );
        assert_eq!(vm.run_context.pc, Relocatable::from((0, 4)));
        assert_eq!(vm.run_context.ap, 3);

        assert_eq!(
            vm.segments
                .memory
                .get(&vm.run_context.get_ap())
                .unwrap()
                .as_ref(),
            &MaybeRelocatable::Int(Felt252::from(0x5))
        );

        let mut hint_processor = BuiltinHintProcessor::new_empty();
        assert_matches!(
            vm.step(
                &mut hint_processor,
                exec_scopes_ref!(),
                &mut Vec::new(),
                #[cfg(feature = "extensive_hints")]
                &mut HashMap::new(),
                &HashMap::new()
            ),
            Ok(())
        );
        assert_eq!(vm.run_context.pc, Relocatable::from((0, 6)));
        assert_eq!(vm.run_context.ap, 4);

        assert_eq!(
            vm.segments
                .memory
                .get(&vm.run_context.get_ap())
                .unwrap()
                .as_ref(),
            &MaybeRelocatable::Int(Felt252::from(0x14)),
        );
    }

    #[test]
    #[cfg_attr(target_arch = "wasm32", wasm_bindgen_test)]
    fn deduce_memory_cell_no_pedersen_builtin() {
        let vm = vm!();
        assert_matches!(vm.deduce_memory_cell(Relocatable::from((0, 0))), Ok(None));
    }

    #[test]
    #[cfg_attr(target_arch = "wasm32", wasm_bindgen_test)]
    fn deduce_memory_cell_pedersen_builtin_valid() {
        let mut vm = vm!();
        let builtin = HashBuiltinRunner::new(Some(8), true);
        vm.builtin_runners.push(builtin.into());
        vm.segments = segments![((0, 3), 32), ((0, 4), 72), ((0, 5), 0)];
        assert_matches!(
            vm.deduce_memory_cell(Relocatable::from((0, 5))),
            Ok(i) if i == Some(MaybeRelocatable::from(crate::felt_hex!(
                "0x73b3ec210cccbb970f80c6826fb1c40ae9f487617696234ff147451405c339f"
            )))
        );
    }

    #[test]
    #[cfg_attr(target_arch = "wasm32", wasm_bindgen_test)]
    /* Program used:
    %builtins output pedersen
    from starkware.cairo.common.cairo_builtins import HashBuiltin
    from starkware.cairo.common.hash import hash2
    from starkware.cairo.common.serialize import serialize_word

    func foo(hash_ptr : HashBuiltin*) -> (
        hash_ptr : HashBuiltin*, z
    ):
        # Use a with-statement, since 'hash_ptr' is not an
        # implicit argument.
        with hash_ptr:
            let (z) = hash2(32, 72)
        end
        return (hash_ptr=hash_ptr, z=z)
    end

    func main{output_ptr: felt*, pedersen_ptr: HashBuiltin*}():
        let (pedersen_ptr, a) = foo(pedersen_ptr)
        serialize_word(a)
        return()
    end
     */
    fn compute_operands_pedersen() {
        let instruction = Instruction {
            off0: 0,
            off1: -5,
            off2: 2,
            dst_register: Register::AP,
            op0_register: Register::FP,
            op1_addr: Op1Addr::Op0,
            res: Res::Op1,
            pc_update: PcUpdate::Regular,
            ap_update: ApUpdate::Add1,
            fp_update: FpUpdate::Regular,
            opcode: Opcode::AssertEq,
        };
        let mut builtin = HashBuiltinRunner::new(Some(8), true);
        builtin.base = 3;
        let mut vm = vm!();
        vm.builtin_runners.push(builtin.into());
        run_context!(vm, 0, 13, 12);

        //Insert values into memory (excluding those from the program segment (instructions))
        vm.segments = segments![
            ((3, 0), 32),
            ((3, 1), 72),
            ((1, 0), (2, 0)),
            ((1, 1), (3, 0)),
            ((1, 2), (4, 0)),
            ((1, 3), (5, 0)),
            ((1, 4), (3, 0)),
            ((1, 5), (1, 4)),
            ((1, 6), (0, 21)),
            ((1, 7), (3, 0)),
            ((1, 8), 32),
            ((1, 9), 72),
            ((1, 10), (1, 7)),
            ((1, 11), (0, 17)),
            ((1, 12), (3, 3))
        ];

        let expected_operands = Operands {
            dst: MaybeRelocatable::from(crate::felt_hex!(
                "0x73b3ec210cccbb970f80c6826fb1c40ae9f487617696234ff147451405c339f"
            )),
            res: Some(MaybeRelocatable::from(crate::felt_hex!(
                "0x73b3ec210cccbb970f80c6826fb1c40ae9f487617696234ff147451405c339f"
            ))),
            op0: MaybeRelocatable::from((3, 0)),
            op1: MaybeRelocatable::from(crate::felt_hex!(
                "0x73b3ec210cccbb970f80c6826fb1c40ae9f487617696234ff147451405c339f"
            )),
        };
        let expected_operands_mem_addresses = OperandsAddresses {
            dst_addr: Relocatable::from((1, 13)),
            op0_addr: Relocatable::from((1, 7)),
            op1_addr: Relocatable::from((3, 2)),
        };
        let (operands, operands_mem_address, _) = vm.compute_operands(&instruction).unwrap();
        assert_eq!(operands, expected_operands);
        assert_eq!(operands_mem_address, expected_operands_mem_addresses);
    }

    #[test]
    #[cfg_attr(target_arch = "wasm32", wasm_bindgen_test)]
    fn deduce_memory_cell_bitwise_builtin_valid_and() {
        let mut vm = vm!();
        let builtin = BitwiseBuiltinRunner::new(&BitwiseInstanceDef::default(), true);
        vm.builtin_runners.push(builtin.into());
        vm.segments = segments![((0, 5), 10), ((0, 6), 12), ((0, 7), 0)];
        assert_matches!(
            vm.deduce_memory_cell(Relocatable::from((0, 7))),
            Ok(i) if i == Some(MaybeRelocatable::from(Felt252::from(8_i32)))
        );
    }

    #[test]
    #[cfg_attr(target_arch = "wasm32", wasm_bindgen_test)]
    /* Program used:
    %builtins bitwise
    from starkware.cairo.common.bitwise import bitwise_and
    from starkware.cairo.common.cairo_builtins import BitwiseBuiltin


    func main{bitwise_ptr: BitwiseBuiltin*}():
        let (result) = bitwise_and(12, 10)  # Binary (1100, 1010).
        assert result = 8  # Binary 1000.
        return()
    end
    */
    fn compute_operands_bitwise() {
        let instruction = Instruction {
            off0: 0,
            off1: -5,
            off2: 2,
            dst_register: Register::AP,
            op0_register: Register::FP,
            op1_addr: Op1Addr::Op0,
            res: Res::Op1,
            pc_update: PcUpdate::Regular,
            ap_update: ApUpdate::Add1,
            fp_update: FpUpdate::Regular,
            opcode: Opcode::AssertEq,
        };

        let mut builtin = BitwiseBuiltinRunner::new(&BitwiseInstanceDef::default(), true);
        builtin.base = 2;
        let mut vm = vm!();

        vm.builtin_runners.push(builtin.into());
        run_context!(vm, 0, 9, 8);

        //Insert values into memory (excluding those from the program segment (instructions))
        vm.segments = segments![
            ((2, 0), 12),
            ((2, 1), 10),
            ((1, 0), (2, 0)),
            ((1, 1), (3, 0)),
            ((1, 2), (4, 0)),
            ((1, 3), (2, 0)),
            ((1, 4), 12),
            ((1, 5), 10),
            ((1, 6), (1, 3)),
            ((1, 7), (0, 13))
        ];

        let expected_operands = Operands {
            dst: MaybeRelocatable::from(Felt252::from(8_i32)),
            res: Some(MaybeRelocatable::from(Felt252::from(8_i32))),
            op0: MaybeRelocatable::from((2, 0)),
            op1: MaybeRelocatable::from(Felt252::from(8_i32)),
        };
        let expected_operands_mem_addresses = OperandsAddresses {
            dst_addr: Relocatable::from((1, 9)),
            op0_addr: Relocatable::from((1, 3)),
            op1_addr: Relocatable::from((2, 2)),
        };
        let (operands, operands_mem_address, _) = vm.compute_operands(&instruction).unwrap();
        assert_eq!(operands, expected_operands);
        assert_eq!(operands_mem_address, expected_operands_mem_addresses);
    }

    #[test]
    #[cfg_attr(target_arch = "wasm32", wasm_bindgen_test)]
    fn deduce_memory_cell_ec_op_builtin_valid() {
        let mut vm = vm!();
        let builtin = EcOpBuiltinRunner::new(&EcOpInstanceDef::default(), true);
        vm.builtin_runners.push(builtin.into());

        vm.segments = segments![
            (
                (0, 0),
                (
                    "0x68caa9509b7c2e90b4d92661cbf7c465471c1e8598c5f989691eef6653e0f38",
                    16
                )
            ),
            (
                (0, 1),
                (
                    "0x79a8673f498531002fc549e06ff2010ffc0c191cceb7da5532acb95cdcb591",
                    16
                )
            ),
            (
                (0, 2),
                (
                    "0x1ef15c18599971b7beced415a40f0c7deacfd9b0d1819e03d723d8bc943cfca",
                    16
                )
            ),
            (
                (0, 3),
                (
                    "0x5668060aa49730b7be4801df46ec62de53ecd11abe43a32873000c36e8dc1f",
                    16
                )
            ),
            ((0, 4), 34),
            (
                (0, 5),
                (
                    "0x6245403e2fafe5df3b79ea28d050d477771bc560fc59e915b302cc9b70a92f5",
                    16
                )
            )
        ];

        assert_matches!(
            vm.deduce_memory_cell(Relocatable::from((0, 6))),
            Ok(i) if i == Some(MaybeRelocatable::from(felt_hex!(
                "0x7f49de2c3a7d1671437406869edb1805ba43e1c0173b35f8c2e8fcc13c3fa6d"
            )))
        );
    }

    #[test]
    #[cfg_attr(target_arch = "wasm32", wasm_bindgen_test)]
    /* Data taken from this program execution:
       %builtins output ec_op
       from starkware.cairo.common.cairo_builtins import EcOpBuiltin
       from starkware.cairo.common.serialize import serialize_word
       from starkware.cairo.common.ec_point import EcPoint
       from starkware.cairo.common.ec import ec_op

       func main{output_ptr: felt*, ec_op_ptr: EcOpBuiltin*}():
           let x: EcPoint = EcPoint(2089986280348253421170679821480865132823066470938446095505822317253594081284, 1713931329540660377023406109199410414810705867260802078187082345529207694986)

           let y: EcPoint = EcPoint(874739451078007766457464989774322083649278607533249481151382481072868806602,152666792071518830868575557812948353041420400780739481342941381225525861407)
           let z: EcPoint = ec_op(x,34, y)
           serialize_word(z.x)
           return()
           end
    */
    fn verify_auto_deductions_for_ec_op_builtin_valid() {
        let mut builtin = EcOpBuiltinRunner::new(&EcOpInstanceDef::default(), true);
        builtin.base = 3;
        let mut vm = vm!();
        vm.builtin_runners.push(builtin.into());
        vm.segments = segments![
            (
                (3, 0),
                (
                    "2962412995502985605007699495352191122971573493113767820301112397466445942584",
                    10
                )
            ),
            (
                (3, 1),
                (
                    "214950771763870898744428659242275426967582168179217139798831865603966154129",
                    10
                )
            ),
            (
                (3, 2),
                (
                    "874739451078007766457464989774322083649278607533249481151382481072868806602",
                    10
                )
            ),
            (
                (3, 3),
                (
                    "152666792071518830868575557812948353041420400780739481342941381225525861407",
                    10
                )
            ),
            ((3, 4), 34),
            (
                (3, 5),
                (
                    "2778063437308421278851140253538604815869848682781135193774472480292420096757",
                    10
                )
            )
        ];
        assert_matches!(vm.verify_auto_deductions(), Ok(()));
    }

    #[test]
    #[cfg_attr(target_arch = "wasm32", wasm_bindgen_test)]
    fn verify_auto_deductions_for_ec_op_builtin_valid_points_invalid_result() {
        let mut builtin = EcOpBuiltinRunner::new(&EcOpInstanceDef::default(), true);
        builtin.base = 3;
        let mut vm = vm!();
        vm.builtin_runners.push(builtin.into());
        vm.segments = segments![
            (
                (3, 0),
                (
                    "2962412995502985605007699495352191122971573493113767820301112397466445942584",
                    10
                )
            ),
            (
                (3, 1),
                (
                    "214950771763870898744428659242275426967582168179217139798831865603966154129",
                    10
                )
            ),
            (
                (3, 2),
                (
                    "2089986280348253421170679821480865132823066470938446095505822317253594081284",
                    10
                )
            ),
            (
                (3, 3),
                (
                    "1713931329540660377023406109199410414810705867260802078187082345529207694986",
                    10
                )
            ),
            ((3, 4), 34),
            (
                (3, 5),
                (
                    "2778063437308421278851140253538604815869848682781135193774472480292420096757",
                    10
                )
            )
        ];
        let error = vm.verify_auto_deductions();
        assert_matches!(
            error,
            Err(VirtualMachineError::InconsistentAutoDeduction(bx))
            if *bx == (EC_OP_BUILTIN_NAME,
                    MaybeRelocatable::Int(crate::felt_str!(
                        "2739017437753868763038285897969098325279422804143820990343394856167768859289"
                    )),
                    Some(MaybeRelocatable::Int(crate::felt_str!(
                        "2778063437308421278851140253538604815869848682781135193774472480292420096757"
                    ))))
        );
    }

    #[test]
    #[cfg_attr(target_arch = "wasm32", wasm_bindgen_test)]
    /* Program used:
    %builtins bitwise
    from starkware.cairo.common.bitwise import bitwise_and
    from starkware.cairo.common.cairo_builtins import BitwiseBuiltin


    func main{bitwise_ptr: BitwiseBuiltin*}():
        let (result) = bitwise_and(12, 10)  # Binary (1100, 1010).
        assert result = 8  # Binary 1000.
        return()
    end
    */
    fn verify_auto_deductions_bitwise() {
        let mut builtin = BitwiseBuiltinRunner::new(&BitwiseInstanceDef::default(), true);
        builtin.base = 2;
        let mut vm = vm!();
        vm.builtin_runners.push(builtin.into());
        vm.segments = segments![((2, 0), 12), ((2, 1), 10)];
        assert_matches!(vm.verify_auto_deductions(), Ok(()));
    }

    #[test]
    #[cfg_attr(target_arch = "wasm32", wasm_bindgen_test)]
    /* Program used:
    %builtins bitwise
    from starkware.cairo.common.bitwise import bitwise_and
    from starkware.cairo.common.cairo_builtins import BitwiseBuiltin


    func main{bitwise_ptr: BitwiseBuiltin*}():
        let (result) = bitwise_and(12, 10)  # Binary (1100, 1010).
        assert result = 8  # Binary 1000.
        return()
    end
    */
    fn verify_auto_deductions_for_addr_bitwise() {
        let mut builtin = BitwiseBuiltinRunner::new(&BitwiseInstanceDef::default(), true);
        builtin.base = 2;
        let builtin: BuiltinRunner = builtin.into();
        let mut vm = vm!();
        vm.segments = segments![((2, 0), 12), ((2, 1), 10)];
        assert_matches!(
            vm.verify_auto_deductions_for_addr(relocatable!(2, 0), &builtin),
            Ok(())
        );
        assert_matches!(
            vm.verify_auto_deductions_for_addr(relocatable!(2, 1), &builtin),
            Ok(())
        );
    }

    #[test]
    #[cfg_attr(target_arch = "wasm32", wasm_bindgen_test)]
    /* Program used:
    %builtins output pedersen
    from starkware.cairo.common.cairo_builtins import HashBuiltin
    from starkware.cairo.common.hash import hash2
    from starkware.cairo.common.serialize import serialize_word

    func foo(hash_ptr : HashBuiltin*) -> (
        hash_ptr : HashBuiltin*, z
    ):
        # Use a with-statement, since 'hash_ptr' is not an
        # implicit argument.
        with hash_ptr:
            let (z) = hash2(32, 72)
        end
        return (hash_ptr=hash_ptr, z=z)
    end

    func main{output_ptr: felt*, pedersen_ptr: HashBuiltin*}():
        let (pedersen_ptr, a) = foo(pedersen_ptr)
        serialize_word(a)
        return()
    end
     */
    fn verify_auto_deductions_pedersen() {
        let mut builtin = HashBuiltinRunner::new(Some(8), true);
        builtin.base = 3;
        let mut vm = vm!();
        vm.builtin_runners.push(builtin.into());
        vm.segments = segments![((3, 0), 32), ((3, 1), 72)];
        assert_matches!(vm.verify_auto_deductions(), Ok(()));
    }

    #[test]
    #[cfg_attr(target_arch = "wasm32", wasm_bindgen_test)]
    fn can_get_return_values() {
        let mut vm = vm!();
        vm.set_ap(4);
        vm.segments = segments![((1, 0), 1), ((1, 1), 2), ((1, 2), 3), ((1, 3), 4)];
        let expected = vec![
            MaybeRelocatable::Int(Felt252::from(1_i32)),
            MaybeRelocatable::Int(Felt252::from(2_i32)),
            MaybeRelocatable::Int(Felt252::from(3_i32)),
            MaybeRelocatable::Int(Felt252::from(4_i32)),
        ];
        assert_eq!(vm.get_return_values(4).unwrap(), expected);
    }

    #[test]
    #[cfg_attr(target_arch = "wasm32", wasm_bindgen_test)]
    fn get_return_values_fails_when_ap_is_0() {
        let mut vm = vm!();
        vm.segments = segments![((1, 0), 1), ((1, 1), 2), ((1, 2), 3), ((1, 3), 4)];
        assert_matches!(vm.get_return_values(3),
            Err(MemoryError::FailedToGetReturnValues(bx))
            if *bx == (3, Relocatable::from((1,0))));
    }

    /*
    Program used for this test:
    from starkware.cairo.common.alloc import alloc
    func main{}():
        let vec: felt* = alloc()
        assert vec[0] = 1
        return()
    end
    Memory: {RelocatableValue(segment_index=0, offset=0): 290341444919459839,
        RelocatableValue(segment_index=0, offset=1): 1,
        RelocatableValue(segment_index=0, offset=2): 2345108766317314046,
        RelocatableValue(segment_index=0, offset=3): 1226245742482522112,
        RelocatableValue(segment_index=0, offset=4): 3618502788666131213697322783095070105623107215331596699973092056135872020478,
        RelocatableValue(segment_index=0, offset=5): 5189976364521848832,
        RelocatableValue(segment_index=0, offset=6): 1,
        RelocatableValue(segment_index=0, offset=7): 4611826758063128575,
        RelocatableValue(segment_index=0, offset=8): 2345108766317314046,
        RelocatableValue(segment_index=1, offset=0): RelocatableValue(segment_index=2, offset=0),
        RelocatableValue(segment_index=1, offset=1): RelocatableValue(segment_index=3, offset=0)}
     */

    #[test]
    #[cfg_attr(target_arch = "wasm32", wasm_bindgen_test)]
    fn test_step_for_preset_memory_with_alloc_hint() {
        let mut vm = vm!(true);
        let hint_data = vec![any_box!(HintProcessorData::new_default(
            "memory[ap] = segments.add()".to_string(),
            HashMap::new(),
        ))];

        //Initialzie registers
        run_context!(vm, 3, 2, 2);

        //Create program and execution segments
        for _ in 0..2 {
            vm.segments.add();
        }
        //Initialize memory

        let mut hint_processor = BuiltinHintProcessor::new_empty();

        vm.segments = segments![
            ((0, 0), 290341444919459839_i64),
            ((0, 1), 1),
            ((0, 2), 2345108766317314046_i64),
            ((0, 3), 1226245742482522112_i64),
            (
                (0, 4),
                (
                    "3618502788666131213697322783095070105623107215331596699973092056135872020478",
                    10
                )
            ),
            ((0, 5), 5189976364521848832_i64),
            ((0, 6), 1),
            ((0, 7), 4611826758063128575_i64),
            ((0, 8), 2345108766317314046_i64),
            ((1, 0), (2, 0)),
            ((1, 1), (3, 0))
        ];

        #[cfg(feature = "extensive_hints")]
        let mut hint_data = hint_data;

        //Run Steps
        for _ in 0..6 {
            #[cfg(not(feature = "extensive_hints"))]
            let mut hint_data = if vm.run_context.pc == (0, 0).into() {
                &hint_data[0..]
            } else {
                &hint_data[0..0]
            };
            assert_matches!(
                vm.step(
                    &mut hint_processor,
                    exec_scopes_ref!(),
                    &mut hint_data,
                    #[cfg(feature = "extensive_hints")]
                    &mut HashMap::from([(
                        Relocatable::from((0, 0)),
                        (0_usize, NonZeroUsize::new(1).unwrap())
                    )]),
                    &HashMap::new(),
                ),
                Ok(())
            );
        }
        //Compare trace
        let trace = vm.trace.unwrap();
        trace_check(
            &trace,
            &[
                ((0, 3).into(), 2, 2),
                ((0, 0).into(), 4, 4),
                ((0, 2).into(), 5, 4),
                ((0, 5).into(), 5, 2),
                ((0, 7).into(), 6, 2),
                ((0, 8).into(), 6, 2),
            ],
        );

        //Compare final register values
        assert_eq!(vm.run_context.pc, Relocatable::from((3, 0)));
        assert_eq!(vm.run_context.ap, 6);
        assert_eq!(vm.run_context.fp, 0);

        //Check that the array created through alloc contains the element we inserted
        //As there are no builtins present, the next segment crated will have the index 2
        check_memory!(vm.segments.memory, ((2, 0), 1));
    }

    #[test]
    #[cfg_attr(target_arch = "wasm32", wasm_bindgen_test)]
    fn test_get_builtin_runners() {
        let mut vm = vm!();
        let hash_builtin = HashBuiltinRunner::new(Some(8), true);
        let bitwise_builtin = BitwiseBuiltinRunner::new(&BitwiseInstanceDef::default(), true);
        vm.builtin_runners.push(hash_builtin.into());
        vm.builtin_runners.push(bitwise_builtin.into());

        let builtins = vm.get_builtin_runners();

        assert_eq!(builtins[0].name(), HASH_BUILTIN_NAME);
        assert_eq!(builtins[1].name(), BITWISE_BUILTIN_NAME);
    }

    #[test]
    #[cfg_attr(target_arch = "wasm32", wasm_bindgen_test)]
    fn get_range_for_continuous_memory() {
        let mut vm = vm!();
        vm.segments = segments![((1, 0), 2), ((1, 1), 3), ((1, 2), 4)];

        let value1 = MaybeRelocatable::from(Felt252::from(2_i32));
        let value2 = MaybeRelocatable::from(Felt252::from(3_i32));
        let value3 = MaybeRelocatable::from(Felt252::from(4_i32));

        let expected_vec = vec![
            Some(Cow::Borrowed(&value1)),
            Some(Cow::Borrowed(&value2)),
            Some(Cow::Borrowed(&value3)),
        ];
        assert_eq!(vm.get_range(Relocatable::from((1, 0)), 3), expected_vec);
    }

    #[test]
    #[cfg_attr(target_arch = "wasm32", wasm_bindgen_test)]
    fn get_range_for_non_continuous_memory() {
        let mut vm = vm!();
        vm.segments = segments![((1, 0), 2), ((1, 1), 3), ((1, 3), 4)];

        let value1 = MaybeRelocatable::from(Felt252::from(2_i32));
        let value2 = MaybeRelocatable::from(Felt252::from(3_i32));
        let value3 = MaybeRelocatable::from(Felt252::from(4_i32));

        let expected_vec = vec![
            Some(Cow::Borrowed(&value1)),
            Some(Cow::Borrowed(&value2)),
            None,
            Some(Cow::Borrowed(&value3)),
        ];
        assert_eq!(vm.get_range(Relocatable::from((1, 0)), 4), expected_vec);
    }

    #[test]
    #[cfg_attr(target_arch = "wasm32", wasm_bindgen_test)]
    fn get_continuous_range_for_continuous_memory() {
        let mut vm = vm!();
        vm.segments = segments![((1, 0), 2), ((1, 1), 3), ((1, 2), 4)];

        let value1 = MaybeRelocatable::from(Felt252::from(2_i32));
        let value2 = MaybeRelocatable::from(Felt252::from(3_i32));
        let value3 = MaybeRelocatable::from(Felt252::from(4_i32));

        let expected_vec = vec![value1, value2, value3];
        assert_eq!(
            vm.get_continuous_range(Relocatable::from((1, 0)), 3),
            Ok(expected_vec)
        );
    }

    #[test]
    #[cfg_attr(target_arch = "wasm32", wasm_bindgen_test)]
    fn get_continuous_range_for_non_continuous_memory() {
        let mut vm = vm!();
        vm.segments = segments![((1, 0), 2), ((1, 1), 3), ((1, 3), 4)];

        assert_eq!(
            vm.get_continuous_range(Relocatable::from((1, 0)), 3),
            Err(MemoryError::GetRangeMemoryGap(Box::new(((1, 0).into(), 3))))
        );
    }

    #[test]
    #[cfg_attr(target_arch = "wasm32", wasm_bindgen_test)]
    fn get_segment_used_size_after_computing_used() {
        let mut vm = vm!();
        vm.segments = segments![
            ((0, 2), 1),
            ((0, 5), 1),
            ((0, 7), 1),
            ((1, 1), 1),
            ((2, 2), 1),
            ((2, 4), 1),
            ((2, 7), 1)
        ];
        vm.segments.compute_effective_sizes();
        assert_eq!(Some(8), vm.get_segment_used_size(2));
    }

    #[test]
    #[cfg_attr(target_arch = "wasm32", wasm_bindgen_test)]
    fn get_segment_size_before_computing_used() {
        let vm = vm!();
        assert_eq!(None, vm.get_segment_size(2));
    }

    #[test]
    #[cfg_attr(target_arch = "wasm32", wasm_bindgen_test)]
    fn get_segment_size_before_computing_used_set_size() {
        let mut vm = vm!();
        vm.segments.segment_sizes.insert(2, 2);
        assert_eq!(Some(2), vm.get_segment_size(2));
    }

    #[test]
    #[cfg_attr(target_arch = "wasm32", wasm_bindgen_test)]
    fn get_segment_size_after_computing_used() {
        let mut vm = vm!();
        vm.segments = segments![
            ((0, 2), 1),
            ((0, 5), 1),
            ((0, 7), 1),
            ((1, 1), 1),
            ((2, 2), 1),
            ((2, 4), 1),
            ((2, 7), 1)
        ];
        vm.segments.compute_effective_sizes();
        assert_eq!(Some(8), vm.get_segment_size(2));
    }

    #[test]
    #[cfg_attr(target_arch = "wasm32", wasm_bindgen_test)]
    fn get_segment_used_size_before_computing_used() {
        let vm = vm!();
        assert_eq!(None, vm.get_segment_used_size(2));
    }

    #[test]
    #[cfg_attr(target_arch = "wasm32", wasm_bindgen_test)]
    fn get_and_set_pc() {
        let mut vm = vm!();
        vm.set_pc(Relocatable {
            segment_index: 3,
            offset: 4,
        });
        assert_eq!(
            vm.get_pc(),
            Relocatable {
                segment_index: 3,
                offset: 4
            }
        )
    }

    #[test]
    #[cfg_attr(target_arch = "wasm32", wasm_bindgen_test)]
    fn get_and_set_fp() {
        let mut vm = vm!();
        vm.set_fp(3);
        assert_eq!(
            vm.get_fp(),
            Relocatable {
                segment_index: 1,
                offset: 3
            }
        )
    }

    #[test]
    #[cfg_attr(target_arch = "wasm32", wasm_bindgen_test)]
    fn get_maybe_key_not_in_memory() {
        let vm = vm!();
        assert_eq!(
            vm.get_maybe(&Relocatable {
                segment_index: 5,
                offset: 2
            }),
            None
        );
    }

    #[test]
    #[cfg_attr(target_arch = "wasm32", wasm_bindgen_test)]
    fn get_maybe_error() {
        let vm = vm!();
        assert_eq!(
            vm.get_maybe(&MaybeRelocatable::Int(Felt252::from(0_i32))),
            None,
        );
    }

    #[test]
    #[cfg_attr(target_arch = "wasm32", wasm_bindgen_test)]
    fn end_run_error() {
        let mut vm = vm!();
        let scopes = exec_scopes_ref!();
        scopes.enter_scope(HashMap::new());

        assert_matches!(
            vm.end_run(scopes),
            Err(VirtualMachineError::MainScopeError(
                ExecScopeError::NoScopeError
            ))
        );
    }

    #[test]
    #[cfg_attr(target_arch = "wasm32", wasm_bindgen_test)]
    fn add_temporary_segments() {
        let mut vm = vm!();
        let mut _base = vm.add_temporary_segment();
        assert_eq!(
            _base,
            Relocatable {
                segment_index: -1,
                offset: 0
            }
        );
        let mut _base = vm.add_temporary_segment();
        assert_eq!(
            _base,
            Relocatable {
                segment_index: -2,
                offset: 0
            }
        );
    }

    #[test]
    #[cfg_attr(target_arch = "wasm32", wasm_bindgen_test)]
    fn decode_current_instruction_invalid_encoding() {
        let mut vm = vm!();
        vm.segments = segments![((0, 0), ("112233445566778899", 16))];
        assert_matches!(
            vm.decode_current_instruction(),
            Err(VirtualMachineError::InvalidInstructionEncoding)
        );
    }

    #[test]
    #[cfg_attr(target_arch = "wasm32", wasm_bindgen_test)]
    fn add_relocation_rule_test() {
        let mut vm = vm!();

        assert_eq!(
            vm.add_relocation_rule((-1, 0).into(), (1, 2).into()),
            Ok(()),
        );
        assert_eq!(
            vm.add_relocation_rule((-2, 0).into(), (-1, 1).into()),
            Ok(()),
        );
        assert_eq!(
            vm.add_relocation_rule((5, 0).into(), (0, 0).into()),
            Err(MemoryError::AddressNotInTemporarySegment(5)),
        );
        assert_eq!(
            vm.add_relocation_rule((-3, 6).into(), (0, 0).into()),
            Err(MemoryError::NonZeroOffset(6)),
        );
        assert_eq!(
            vm.add_relocation_rule((-1, 0).into(), (0, 0).into()),
            Err(MemoryError::DuplicatedRelocation(-1)),
        );
    }

    #[test]
    #[cfg_attr(target_arch = "wasm32", wasm_bindgen_test)]
    fn gen_arg_relocatable() {
        let mut vm = vm!();

        assert_matches!(
            vm.gen_arg(&mayberelocatable!(0, 0)),
            Ok(x) if x == mayberelocatable!(0, 0)
        );
    }

    /// Test that the call to .gen_arg() with a bigint and no prime number just
    /// passes the value through.
    #[test]
    #[cfg_attr(target_arch = "wasm32", wasm_bindgen_test)]
    fn gen_arg_bigint() {
        let mut vm = vm!();

        assert_matches!(
            vm.gen_arg(&mayberelocatable!(1234)),
            Ok(x) if x == mayberelocatable!(1234)
        );
    }

    /// Test that the call to .gen_arg() with a bigint and a prime number passes
    /// the value through after applying the modulo.
    #[test]
    #[cfg_attr(target_arch = "wasm32", wasm_bindgen_test)]
    fn gen_arg_bigint_prime() {
        let mut vm = vm!();
        let prime = felt_hex!(crate::utils::PRIME_STR);
        let prime_maybe = MaybeRelocatable::from(prime);

        assert_matches!(vm.gen_arg(&prime_maybe), Ok(x) if x == mayberelocatable!(0));
    }

    /// Test that the call to .gen_arg() with a Vec<MaybeRelocatable> writes its
    /// contents into a new segment and returns a pointer to it.
    #[test]
    #[cfg_attr(target_arch = "wasm32", wasm_bindgen_test)]
    fn gen_arg_vec() {
        let mut vm = vm!();

        assert_matches!(
            vm.gen_arg(&vec![
                mayberelocatable!(0),
                mayberelocatable!(1),
                mayberelocatable!(2),
                mayberelocatable!(3),
                mayberelocatable!(0, 0),
                mayberelocatable!(0, 1),
                mayberelocatable!(0, 2),
                mayberelocatable!(0, 3),
            ]),
            Ok(x) if x == mayberelocatable!(0, 0)
        );
    }

    /// Test that compute_effective_sizes() works as intended.
    #[test]
    #[cfg_attr(target_arch = "wasm32", wasm_bindgen_test)]
    fn compute_effective_sizes() {
        let mut vm = vm!();

        let segment = vm.segments.add();
        vm.load_data(
            segment,
            &vec![
                mayberelocatable!(1),
                mayberelocatable!(2),
                mayberelocatable!(3),
                mayberelocatable!(4),
            ],
        )
        .expect("Could not load data into memory.");

        assert_eq!(vm.segments.compute_effective_sizes(), &vec![4]);
    }

    /// Test that compute_segment_effective_sizes() works as intended.
    #[test]
    #[cfg_attr(target_arch = "wasm32", wasm_bindgen_test)]
    fn compute_segment_effective_sizes() {
        let mut vm = vm!();

        let segment = vm.segments.add();
        vm.load_data(
            segment,
            &vec![
                mayberelocatable!(1),
                mayberelocatable!(2),
                mayberelocatable!(3),
                mayberelocatable!(4),
            ],
        )
        .expect("Could not load data into memory.");

        assert_eq!(vm.segments.compute_effective_sizes(), &vec![4]);
    }

    #[test]
    #[cfg_attr(target_arch = "wasm32", wasm_bindgen_test)]
    fn mark_as_accessed() {
        let mut vm = vm!();
        vm.run_finished = true;
        vm.segments.memory = memory![
            ((0, 0), 0),
            ((0, 1), 0),
            ((0, 2), 1),
            ((0, 10), 10),
            ((1, 1), 1)
        ];
        vm.mark_address_range_as_accessed((0, 0).into(), 3).unwrap();
        vm.mark_address_range_as_accessed((0, 10).into(), 2)
            .unwrap();
        vm.mark_address_range_as_accessed((1, 1).into(), 1).unwrap();
        //Check that the following addresses have been accessed:
        // Addresses have been copied from python execution:
        let mem = &vm.segments.memory.data;
        assert!(mem[0][0].as_ref().unwrap().is_accessed());
        assert!(mem[0][1].as_ref().unwrap().is_accessed());
        assert!(mem[0][2].as_ref().unwrap().is_accessed());
        assert!(mem[0][10].as_ref().unwrap().is_accessed());
        assert!(mem[1][1].as_ref().unwrap().is_accessed());
        assert_eq!(
            vm.segments
                .memory
                .get_amount_of_accessed_addresses_for_segment(0),
            Some(4)
        );
        assert_eq!(
            vm.segments
                .memory
                .get_amount_of_accessed_addresses_for_segment(1),
            Some(1)
        );
    }

    #[test]
    #[cfg_attr(target_arch = "wasm32", wasm_bindgen_test)]
    fn mark_as_accessed_run_not_finished() {
        let mut vm = vm!();
        assert_matches!(
            vm.mark_address_range_as_accessed((0, 0).into(), 3),
            Err(VirtualMachineError::RunNotFinished)
        );
    }

    #[test]
    #[cfg_attr(target_arch = "wasm32", wasm_bindgen_test)]
    fn mark_as_accessed_missing_accessed_addresses() {
        let mut vm = vm!();
        assert_matches!(
            vm.mark_address_range_as_accessed((0, 0).into(), 3),
            Err(VirtualMachineError::RunNotFinished)
        );
    }

    #[test]
    #[cfg_attr(target_arch = "wasm32", wasm_bindgen_test)]
    fn get_traceback_entries_bad_usort() {
        let program = Program::from_bytes(
            include_bytes!("../../../cairo_programs/bad_programs/bad_usort.json"),
            Some("main"),
        )
        .unwrap();

        let mut hint_processor = BuiltinHintProcessor::new_empty();
        let mut cairo_runner = cairo_runner!(program, "all_cairo", false);
        let mut vm = vm!();

        let end = cairo_runner.initialize(&mut vm, false).unwrap();
        assert!(cairo_runner
            .run_until_pc(end, &mut vm, &mut hint_processor)
            .is_err());
        let expected_traceback = vec![
            (Relocatable::from((1, 3)), Relocatable::from((0, 97))),
            (Relocatable::from((1, 14)), Relocatable::from((0, 30))),
            (Relocatable::from((1, 26)), Relocatable::from((0, 60))),
        ];
        assert_eq!(vm.get_traceback_entries(), expected_traceback);
    }

    #[test]
    #[cfg_attr(target_arch = "wasm32", wasm_bindgen_test)]
    fn get_traceback_entries_bad_dict_update() {
        let program = Program::from_bytes(
            include_bytes!("../../../cairo_programs/bad_programs/bad_dict_update.json"),
            Some("main"),
        )
        .unwrap();

        let mut hint_processor = BuiltinHintProcessor::new_empty();
        let mut cairo_runner = cairo_runner!(program, "all_cairo", false);
        let mut vm = vm!();

        let end = cairo_runner.initialize(&mut vm, false).unwrap();
        assert!(cairo_runner
            .run_until_pc(end, &mut vm, &mut hint_processor)
            .is_err());
        let expected_traceback = vec![(Relocatable::from((1, 2)), Relocatable::from((0, 34)))];
        assert_eq!(vm.get_traceback_entries(), expected_traceback);
    }

    #[test]
    fn builder_test() {
        let virtual_machine_builder: VirtualMachineBuilder = VirtualMachineBuilder::default()
            .run_finished(true)
            .current_step(12)
            .builtin_runners(vec![BuiltinRunner::from(HashBuiltinRunner::new(
                Some(12),
                true,
            ))])
            .run_context(RunContext {
                pc: Relocatable::from((0, 0)),
                ap: 18,
                fp: 0,
            })
            .segments({
                let mut segments = MemorySegmentManager::new();
                segments.segment_used_sizes = Some(vec![1]);
                segments
            })
            .skip_instruction_execution(true)
            .trace(Some(vec![TraceEntry {
                pc: (0, 1).into(),
                ap: 1,
                fp: 1,
            }]));

        #[cfg(feature = "hooks")]
        fn before_first_step_hook(
            _vm: &mut VirtualMachine,
            _runner: &mut CairoRunner,
            _hint_data: &[Box<dyn Any>],
        ) -> Result<(), VirtualMachineError> {
            Err(VirtualMachineError::Unexpected)
        }
        #[cfg(feature = "hooks")]
        let virtual_machine_builder = virtual_machine_builder.hooks(crate::vm::hooks::Hooks::new(
            Some(std::sync::Arc::new(before_first_step_hook)),
            None,
            None,
        ));

        #[allow(unused_mut)]
        let mut virtual_machine_from_builder = virtual_machine_builder.build();

        assert!(virtual_machine_from_builder.run_finished);
        assert_eq!(virtual_machine_from_builder.current_step, 12);
        assert_eq!(
            virtual_machine_from_builder
                .builtin_runners
                .get(0)
                .unwrap()
                .name(),
            "pedersen_builtin"
        );
        assert_eq!(virtual_machine_from_builder.run_context.ap, 18,);
        assert_eq!(
            virtual_machine_from_builder.segments.segment_used_sizes,
            Some(vec![1])
        );
        assert!(virtual_machine_from_builder.skip_instruction_execution,);
        assert_eq!(
            virtual_machine_from_builder.trace,
            Some(vec![TraceEntry {
                pc: (0, 1).into(),
                ap: 1,
                fp: 1,
            }])
        );
        #[cfg(feature = "hooks")]
        {
            let program = crate::types::program::Program::from_bytes(
                include_bytes!("../../../cairo_programs/sqrt.json"),
                Some("main"),
            )
            .expect("Call to `Program::from_file()` failed.");
            let mut hint_processor = BuiltinHintProcessor::new_empty();
            let mut cairo_runner = cairo_runner!(program);
            let end = cairo_runner
                .initialize(&mut virtual_machine_from_builder, false)
                .unwrap();

            assert!(cairo_runner
                .run_until_pc(end, &mut virtual_machine_from_builder, &mut hint_processor)
                .is_err());
        }
    }

    #[test]
    #[cfg_attr(target_arch = "wasm32", wasm_bindgen_test)]
    /// Test for a simple program execution
    /// Used program code:
    /// func main():
    ///     let a = 1
    ///     let b = 2
    ///     let c = a + b
    ///     return()
    /// end
    /// Memory taken from original vm
    /// {RelocatableValue(segment_index=0, offset=0): 2345108766317314046,
    ///  RelocatableValue(segment_index=1, offset=0): RelocatableValue(segment_index=2, offset=0),
    ///  RelocatableValue(segment_index=1, offset=1): RelocatableValue(segment_index=3, offset=0)}
    /// Current register values:
    /// AP 1:2
    /// FP 1:2
    /// PC 0:0
    fn test_step_for_preset_memory_program_loaded_into_user_segment() {
        let mut vm = vm!(true);

        let mut hint_processor = BuiltinHintProcessor::new_empty();

        run_context!(vm, 0, 2, 2);

        vm.segments = segments![
            ((2, 0), 2345108766317314046_u64), // Load program into new segment
            ((1, 0), (2, 0)),
            ((1, 1), (3, 0))
        ];
        // set starting pc on new segemt to run loaded program
        vm.run_context.pc.segment_index = 2;

        assert_matches!(
            vm.step(
                &mut hint_processor,
                exec_scopes_ref!(),
                &mut Vec::new(),
                #[cfg(feature = "extensive_hints")]
                &mut HashMap::new(),
                &HashMap::new()
            ),
            Ok(())
        );
        let trace = vm.trace.unwrap();
        trace_check(&trace, &[((2, 0).into(), 2, 2)]);

        assert_eq!(vm.run_context.pc, Relocatable::from((3, 0)));
        assert_eq!(vm.run_context.ap, 2);
        assert_eq!(vm.run_context.fp, 0);

        //Check that the following addresses have been accessed:
        // Addresses have been copied from python execution:
        let mem = vm.segments.memory.data;
        assert!(mem[1][0].as_ref().unwrap().is_accessed());
        assert!(mem[1][1].as_ref().unwrap().is_accessed());
    }

    #[test]
    #[cfg_attr(target_arch = "wasm32", wasm_bindgen_test)]
    /*
    Test for a simple program execution
    Used program code:
        func myfunc(a: felt) -> (r: felt):
            let b = a * 2
            return(b)
        end
        func main():
            let a = 1
            let b = myfunc(a)
            return()
        end
    Memory taken from original vm:
    {RelocatableValue(segment_index=0, offset=0): 5207990763031199744,
    RelocatableValue(segment_index=0, offset=1): 2,
    RelocatableValue(segment_index=0, offset=2): 2345108766317314046,
    RelocatableValue(segment_index=0, offset=3): 5189976364521848832,
    RelocatableValue(segment_index=0, offset=4): 1,
    RelocatableValue(segment_index=0, offset=5): 1226245742482522112,
    RelocatableValue(segment_index=0, offset=6): 3618502788666131213697322783095070105623107215331596699973092056135872020476,
    RelocatableValue(segment_index=0, offset=7): 2345108766317314046,
    RelocatableValue(segment_index=1, offset=0): RelocatableValue(segment_index=2, offset=0),
    RelocatableValue(segment_index=1, offset=1): RelocatableValue(segment_index=3, offset=0)}
    Current register values:
    AP 1:2
    FP 1:2
    PC 0:3
    Final Pc (not executed): 3:0
    This program consists of 5 steps
    */
    fn test_step_for_preset_memory_function_call_program_loaded_into_user_segment() {
        let mut vm = vm!(true);

        run_context!(vm, 3, 2, 2);
        // set starting pc on new segemt to run loaded program
        vm.run_context.pc.segment_index = 4;

        //Insert values into memory
        vm.segments.memory =
            memory![
            // Load program into new segment
            ((4, 0), 5207990763031199744_i64),
            ((4, 1), 2),
            ((4, 2), 2345108766317314046_i64),
            ((4, 3), 5189976364521848832_i64),
            ((4, 4), 1),
            ((4, 5), 1226245742482522112_i64),
            (
                (4, 6),
                ("3618502788666131213697322783095070105623107215331596699973092056135872020476",10)
            ),
            ((4, 7), 2345108766317314046_i64),
            ((1, 0), (2, 0)),
            ((1, 1), (3, 0))
        ];

        let final_pc = Relocatable::from((3, 0));
        let mut hint_processor = BuiltinHintProcessor::new_empty();
        //Run steps
        while vm.run_context.pc != final_pc {
            assert_matches!(
                vm.step(
                    &mut hint_processor,
                    exec_scopes_ref!(),
                    &mut Vec::new(),
                    #[cfg(feature = "extensive_hints")]
                    &mut HashMap::new(),
                    &HashMap::new()
                ),
                Ok(())
            );
        }

        //Check final register values
        assert_eq!(vm.run_context.pc, Relocatable::from((3, 0)));

        assert_eq!(vm.run_context.ap, 6);

        assert_eq!(vm.run_context.fp, 0);
        //Check each TraceEntry in trace
        let trace = vm.trace.unwrap();
        assert_eq!(trace.len(), 5);
        trace_check(
            &trace,
            &[
                ((4, 3).into(), 2, 2),
                ((4, 5).into(), 3, 2),
                ((4, 0).into(), 5, 5),
                ((4, 2).into(), 6, 5),
                ((4, 7).into(), 6, 2),
            ],
        );
        //Check that the following addresses have been accessed:
        // Addresses have been copied from python execution:
        let mem = &vm.segments.memory.data;
        assert!(mem[4][1].as_ref().unwrap().is_accessed());
        assert!(mem[4][4].as_ref().unwrap().is_accessed());
        assert!(mem[4][6].as_ref().unwrap().is_accessed());
        assert!(mem[1][0].as_ref().unwrap().is_accessed());
        assert!(mem[1][1].as_ref().unwrap().is_accessed());
        assert!(mem[1][2].as_ref().unwrap().is_accessed());
        assert!(mem[1][3].as_ref().unwrap().is_accessed());
        assert!(mem[1][4].as_ref().unwrap().is_accessed());
        assert!(mem[1][5].as_ref().unwrap().is_accessed());
        assert_eq!(
            vm.segments
                .memory
                .get_amount_of_accessed_addresses_for_segment(4),
            Some(3)
        );
        assert_eq!(
            vm.segments
                .memory
                .get_amount_of_accessed_addresses_for_segment(1),
            Some(6)
        );
    }
}<|MERGE_RESOLUTION|>--- conflicted
+++ resolved
@@ -944,13 +944,6 @@
 
         Err(VirtualMachineError::NoSignatureBuiltin)
     }
-<<<<<<< HEAD
-
-    pub fn disable_trace(&mut self) {
-        self.trace = None
-    }
-=======
->>>>>>> 22a97dce
 
     #[cfg(feature = "with_tracer")]
     pub fn relocate_segments(&self) -> Result<Vec<usize>, MemoryError> {

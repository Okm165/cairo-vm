use super::cairo_runner::ExecutionResources;
use crate::stdlib::prelude::{String, Vec};
use crate::types::builtin_name::BuiltinName;
use crate::vm::errors::cairo_pie_errors::CairoPieValidationError;
use crate::{
    stdlib::{collections::HashMap, prelude::*},
    types::relocatable::{MaybeRelocatable, Relocatable},
    Felt252,
};
use num_traits::{One, Zero};
use serde::{Deserialize, Serialize};
#[cfg(feature = "std")]
use {
    std::{fs::File, io::Write, path::Path},
    zip::ZipWriter,
};

const CAIRO_PIE_VERSION: &str = "1.1";

#[derive(Serialize, Deserialize, Clone, Debug, PartialEq, Eq)]
pub struct SegmentInfo {
    pub index: isize,
    pub size: usize,
}

impl From<(isize, usize)> for SegmentInfo {
    fn from(value: (isize, usize)) -> Self {
        SegmentInfo {
            index: value.0,
            size: value.1,
        }
    }
}

// A simplified version of Memory, without any additional data besides its elements
// Contains all addr-value pairs, ordered by index and offset
// Allows practical serialization + conversion between CairoPieMemory & Memory
#[derive(Serialize, Deserialize, Clone, Debug, PartialEq, Eq)]
pub struct CairoPieMemory(
    #[serde(serialize_with = "serde_impl::serialize_memory")]
    pub  Vec<((usize, usize), MaybeRelocatable)>,
);

#[derive(Serialize, Deserialize, Clone, Debug, PartialEq, Eq)]
pub struct PublicMemoryPage {
    pub start: usize,
    pub size: usize,
}

// HashMap value based on starknet/core/os/output.cairo usage
pub type Attributes = HashMap<String, Vec<usize>>;
pub type Pages = HashMap<usize, PublicMemoryPage>;

#[derive(Serialize, Deserialize, Clone, Debug, PartialEq, Eq)]
pub struct OutputBuiltinAdditionalData {
    pub pages: Pages,
    pub attributes: Attributes,
}

#[derive(Serialize, Deserialize, Clone, Debug, PartialEq, Eq)]
#[serde(untagged)]
pub enum BuiltinAdditionalData {
    // Contains verified addresses as contiguous index, value pairs
    #[serde(with = "serde_impl::hash_additional_data")]
    Hash(Vec<Relocatable>),
    Output(OutputBuiltinAdditionalData),
    // Signatures are composed of (r, s) tuples
    #[serde(with = "serde_impl::signature_additional_data")]
    Signature(HashMap<Relocatable, (Felt252, Felt252)>),
    None,
}

#[derive(Serialize, Deserialize, Clone, Debug, PartialEq, Eq)]
pub struct CairoPieAdditionalData(
    #[serde(with = "crate::types::builtin_name::serde_generic_map_impl")]
    pub  HashMap<BuiltinName, BuiltinAdditionalData>,
);

#[derive(Serialize, Clone, Debug, PartialEq, Eq)]
pub struct CairoPie {
    pub metadata: CairoPieMetadata,
    pub memory: CairoPieMemory,
    pub execution_resources: ExecutionResources,
    pub additional_data: CairoPieAdditionalData,
    pub version: CairoPieVersion,
}

#[derive(Serialize, Deserialize, Clone, Debug, PartialEq, Eq)]
pub struct CairoPieMetadata {
    pub program: StrippedProgram,
    pub program_segment: SegmentInfo,
    pub execution_segment: SegmentInfo,
    pub ret_fp_segment: SegmentInfo,
    pub ret_pc_segment: SegmentInfo,
    #[serde(serialize_with = "serde_impl::serialize_builtin_segments")]
    pub builtin_segments: HashMap<BuiltinName, SegmentInfo>,
    pub extra_segments: Vec<SegmentInfo>,
}

#[derive(Serialize, Deserialize, Clone, Debug, PartialEq, Eq)]
pub struct StrippedProgram {
    #[serde(with = "serde_impl::program_data")]
    pub data: Vec<MaybeRelocatable>,
    pub builtins: Vec<BuiltinName>,
    pub main: usize,
    // Dummy field
    #[serde(with = "serde_impl::prime")]
    pub prime: (),
}

#[derive(Serialize, Deserialize, Clone, Debug, PartialEq, Eq)]
pub struct CairoPieVersion {
    // Dummy field
    #[serde(with = "serde_impl::version")]
    pub cairo_pie: (),
}

impl CairoPie {
    #[cfg(feature = "std")]
    pub fn write_zip_file(&self, file_path: &Path) -> Result<(), std::io::Error> {
        let file = File::create(file_path)?;
        let mut zip_writer = ZipWriter::new(file);
        let options =
            zip::write::FileOptions::default().compression_method(zip::CompressionMethod::Deflated);
        zip_writer.start_file("version.json", options)?;
        zip_writer.write_all(serde_json::to_string(&self.version)?.as_bytes())?;
        zip_writer.start_file("metadata.json", options)?;
        zip_writer.write_all(serde_json::to_string(&self.metadata)?.as_bytes())?;
        zip_writer.start_file("memory.bin", options)?;
        zip_writer.write_all(&self.memory.to_bytes())?;
        zip_writer.start_file("additional_data.json", options)?;
        zip_writer.write_all(serde_json::to_string(&self.additional_data)?.as_bytes())?;
        zip_writer.start_file("execution_resources.json", options)?;
        zip_writer.write_all(serde_json::to_string(&self.execution_resources)?.as_bytes())?;
        zip_writer.finish()?;
        Ok(())
    }

<<<<<<< HEAD
    /// Check that self is a valid Cairo PIE
    pub fn run_validity_checks(&self) -> Result<(), CairoPieValidationError> {
        self.metadata.run_validity_checks()?;
        self.run_memory_validity_checks()?;
        if self.execution_resources.builtin_instance_counter.len()
            != self.metadata.program.builtins.len()
            || !self.metadata.program.builtins.iter().all(|b| {
                self.execution_resources
                    .builtin_instance_counter
                    .contains_key(b)
            })
        {
            return Err(CairoPieValidationError::BuiltinListVsSegmentsMismatch);
        }
        Ok(())
    }

    fn run_memory_validity_checks(&self) -> Result<(), CairoPieValidationError> {
        let mut segment_sizes = vec![
            &self.metadata.program_segment,
            &self.metadata.execution_segment,
            &self.metadata.ret_fp_segment,
            &self.metadata.ret_pc_segment,
        ];
        segment_sizes.extend(self.metadata.builtin_segments.values());
        segment_sizes.extend(self.metadata.extra_segments.iter());
        let segment_sizes: HashMap<isize, usize> =
            HashMap::from_iter(segment_sizes.iter().map(|si| (si.index, si.size)));

        let validate_addr = |addr: Relocatable| -> Result<(), CairoPieValidationError> {
            if !segment_sizes
                .get(&addr.segment_index)
                .is_some_and(|size| addr.offset <= *size)
            {
                return Err(CairoPieValidationError::InvalidAddress);
            }
            Ok(())
        };

        for ((si, so), value) in self.memory.0.iter() {
            validate_addr((*si as isize, *so).into())?;
            if let MaybeRelocatable::RelocatableValue(val) = value {
                validate_addr(*val)?;
            }
        }
        Ok(())
    }

    /// Checks that the pie received is identical to self, skipping the fields execution_resources.n_steps, and additional_data[pedersen]
    /// Stricter runs check more Pedersen addresses leading to different address lists
    pub fn check_pie_compatibility(&self, pie: &CairoPie) -> Result<(), CairoPieValidationError> {
        if self.metadata != pie.metadata {
            return Err(CairoPieValidationError::DiffMetadata);
        }
        if self.memory != pie.memory {
            return Err(CairoPieValidationError::DiffMemory);
        }
        if self.execution_resources.n_steps != pie.execution_resources.n_steps
            || self.execution_resources.builtin_instance_counter
                != pie.execution_resources.builtin_instance_counter
        {
            return Err(CairoPieValidationError::DiffExecutionResources);
        }
        if self.additional_data.0.len() != pie.additional_data.0.len() {
            return Err(CairoPieValidationError::DiffAdditionalData);
        }
        for (name, data) in self.additional_data.0.iter() {
            if !pie.additional_data.0.get(name).is_some_and(|d| d == data) {
                return Err(CairoPieValidationError::DiffAdditionalDataForBuiltin(*name));
            }
        }
        Ok(())
    }
}

impl CairoPieMetadata {
    pub(crate) fn run_validity_checks(&self) -> Result<(), CairoPieValidationError> {
        if self.program.main > self.program.data.len() {
            return Err(CairoPieValidationError::InvalidMainAddress);
        }
        if self.program.data.len() != self.program_segment.size {
            return Err(CairoPieValidationError::ProgramLenVsSegmentSizeMismatch);
        }
        if self.builtin_segments.len() != self.program.builtins.len()
            || !self
                .program
                .builtins
                .iter()
                .all(|b| self.builtin_segments.contains_key(b))
        {
            return Err(CairoPieValidationError::BuiltinListVsSegmentsMismatch);
        }
        if !self.ret_fp_segment.size.is_zero() {
            return Err(CairoPieValidationError::InvalidRetFpSegmentSize);
        }
        if !self.ret_pc_segment.size.is_zero() {
            return Err(CairoPieValidationError::InvalidRetPcSegmentSize);
        }
        self.validate_segment_order()
    }

    fn validate_segment_order(&self) -> Result<(), CairoPieValidationError> {
        if !self.program_segment.index.is_zero() {
            return Err(CairoPieValidationError::InvalidProgramSegmentIndex);
        }
        if !self.execution_segment.index.is_one() {
            return Err(CairoPieValidationError::InvalidExecutionSegmentIndex);
        }
        for (i, builtin_name) in self.program.builtins.iter().enumerate() {
            // We can safely index as run_validity_checks already ensures that the keys match
            if self.builtin_segments[builtin_name].index != 2 + i as isize {
                return Err(CairoPieValidationError::InvalidBuiltinSegmentIndex(
                    *builtin_name,
                ));
            }
        }
        let n_builtins = self.program.builtins.len() as isize;
        if self.ret_fp_segment.index != n_builtins + 2 {
            return Err(CairoPieValidationError::InvalidRetFpSegmentIndex);
        }
        if self.ret_pc_segment.index != n_builtins + 3 {
            return Err(CairoPieValidationError::InvalidRetPcSegmentIndex);
        }
        for (i, segment) in self.extra_segments.iter().enumerate() {
            if segment.index != 4 + n_builtins + i as isize {
                return Err(CairoPieValidationError::InvalidExtraSegmentIndex);
            }
        }
        Ok(())
=======
    #[cfg(feature = "std")]
    pub fn read_zip_file(file_path: &Path) -> Result<CairoPie, std::io::Error> {
        use std::io::Read;
        use zip::ZipArchive;

        let file = File::open(file_path)?;
        let mut zip_reader = ZipArchive::new(file)?;

        let mut version = vec![];
        zip_reader
            .by_name("version.json")?
            .read_to_end(&mut version)?;
        let version: CairoPieVersion = serde_json::from_slice(&version)?;

        let mut metadata = vec![];
        zip_reader
            .by_name("metadata.json")?
            .read_to_end(&mut metadata)?;
        let metadata: CairoPieMetadata = serde_json::from_slice(&metadata)?;

        let mut memory = vec![];
        zip_reader.by_name("memory.bin")?.read_to_end(&mut memory)?;
        let memory = CairoPieMemory::from_bytes(&memory)
            .ok_or_else(|| std::io::Error::from(std::io::ErrorKind::InvalidData))?;

        let mut execution_resources = vec![];
        zip_reader
            .by_name("execution_resources.json")?
            .read_to_end(&mut execution_resources)?;
        let execution_resources: ExecutionResources = serde_json::from_slice(&execution_resources)?;

        let mut additional_data = vec![];
        zip_reader
            .by_name("additional_data.json")?
            .read_to_end(&mut additional_data)?;
        let additional_data: CairoPieAdditionalData = serde_json::from_slice(&additional_data)?;

        Ok(CairoPie {
            metadata,
            memory,
            execution_resources,
            additional_data,
            version,
        })
>>>>>>> 6d89e12e
    }
}

pub(super) mod serde_impl {
    use crate::stdlib::collections::HashMap;
    use crate::types::builtin_name::BuiltinName;
    use num_integer::Integer;
    use num_traits::Num;

    use super::CAIRO_PIE_VERSION;
    use super::{CairoPieMemory, SegmentInfo};
    #[cfg(any(target_arch = "wasm32", no_std, not(feature = "std")))]
    use crate::alloc::string::ToString;
    use crate::stdlib::prelude::{String, Vec};
    use crate::{
        types::relocatable::{MaybeRelocatable, Relocatable},
        utils::CAIRO_PRIME,
        Felt252,
    };
    use num_bigint::BigUint;
    use serde::{
        de::Error, ser::SerializeMap, ser::SerializeSeq, Deserialize, Deserializer, Serialize,
        Serializer,
    };
    use serde_json::Number;

    pub const ADDR_BYTE_LEN: usize = 8;
    pub const FIELD_BYTE_LEN: usize = 32;
    pub const CELL_BYTE_LEN: usize = ADDR_BYTE_LEN + FIELD_BYTE_LEN;
    pub const ADDR_BASE: u64 = 0x8000000000000000; // 2 ** (8 * ADDR_BYTE_LEN - 1)
    pub const OFFSET_BASE: u64 = 0x800000000000; // 2 ** OFFSET_BIT_LEN
    pub const RELOCATE_BASE: &str =
        "8000000000000000000000000000000000000000000000000000000000000000"; // 2 ** (8 * FIELD_BYTE_LEN - 1)

    pub(crate) struct Felt252Wrapper<'a>(&'a Felt252);

    impl<'a> Serialize for Felt252Wrapper<'a> {
        fn serialize<S>(&self, serializer: S) -> Result<S::Ok, S::Error>
        where
            S: Serializer,
        {
            // Note: This uses an API intended only for testing.
            serde_json::Number::from_string_unchecked(self.0.to_string()).serialize(serializer)
        }
    }

    pub mod version {
        use super::*;

        pub fn serialize<S>(_value: &(), serializer: S) -> Result<S::Ok, S::Error>
        where
            S: Serializer,
        {
            serializer.serialize_str(CAIRO_PIE_VERSION)
        }

        pub fn deserialize<'de, D>(d: D) -> Result<(), D::Error>
        where
            D: Deserializer<'de>,
        {
            let version = String::deserialize(d)?;

            if version != CAIRO_PIE_VERSION {
                Err(D::Error::custom("Invalid cairo_pie version"))
            } else {
                Ok(())
            }
        }
    }

    pub mod program_data {
        use super::*;

        pub fn serialize<S>(values: &[MaybeRelocatable], serializer: S) -> Result<S::Ok, S::Error>
        where
            S: Serializer,
        {
            use serde::ser::Error;
            let mut seq_serializer = serializer.serialize_seq(Some(values.len()))?;

            for value in values {
                match value {
                    MaybeRelocatable::RelocatableValue(_) => {
                        return Err(S::Error::custom("Invalid program data"))
                    }
                    MaybeRelocatable::Int(x) => {
                        seq_serializer.serialize_element(&Felt252Wrapper(x))?;
                    }
                };
            }

            seq_serializer.end()
        }

        pub fn deserialize<'de, D>(d: D) -> Result<Vec<MaybeRelocatable>, D::Error>
        where
            D: Deserializer<'de>,
        {
            let numbers = Vec::<serde_json::Number>::deserialize(d)?;
            numbers
                .into_iter()
                .map(|n| Felt252::from_dec_str(n.as_str()).map(MaybeRelocatable::from))
                .collect::<Result<Vec<_>, _>>()
                .map_err(|_| D::Error::custom("Failed to deserilaize Felt252 value"))
        }
    }

    pub mod prime {
        use super::*;

        use lazy_static::lazy_static;
        lazy_static! {
            static ref CAIRO_PRIME_NUMBER: Number =
                Number::from_string_unchecked(CAIRO_PRIME.to_string());
        }

        pub fn serialize<S>(_value: &(), serializer: S) -> Result<S::Ok, S::Error>
        where
            S: Serializer,
        {
            // Note: This uses an API intended only for testing.
            CAIRO_PRIME_NUMBER.serialize(serializer)
        }

        pub fn deserialize<'de, D>(d: D) -> Result<(), D::Error>
        where
            D: Deserializer<'de>,
        {
            let prime = Number::deserialize(d)?;

            if prime != *CAIRO_PRIME_NUMBER {
                Err(D::Error::custom("Invalid prime"))
            } else {
                Ok(())
            }
        }
    }

    pub fn serialize_memory<S>(
        values: &[((usize, usize), MaybeRelocatable)],
        serializer: S,
    ) -> Result<S::Ok, S::Error>
    where
        S: Serializer,
    {
        // Missing segment and memory holes can be ignored
        // as they can be inferred by the address on the prover side
        let mem_cap = values.len() * ADDR_BYTE_LEN + values.len() * FIELD_BYTE_LEN;
        let mut res = Vec::with_capacity(mem_cap);

        for ((segment, offset), value) in values.iter() {
            let mem_addr = ADDR_BASE + *segment as u64 * OFFSET_BASE + *offset as u64;
            res.extend_from_slice(mem_addr.to_le_bytes().as_ref());
            match value {
                // Serializes RelocatableValue(little endian):
                // 1bit |   SEGMENT_BITS |   OFFSET_BITS
                // 1    |     segment    |   offset
                MaybeRelocatable::RelocatableValue(rel_val) => {
                    let reloc_base = BigUint::from_str_radix(RELOCATE_BASE, 16)
                        .map_err(|_| serde::ser::Error::custom("invalid relocation base str"))?;
                    let reloc_value = reloc_base
                        + BigUint::from(rel_val.segment_index as usize)
                            * BigUint::from(OFFSET_BASE)
                        + BigUint::from(rel_val.offset);
                    res.extend_from_slice(reloc_value.to_bytes_le().as_ref());
                }
                // Serializes Int(little endian):
                // 1bit | Num
                // 0    | num
                MaybeRelocatable::Int(data_val) => {
                    res.extend_from_slice(data_val.to_bytes_le().as_ref());
                }
            };
        }

        let string = res
            .iter()
            .fold(String::new(), |string, b| string + &format!("{:02x}", b));

        serializer.serialize_str(&string)
    }

    impl CairoPieMemory {
        pub fn to_bytes(&self) -> Vec<u8> {
            // Missing segment and memory holes can be ignored
            // as they can be inferred by the address on the prover side
            let values = &self.0;
            let mem_cap = values.len() * ADDR_BYTE_LEN + values.len() * FIELD_BYTE_LEN;
            let mut res = Vec::with_capacity(mem_cap);

            for ((segment, offset), value) in values.iter() {
                let mem_addr = ADDR_BASE + *segment as u64 * OFFSET_BASE + *offset as u64;
                res.extend_from_slice(mem_addr.to_le_bytes().as_ref());
                match value {
                    // Serializes RelocatableValue(little endian):
                    // 1bit |   SEGMENT_BITS |   OFFSET_BITS
                    // 1    |     segment    |   offset
                    MaybeRelocatable::RelocatableValue(rel_val) => {
                        let reloc_base = BigUint::from_str_radix(RELOCATE_BASE, 16).unwrap();
                        let reloc_value = reloc_base
                            + BigUint::from(rel_val.segment_index as usize)
                                * BigUint::from(OFFSET_BASE)
                            + BigUint::from(rel_val.offset);
                        res.extend_from_slice(reloc_value.to_bytes_le().as_ref());
                    }
                    // Serializes Int(little endian):
                    // 1bit | Num
                    // 0    | num
                    MaybeRelocatable::Int(data_val) => {
                        res.extend_from_slice(data_val.to_bytes_le().as_ref());
                    }
                };
            }
            res
        }

        pub fn from_bytes(bytes: &[u8]) -> Option<CairoPieMemory> {
            if !bytes.len().is_multiple_of(&CELL_BYTE_LEN) {
                return None;
            }

            let relocatable_from_bytes = |bytes: [u8; 8]| -> (usize, usize) {
                const N_SEGMENT_BITS: usize = 16;
                const N_OFFSET_BITS: usize = 47;
                const SEGMENT_MASK: u64 = ((1 << N_SEGMENT_BITS) - 1) << N_OFFSET_BITS;
                const OFFSET_MASK: u64 = (1 << N_OFFSET_BITS) - 1;

                let addr = u64::from_le_bytes(bytes);
                let segment = (addr & SEGMENT_MASK) >> N_OFFSET_BITS;
                let offset = addr & OFFSET_MASK;
                (segment as usize, offset as usize)
            };

            let mut res = vec![];
            for cell_bytes in bytes.chunks(CELL_BYTE_LEN) {
                let addr = relocatable_from_bytes(cell_bytes[0..ADDR_BYTE_LEN].try_into().ok()?);
                let field_bytes = &cell_bytes[ADDR_BYTE_LEN..CELL_BYTE_LEN];
                // Check the last bit to determine if it is a Relocatable or Felt value
                let value = if (field_bytes[field_bytes.len() - 1] & 0x80) != 0 {
                    let (segment, offset) =
                        relocatable_from_bytes(field_bytes[0..ADDR_BYTE_LEN].try_into().ok()?);
                    MaybeRelocatable::from((segment as isize, offset))
                } else {
                    MaybeRelocatable::from(Felt252::from_bytes_le_slice(field_bytes))
                };
                res.push((addr, value));
            }

            Some(CairoPieMemory(res))
        }
    }

    pub mod signature_additional_data {
        use super::*;

        pub fn serialize<S>(
            values: &HashMap<Relocatable, (Felt252, Felt252)>,
            serializer: S,
        ) -> Result<S::Ok, S::Error>
        where
            S: Serializer,
        {
            let mut seq_serializer = serializer.serialize_seq(Some(values.len()))?;

            for (key, (x, y)) in values {
                seq_serializer.serialize_element(&[
                    [
                        Felt252Wrapper(&Felt252::from(key.segment_index)),
                        Felt252Wrapper(&Felt252::from(key.offset)),
                    ],
                    [Felt252Wrapper(x), Felt252Wrapper(y)],
                ])?;
            }
            seq_serializer.end()
        }

        pub fn deserialize<'de, D>(
            d: D,
        ) -> Result<HashMap<Relocatable, (Felt252, Felt252)>, D::Error>
        where
            D: Deserializer<'de>,
        {
            let number_map = Vec::<((Number, Number), (Number, Number))>::deserialize(d)?;
            let mut res = HashMap::new();
            for ((index, offset), (r, s)) in number_map.into_iter() {
                let addr = Relocatable::from((
                    index.as_u64().ok_or(D::Error::custom("Invalid address"))? as isize,
                    offset.as_u64().ok_or(D::Error::custom("Invalid address"))? as usize,
                ));
                let r = Felt252::from_dec_str(r.as_str())
                    .map_err(|_| D::Error::custom("Invalid Felt252 value"))?;
                let s = Felt252::from_dec_str(s.as_str())
                    .map_err(|_| D::Error::custom("Invalid Felt252 value"))?;
                res.insert(addr, (r, s));
            }
            Ok(res)
        }
    }

    pub mod hash_additional_data {
        use super::*;

        pub fn serialize<S>(values: &[Relocatable], serializer: S) -> Result<S::Ok, S::Error>
        where
            S: Serializer,
        {
            let mut seq_serializer: <S as Serializer>::SerializeSeq =
                serializer.serialize_seq(Some(values.len()))?;

            for value in values {
                seq_serializer.serialize_element(&[value.segment_index, value.offset as isize])?;
            }

            seq_serializer.end()
        }

        pub fn deserialize<'de, D>(d: D) -> Result<Vec<Relocatable>, D::Error>
        where
            D: Deserializer<'de>,
        {
            let tuples = Vec::<(usize, usize)>::deserialize(d)?;
            Ok(tuples
                .into_iter()
                .map(|(x, y)| Relocatable::from((x as isize, y)))
                .collect())
        }
    }

    pub fn serialize_builtin_segments<S>(
        values: &HashMap<BuiltinName, SegmentInfo>,
        serializer: S,
    ) -> Result<S::Ok, S::Error>
    where
        S: Serializer,
    {
        let mut map_serializer = serializer.serialize_map(Some(values.len()))?;
        const BUILTIN_ORDERED_LIST: &[BuiltinName] = &[
            BuiltinName::output,
            BuiltinName::pedersen,
            BuiltinName::range_check,
            BuiltinName::ecdsa,
            BuiltinName::bitwise,
            BuiltinName::ec_op,
            BuiltinName::keccak,
            BuiltinName::poseidon,
        ];

        for name in BUILTIN_ORDERED_LIST {
            if let Some(info) = values.get(name) {
                map_serializer.serialize_entry(name, info)?
            }
        }
        map_serializer.end()
    }
}

#[cfg(test)]
mod test {
    #[cfg(feature = "std")]
    use rstest::rstest;

    use super::*;

    #[test]
    fn serialize_cairo_pie_memory() {
        let addrs = [
            ((1, 0), "0000000000800080"),
            ((1, 1), "0100000000800080"),
            ((1, 4), "0400000000800080"),
            ((1, 8), "0800000000800080"),
            ((2, 0), "0000000000000180"),
            ((5, 8), "0800000000800280"),
        ];

        let memory = CairoPieMemory(vec![
            (addrs[0].0, MaybeRelocatable::Int(1234.into())),
            (addrs[1].0, MaybeRelocatable::Int(11.into())),
            (addrs[2].0, MaybeRelocatable::Int(12.into())),
            (
                addrs[3].0,
                MaybeRelocatable::RelocatableValue((1, 2).into()),
            ),
            (
                addrs[4].0,
                MaybeRelocatable::RelocatableValue((3, 4).into()),
            ),
            (
                addrs[5].0,
                MaybeRelocatable::RelocatableValue((5, 6).into()),
            ),
        ]);

        let mem = serde_json::to_value(memory).unwrap();
        let mem_str = mem.as_str().unwrap();
        let shift_len = (serde_impl::ADDR_BYTE_LEN + serde_impl::FIELD_BYTE_LEN) * 2;
        let shift_field = serde_impl::FIELD_BYTE_LEN * 2;
        let shift_addr = serde_impl::ADDR_BYTE_LEN * 2;

        // Serializes Address 8 Byte(little endian):
        for (i, expected_addr) in addrs.into_iter().enumerate() {
            let shift = shift_len * i;
            assert_eq!(
                &mem_str[shift..shift + shift_addr],
                expected_addr.1,
                "addr mismatch({i}): {mem_str:?}",
            );
        }

        // Serializes Int(little endian):
        // 1bit | Num
        // 0    | num
        assert_eq!(
            &mem_str[shift_addr..shift_addr + shift_field],
            "d204000000000000000000000000000000000000000000000000000000000000",
            "value mismatch: {mem_str:?}",
        );
        // Serializes RelocatableValue(little endian):
        // 1bit |   SEGMENT_BITS |   OFFSET_BITS
        // 1    |     segment    |   offset
        let shift_first_relocatable = shift_len * 3 + shift_addr;
        assert_eq!(
            &mem_str[shift_first_relocatable..shift_first_relocatable + shift_field],
            "0200000000800000000000000000000000000000000000000000000000000080",
            "value mismatch: {mem_str:?}",
        );
    }

    #[rstest]
    #[cfg(feature = "std")]
    #[case(include_bytes!("../../../../cairo_programs/fibonacci.json"), "fibonacci")]
    #[case(include_bytes!("../../../../cairo_programs/integration.json"), "integration")]
    #[case(include_bytes!("../../../../cairo_programs/common_signature.json"), "signature")]
    #[case(include_bytes!("../../../../cairo_programs/relocate_segments.json"), "relocate")]
    #[case(include_bytes!("../../../../cairo_programs/ec_op.json"), "ec_op")]
    #[case(include_bytes!("../../../../cairo_programs/bitwise_output.json"), "bitwise")]
    fn read_write_pie_zip(#[case] program_content: &[u8], #[case] identifier: &str) {
        use crate::{
            cairo_run::CairoRunConfig,
            hint_processor::builtin_hint_processor::builtin_hint_processor_definition::BuiltinHintProcessor,
            types::layout_name::LayoutName,
        };
        // Run a program to obtain the CairoPie
        let cairo_pie = {
            let cairo_run_config = CairoRunConfig {
                layout: LayoutName::starknet_with_keccak,
                ..Default::default()
            };
            let (runner, vm) = crate::cairo_run::cairo_run(
                program_content,
                &cairo_run_config,
                &mut BuiltinHintProcessor::new_empty(),
            )
            .unwrap();
            runner.get_cairo_pie(&vm).unwrap()
        };
        // Serialize the CairoPie into a zip file
        let filename = format!("temp_file_{}", identifier); // Identifier used to avoid name clashes
        let file_path = Path::new(&filename);
        cairo_pie.write_zip_file(file_path).unwrap();
        // Deserialize the zip file
        let deserialized_pie = CairoPie::read_zip_file(file_path).unwrap();
        // Check that both pies are equal
        assert_eq!(cairo_pie, deserialized_pie);
        // Remove zip file created by the test
        std::fs::remove_file(file_path).unwrap();
    }
}<|MERGE_RESOLUTION|>--- conflicted
+++ resolved
@@ -136,7 +136,52 @@
         Ok(())
     }
 
-<<<<<<< HEAD
+    #[cfg(feature = "std")]
+    pub fn read_zip_file(file_path: &Path) -> Result<CairoPie, std::io::Error> {
+        use std::io::Read;
+        use zip::ZipArchive;
+
+        let file = File::open(file_path)?;
+        let mut zip_reader = ZipArchive::new(file)?;
+
+        let mut version = vec![];
+        zip_reader
+            .by_name("version.json")?
+            .read_to_end(&mut version)?;
+        let version: CairoPieVersion = serde_json::from_slice(&version)?;
+
+        let mut metadata = vec![];
+        zip_reader
+            .by_name("metadata.json")?
+            .read_to_end(&mut metadata)?;
+        let metadata: CairoPieMetadata = serde_json::from_slice(&metadata)?;
+
+        let mut memory = vec![];
+        zip_reader.by_name("memory.bin")?.read_to_end(&mut memory)?;
+        let memory = CairoPieMemory::from_bytes(&memory)
+            .ok_or_else(|| std::io::Error::from(std::io::ErrorKind::InvalidData))?;
+
+        let mut execution_resources = vec![];
+        zip_reader
+            .by_name("execution_resources.json")?
+            .read_to_end(&mut execution_resources)?;
+        let execution_resources: ExecutionResources = serde_json::from_slice(&execution_resources)?;
+
+        let mut additional_data = vec![];
+        zip_reader
+            .by_name("additional_data.json")?
+            .read_to_end(&mut additional_data)?;
+        let additional_data: CairoPieAdditionalData = serde_json::from_slice(&additional_data)?;
+
+        Ok(CairoPie {
+            metadata,
+            memory,
+            execution_resources,
+            additional_data,
+            version,
+        })
+    }
+
     /// Check that self is a valid Cairo PIE
     pub fn run_validity_checks(&self) -> Result<(), CairoPieValidationError> {
         self.metadata.run_validity_checks()?;
@@ -266,52 +311,6 @@
             }
         }
         Ok(())
-=======
-    #[cfg(feature = "std")]
-    pub fn read_zip_file(file_path: &Path) -> Result<CairoPie, std::io::Error> {
-        use std::io::Read;
-        use zip::ZipArchive;
-
-        let file = File::open(file_path)?;
-        let mut zip_reader = ZipArchive::new(file)?;
-
-        let mut version = vec![];
-        zip_reader
-            .by_name("version.json")?
-            .read_to_end(&mut version)?;
-        let version: CairoPieVersion = serde_json::from_slice(&version)?;
-
-        let mut metadata = vec![];
-        zip_reader
-            .by_name("metadata.json")?
-            .read_to_end(&mut metadata)?;
-        let metadata: CairoPieMetadata = serde_json::from_slice(&metadata)?;
-
-        let mut memory = vec![];
-        zip_reader.by_name("memory.bin")?.read_to_end(&mut memory)?;
-        let memory = CairoPieMemory::from_bytes(&memory)
-            .ok_or_else(|| std::io::Error::from(std::io::ErrorKind::InvalidData))?;
-
-        let mut execution_resources = vec![];
-        zip_reader
-            .by_name("execution_resources.json")?
-            .read_to_end(&mut execution_resources)?;
-        let execution_resources: ExecutionResources = serde_json::from_slice(&execution_resources)?;
-
-        let mut additional_data = vec![];
-        zip_reader
-            .by_name("additional_data.json")?
-            .read_to_end(&mut additional_data)?;
-        let additional_data: CairoPieAdditionalData = serde_json::from_slice(&additional_data)?;
-
-        Ok(CairoPie {
-            metadata,
-            memory,
-            execution_resources,
-            additional_data,
-            version,
-        })
->>>>>>> 6d89e12e
     }
 }
 

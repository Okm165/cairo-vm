--- conflicted
+++ resolved
@@ -112,19 +112,15 @@
     // This hint is not from the cairo commonlib, and its lib can be found under different paths, so we cant rely on a full path name
     let shift = felt_to_biguint(*get_constant_from_var_name("SHIFT", constants)?);
 
-<<<<<<< HEAD
-    let sum_d0 = felt_to_biguint(*a.d0) + felt_to_biguint(*b.d0);
+    let sum_d0 = felt_to_biguint(*a.limbs[0].as_ref()) + felt_to_biguint(*b.limbs[0].as_ref());
     let carry_d0 = Felt252::from((sum_d0 >= shift) as usize);
-    let sum_d1 = felt_to_biguint(*a.d1) + felt_to_biguint(*b.d1) + felt_to_biguint(carry_d0);
+    let sum_d1 = felt_to_biguint(*a.limbs[1].as_ref())
+        + felt_to_biguint(*b.limbs[1].as_ref())
+        + felt_to_biguint(carry_d0);
     let carry_d1 = Felt252::from((sum_d1 >= shift) as usize);
-    let sum_d2 = felt_to_biguint(*a.d2) + felt_to_biguint(*b.d2) + felt_to_biguint(carry_d1);
-=======
-    let sum_d0 = a.limbs[0].to_biguint() + b.limbs[0].to_biguint();
-    let carry_d0 = Felt252::from((sum_d0 >= shift) as usize);
-    let sum_d1 = a.limbs[1].to_biguint() + b.limbs[1].to_biguint() + carry_d0.to_biguint();
-    let carry_d1 = Felt252::from((sum_d1 >= shift) as usize);
-    let sum_d2 = a.limbs[2].to_biguint() + b.limbs[2].to_biguint() + carry_d1.to_biguint();
->>>>>>> 91eeff50
+    let sum_d2 = felt_to_biguint(*a.limbs[2].as_ref())
+        + felt_to_biguint(*b.limbs[2].as_ref())
+        + felt_to_biguint(carry_d1);
     let carry_d2 = Felt252::from((sum_d2 >= shift) as usize);
 
     insert_value_from_var_name("carry_d0", carry_d0, vm, ids_data, ap_tracking)?;

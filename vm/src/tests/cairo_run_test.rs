--- conflicted
+++ resolved
@@ -2,10 +2,6 @@
 #[cfg(feature = "mod_builtin")]
 use crate::{
     utils::test_utils::Program,
-<<<<<<< HEAD
-    vm::{runners::builtin_runner::BuiltinRunner, security::verify_secure_runner},
-};
-=======
     vm::{
         runners::{builtin_runner::BuiltinRunner, cairo_runner::CairoRunner},
         security::verify_secure_runner,
@@ -13,7 +9,6 @@
     },
 };
 
->>>>>>> 15f9dc05
 use num_traits::Zero;
 
 #[test]
@@ -1077,7 +1072,6 @@
 }
 
 #[test]
-<<<<<<< HEAD
 fn run_program_allow_missing_builtins() {
     let program_data = include_bytes!("../../../cairo_programs/pedersen_extra_builtins.json");
     let config = CairoRunConfig {
@@ -1112,8 +1106,6 @@
 }
 
 #[test]
-=======
->>>>>>> 15f9dc05
 #[cfg(feature = "mod_builtin")]
 fn cairo_run_mod_builtin() {
     let program_data =

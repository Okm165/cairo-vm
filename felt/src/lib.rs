--- conflicted
+++ resolved
@@ -1,9 +1,3 @@
-<<<<<<< HEAD
-=======
-mod bigint_felt;
-
-use bigint_felt::FeltBigInt;
->>>>>>> e4df9a90
 use num_bigint::{BigInt, U64Digits};
 use num_traits::{Bounded, FromPrimitive, Num, One, Pow, Signed, ToPrimitive, Zero};
 use std::{

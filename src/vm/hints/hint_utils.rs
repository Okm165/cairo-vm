use crate::types::{instruction::Register, relocatable::MaybeRelocatable};
use crate::vm::{
    context::run_context::RunContext, errors::vm_errors::VirtualMachineError,
    runners::builtin_runner::RangeCheckBuiltinRunner, vm_core::VirtualMachine,
};
use crate::{bigint, vm::hints::execute_hint::HintReference};
use num_bigint::BigInt;
use num_integer::Integer;
use num_traits::{FromPrimitive, ToPrimitive};
use num_traits::{Signed, Zero};
use std::collections::HashMap;

///Computes the memory address indicated by the HintReference
fn compute_addr_from_reference(
    hint_reference: &HintReference,
    run_context: &RunContext,
) -> Option<MaybeRelocatable> {
    let register = match hint_reference.register {
        Register::FP => run_context.fp.clone(),
        Register::AP => run_context.ap.clone(),
    };
    if let MaybeRelocatable::RelocatableValue(relocatable) = register {
        if hint_reference.offset.is_negative()
            && relocatable.offset < hint_reference.offset.abs() as usize
        {
            return None;
        }
        return Some(MaybeRelocatable::from((
            relocatable.segment_index,
            (relocatable.offset as i32 + hint_reference.offset) as usize,
        )));
    }
    None
}

///Computes the memory address given by the reference id
fn get_address_from_reference(
    reference_id: &BigInt,
    references: &Vec<HintReference>,
    run_context: &RunContext,
) -> Option<MaybeRelocatable> {
    if let Some(index) = reference_id.to_usize() {
        if index < references.len() {
            return compute_addr_from_reference(&references[index], run_context);
        }
    }
    None
}

///Implements hint: memory[ap] = segments.add()
pub fn add_segment(vm: &mut VirtualMachine) -> Result<(), VirtualMachineError> {
    let new_segment_base =
        MaybeRelocatable::RelocatableValue(vm.segments.add(&mut vm.memory, None));
    match vm.memory.insert(&vm.run_context.ap, &new_segment_base) {
        Ok(_) => Ok(()),
        Err(memory_error) => Err(VirtualMachineError::MemoryError(memory_error)),
    }
}

//Implements hint: memory[ap] = 0 if 0 <= (ids.a % PRIME) < range_check_builtin.bound else 1
pub fn is_nn(
    vm: &mut VirtualMachine,
    ids: HashMap<String, BigInt>,
) -> Result<(), VirtualMachineError> {
    //Check that ids contains the reference id for each variable used by the hint
    let a_ref = if let Some(a_ref) = ids.get(&String::from("a")) {
        a_ref
    } else {
        return Err(VirtualMachineError::IncorrectIds(
            vec![String::from("a")],
            ids.into_keys().collect(),
        ));
    };
    //Check that each reference id corresponds to a value in the reference manager
    let a_addr =
        if let Some(a_addr) = get_address_from_reference(a_ref, &vm.references, &vm.run_context) {
            a_addr
        } else {
            return Err(VirtualMachineError::FailedToGetReference(a_ref.clone()));
        };
    //Check that the ids are in memory
    match vm.memory.get(&a_addr) {
        Ok(Some(maybe_rel_a)) => {
            //Check that the value at the ids address is an Int
            let a = if let MaybeRelocatable::Int(ref a) = maybe_rel_a {
                a
            } else {
                return Err(VirtualMachineError::ExpectedInteger(a_addr.clone()));
            };
            for (name, builtin) in &vm.builtin_runners {
                //Check that range_check_builtin is present
                if name == &String::from("range_check") {
                    let range_check_builtin = if let Some(range_check_builtin) =
                        builtin.as_any().downcast_ref::<RangeCheckBuiltinRunner>()
                    {
                        range_check_builtin
                    } else {
                        return Err(VirtualMachineError::NoRangeCheckBuiltin);
                    };
                    //Main logic (assert a is not negative and within the expected range)
                    let mut value = bigint!(1);
                    if a.mod_floor(&vm.prime) >= bigint!(0)
                        && a.mod_floor(&vm.prime) < range_check_builtin._bound
                    {
                        value = bigint!(0);
                    }
                    return match vm
                        .memory
                        .insert(&vm.run_context.ap, &MaybeRelocatable::from(value))
                    {
                        Ok(_) => Ok(()),
                        Err(memory_error) => Err(VirtualMachineError::MemoryError(memory_error)),
                    };
                }
            }
            Err(VirtualMachineError::NoRangeCheckBuiltin)
        }
        Ok(None) => Err(VirtualMachineError::MemoryGet(a_addr.clone())),
        Err(memory_error) => Err(VirtualMachineError::MemoryError(memory_error)),
    }
}

//Implements hint: memory[ap] = 0 if 0 <= ((-ids.a - 1) % PRIME) < range_check_builtin.bound else 1
pub fn is_nn_out_of_range(
    vm: &mut VirtualMachine,
    ids: HashMap<String, BigInt>,
) -> Result<(), VirtualMachineError> {
    //Check that ids contains the reference id for each variable used by the hint
    let a_ref = if let Some(a_ref) = ids.get(&String::from("a")) {
        a_ref
    } else {
        return Err(VirtualMachineError::IncorrectIds(
            vec![String::from("a")],
            ids.into_keys().collect(),
        ));
    };
    //Check that each reference id corresponds to a value in the reference manager
    let a_addr =
        if let Some(a_addr) = get_address_from_reference(a_ref, &vm.references, &vm.run_context) {
            a_addr
        } else {
            return Err(VirtualMachineError::FailedToGetReference(a_ref.clone()));
        };
    //Check that the ids are in memory
    match vm.memory.get(&a_addr) {
        Ok(Some(maybe_rel_a)) => {
            //Check that the value at the ids address is an Int
            let a = if let MaybeRelocatable::Int(ref a) = maybe_rel_a {
                a
            } else {
                return Err(VirtualMachineError::ExpectedInteger(a_addr.clone()));
            };
            for (name, builtin) in &vm.builtin_runners {
                //Check that range_check_builtin is present
                if name == &String::from("range_check") {
                    let range_check_builtin = if let Some(range_check_builtin) =
                        builtin.as_any().downcast_ref::<RangeCheckBuiltinRunner>()
                    {
                        range_check_builtin
                    } else {
                        return Err(VirtualMachineError::NoRangeCheckBuiltin);
                    };
                    //Main logic (assert a is not negative and within the expected range)
                    let mut value = bigint!(1);
                    if (-a.clone() - bigint!(1)).mod_floor(&vm.prime) >= bigint!(0)
                        && (-a.clone() - bigint!(1)).mod_floor(&vm.prime)
                            < range_check_builtin._bound
                    {
                        value = bigint!(0);
                    }
                    return match vm
                        .memory
                        .insert(&vm.run_context.ap, &MaybeRelocatable::from(value))
                    {
                        Ok(_) => Ok(()),
                        Err(memory_error) => Err(VirtualMachineError::MemoryError(memory_error)),
                    };
                }
            }
            Err(VirtualMachineError::NoRangeCheckBuiltin)
        }
        Ok(None) => Err(VirtualMachineError::MemoryGet(a_addr.clone())),
        Err(memory_error) => Err(VirtualMachineError::MemoryError(memory_error)),
    }
}
//Implements hint:from starkware.cairo.common.math_utils import assert_integer
//        assert_integer(ids.a)
//        assert_integer(ids.b)
//        a = ids.a % PRIME
//        b = ids.b % PRIME
//        assert a <= b, f'a = {a} is not less than or equal to b = {b}.'

//        ids.small_inputs = int(
//            a < range_check_builtin.bound and (b - a) < range_check_builtin.bound)
pub fn assert_le_felt(
    vm: &mut VirtualMachine,
    ids: HashMap<String, BigInt>,
) -> Result<(), VirtualMachineError> {
    //Check that ids contains the reference id for each variable used by the hint
    let (a_ref, b_ref, small_inputs_ref) =
        if let (Some(a_ref), Some(b_ref), Some(small_inputs_ref)) = (
            ids.get(&String::from("a")),
            ids.get(&String::from("b")),
            ids.get(&String::from("small_inputs")),
        ) {
            (a_ref, b_ref, small_inputs_ref)
        } else {
            return Err(VirtualMachineError::IncorrectIds(
                vec![
                    String::from("a"),
                    String::from("b"),
                    String::from("small_inputs"),
                ],
                ids.into_keys().collect(),
            ));
        };
    //Check that each reference id corresponds to a value in the reference manager
    let (a_addr, b_addr, small_inputs_addr) =
        if let (Some(a_addr), Some(b_addr), Some(small_inputs_addr)) = (
            get_address_from_reference(a_ref, &vm.references, &vm.run_context),
            get_address_from_reference(b_ref, &vm.references, &vm.run_context),
            get_address_from_reference(small_inputs_ref, &vm.references, &vm.run_context),
        ) {
            (a_addr, b_addr, small_inputs_addr)
        } else {
            return Err(VirtualMachineError::FailedToGetIds);
        };
    //Check that the ids are in memory (except for small_inputs which is local, and should contain None)
    //small_inputs needs to be None, as we cant change it value otherwise
    match (
        vm.memory.get(&a_addr),
        vm.memory.get(&b_addr),
        vm.memory.get(&small_inputs_addr),
    ) {
        (Ok(Some(maybe_rel_a)), Ok(Some(maybe_rel_b)), Ok(None)) => {
            //Check that the values at the ids address are Int
            let a = if let &MaybeRelocatable::Int(ref a) = maybe_rel_a {
                a
            } else {
                return Err(VirtualMachineError::ExpectedInteger(a_addr.clone()));
            };
            let b = if let MaybeRelocatable::Int(ref b) = maybe_rel_b {
                b
            } else {
                return Err(VirtualMachineError::ExpectedInteger(b_addr.clone()));
            };
            for (name, builtin) in &vm.builtin_runners {
                //Check that range_check_builtin is present
                if name == &String::from("range_check") {
                    match builtin.as_any().downcast_ref::<RangeCheckBuiltinRunner>() {
                        None => return Err(VirtualMachineError::NoRangeCheckBuiltin),
                        Some(builtin) => {
                            //Assert a <= b
                            if a.mod_floor(&vm.prime) > b.mod_floor(&vm.prime) {
                                return Err(VirtualMachineError::NonLeFelt(a.clone(), b.clone()));
                            }
                            //Calculate value of small_inputs
                            let mut value = bigint!(0);
                            if *a < builtin._bound && (a - b) < builtin._bound {
                                value = bigint!(1);
                            }
                            match vm
                                .memory
                                .insert(&small_inputs_addr, &MaybeRelocatable::from(value))
                            {
                                Ok(_) => return Ok(()),
                                Err(memory_error) => {
                                    return Err(VirtualMachineError::MemoryError(memory_error))
                                }
                            }
                        }
                    }
                }
            }
            Err(VirtualMachineError::NoRangeCheckBuiltin)
        }
        _ => Err(VirtualMachineError::FailedToGetIds),
    }
}

<<<<<<< HEAD
//Implements hint:from starkware.cairo.common.math_cmp import is_le_felt
//    memory[ap] = 0 if (ids.a % PRIME) <= (ids.b % PRIME) else 1
pub fn is_le_felt(
=======
//Implements hint: from starkware.cairo.lang.vm.relocatable import RelocatableValue
//        both_ints = isinstance(ids.a, int) and isinstance(ids.b, int)
//        both_relocatable = (
//            isinstance(ids.a, RelocatableValue) and isinstance(ids.b, RelocatableValue) and
//            ids.a.segment_index == ids.b.segment_index)
//        assert both_ints or both_relocatable, \
//            f'assert_not_equal failed: non-comparable values: {ids.a}, {ids.b}.'
//        assert (ids.a - ids.b) % PRIME != 0, f'assert_not_equal failed: {ids.a} = {ids.b}.'
pub fn assert_not_equal(
>>>>>>> e295ec47
    vm: &mut VirtualMachine,
    ids: HashMap<String, BigInt>,
) -> Result<(), VirtualMachineError> {
    //Check that ids contains the reference id for each variable used by the hint
    let (a_ref, b_ref) = if let (Some(a_ref), Some(b_ref)) =
        (ids.get(&String::from("a")), ids.get(&String::from("b")))
    {
        (a_ref, b_ref)
    } else {
        return Err(VirtualMachineError::IncorrectIds(
            vec![String::from("a"), String::from("b")],
            ids.into_keys().collect(),
        ));
    };
    //Check that each reference id corresponds to a value in the reference manager
    let (a_addr, b_addr) = if let (Some(a_addr), Some(b_addr)) = (
        get_address_from_reference(a_ref, &vm.references, &vm.run_context),
        get_address_from_reference(b_ref, &vm.references, &vm.run_context),
    ) {
        (a_addr, b_addr)
    } else {
        return Err(VirtualMachineError::FailedToGetIds);
    };
<<<<<<< HEAD
    match (vm.memory.get(&a_addr), vm.memory.get(&b_addr)) {
        (Ok(Some(maybe_rel_a)), Ok(Some(maybe_rel_b))) => {
            for (name, builtin) in &vm.builtin_runners {
                //Check that range_check_builtin is present
                if name == &String::from("range_check") {
                    match builtin.as_any().downcast_ref::<RangeCheckBuiltinRunner>() {
                        None => return Err(VirtualMachineError::NoRangeCheckBuiltin),
                        Some(_builtin) => {
                            let mut value = bigint!(0);
                            let a_mod = match maybe_rel_a.mod_floor(&vm.prime) {
                                Ok(MaybeRelocatable::Int(n)) => n,
                                Ok(MaybeRelocatable::RelocatableValue(_)) => {
                                    return Err(VirtualMachineError::ExpectedInteger(
                                        a_addr.clone(),
                                    ))
                                }
                                Err(e) => return Err(e),
                            };
                            let b_mod = match maybe_rel_b.mod_floor(&vm.prime) {
                                Ok(MaybeRelocatable::Int(n)) => n,
                                Ok(MaybeRelocatable::RelocatableValue(_)) => {
                                    return Err(VirtualMachineError::ExpectedInteger(
                                        b_addr.clone(),
                                    ))
                                }
                                Err(e) => return Err(e),
                            };
                            if a_mod > b_mod {
                                value = bigint!(1);
                            }
                            match vm
                                .memory
                                .insert(&vm.run_context.ap, &MaybeRelocatable::from(value))
                            {
                                Ok(_) => return Ok(()),
                                Err(memory_error) => {
                                    return Err(VirtualMachineError::MemoryError(memory_error))
                                }
                            }
                        }
                    }
                }
            }
            Err(VirtualMachineError::NoRangeCheckBuiltin)
        }
        _ => Err(VirtualMachineError::FailedToGetIds),
    }
=======
    //Check that the ids are in memory
    match (vm.memory.get(&a_addr), vm.memory.get(&b_addr)) {
        (Ok(Some(maybe_rel_a)), Ok(Some(maybe_rel_b))) => match (maybe_rel_a, maybe_rel_b) {
            (MaybeRelocatable::Int(ref a), MaybeRelocatable::Int(ref b)) => {
                if (a - b).mod_floor(&vm.prime) == bigint!(0) {
                    return Err(VirtualMachineError::AssertNotEqualFail(
                        maybe_rel_a.clone(),
                        maybe_rel_b.clone(),
                    ));
                };
                Ok(())
            }
            (MaybeRelocatable::RelocatableValue(a), MaybeRelocatable::RelocatableValue(b)) => {
                if a.segment_index != b.segment_index {
                    return Err(VirtualMachineError::DiffIndexComp(a.clone(), b.clone()));
                };
                if a.offset == b.offset {
                    return Err(VirtualMachineError::AssertNotEqualFail(
                        maybe_rel_a.clone(),
                        maybe_rel_b.clone(),
                    ));
                };
                Ok(())
            }
            _ => Err(VirtualMachineError::DiffTypeComparison(
                maybe_rel_a.clone(),
                maybe_rel_b.clone(),
            )),
        },
        _ => Err(VirtualMachineError::FailedToGetIds),
    }
}

//Implements hint:
// %{
//     from starkware.cairo.common.math_utils import assert_integer
//     assert_integer(ids.a)
//     assert 0 <= ids.a % PRIME < range_check_builtin.bound, f'a = {ids.a} is out of range.'
// %}
pub fn assert_nn(
    vm: &mut VirtualMachine,
    ids: HashMap<String, BigInt>,
) -> Result<(), VirtualMachineError> {
    //Check that ids contains the reference id for 'a' variable used by the hint
    let a_ref = if let Some(a_ref) = ids.get(&String::from("a")) {
        a_ref
    } else {
        return Err(VirtualMachineError::IncorrectIds(
            vec![String::from("a")],
            ids.into_keys().collect(),
        ));
    };
    //Check that 'a' reference id corresponds to a value in the reference manager
    let a_addr =
        if let Some(a_addr) = get_address_from_reference(a_ref, &vm.references, &vm.run_context) {
            a_addr
        } else {
            return Err(VirtualMachineError::FailedToGetIds);
        };

    //Check that the 'a' id is in memory
    let maybe_rel_a = if let Ok(Some(maybe_rel_a)) = vm.memory.get(&a_addr) {
        maybe_rel_a
    } else {
        return Err(VirtualMachineError::FailedToGetIds);
    };

    //assert_integer(ids.a)
    let a = if let &MaybeRelocatable::Int(ref a) = maybe_rel_a {
        a
    } else {
        return Err(VirtualMachineError::ExpectedInteger(a_addr.clone()));
    };

    for (name, builtin) in &vm.builtin_runners {
        //Check that range_check_builtin is present
        if name == &String::from("range_check") {
            let range_check_builtin = if let Some(range_check_builtin) =
                builtin.as_any().downcast_ref::<RangeCheckBuiltinRunner>()
            {
                range_check_builtin
            } else {
                return Err(VirtualMachineError::NoRangeCheckBuiltin);
            };

            // assert 0 <= ids.a % PRIME < range_check_builtin.bound
            if a.mod_floor(&vm.prime).is_positive()
                && a.mod_floor(&vm.prime) < range_check_builtin._bound
            {
                return Ok(());
            } else {
                return Err(VirtualMachineError::ValueOutOfRange(a.clone()));
            }
        }
    }
    Err(VirtualMachineError::NoRangeCheckBuiltin)
}

//Implements hint:from starkware.cairo.common.math.cairo
// %{
// from starkware.cairo.common.math_utils import assert_integer
// assert_integer(ids.value)
// assert ids.value % PRIME != 0, f'assert_not_zero failed: {ids.value} = 0.'
// %}
pub fn assert_not_zero(
    vm: &mut VirtualMachine,
    ids: HashMap<String, BigInt>,
) -> Result<(), VirtualMachineError> {
    let value_ref = if let Some(value_ref) = ids.get(&String::from("value")) {
        value_ref
    } else {
        return Err(VirtualMachineError::IncorrectIds(
            vec![String::from("value")],
            ids.into_keys().collect(),
        ));
    };
    //Check that each reference id corresponds to a value in the reference manager
    let value_addr = if let Some(value_addr) =
        get_address_from_reference(value_ref, &vm.references, &vm.run_context)
    {
        value_addr
    } else {
        return Err(VirtualMachineError::FailedToGetReference(value_ref.clone()));
    };
    match vm.memory.get(&value_addr) {
        Ok(Some(maybe_rel_value)) => {
            //Check that the value at the ids address is an Int
            if let &MaybeRelocatable::Int(ref value) = maybe_rel_value {
                if value.is_multiple_of(&vm.prime) {
                    Err(VirtualMachineError::AssertNotZero(
                        value.clone(),
                        vm.prime.clone(),
                    ))
                } else {
                    Ok(())
                }
            } else {
                Err(VirtualMachineError::ExpectedInteger(value_addr.clone()))
            }
        }
        _ => Err(VirtualMachineError::FailedToGetIds),
    }
}

//Implements hint: assert ids.value == 0, 'split_int(): value is out of range.'
pub fn split_int_assert_range(
    vm: &mut VirtualMachine,
    ids: HashMap<String, BigInt>,
) -> Result<(), VirtualMachineError> {
    //Check that ids contains the reference id for each variable used by the hint
    let value_ref = if let Some(value_ref) = ids.get(&String::from("value")) {
        value_ref
    } else {
        return Err(VirtualMachineError::IncorrectIds(
            vec![String::from("value")],
            ids.into_keys().collect(),
        ));
    };
    //Check that each reference id corresponds to a value in the reference manager
    let value_addr = if let Some(value_addr) =
        get_address_from_reference(value_ref, &vm.references, &vm.run_context)
    {
        value_addr
    } else {
        return Err(VirtualMachineError::FailedToGetReference(value_ref.clone()));
    };
    //Check that the ids are in memory
    match vm.memory.get(&value_addr) {
        Ok(Some(maybe_rel_value)) => {
            //Check that the value at the ids address is an Int
            let value = if let MaybeRelocatable::Int(ref value) = maybe_rel_value {
                value
            } else {
                return Err(VirtualMachineError::ExpectedInteger(value_addr.clone()));
            };
            //Main logic (assert value == 0)
            if !value.is_zero() {
                return Err(VirtualMachineError::SplitIntNotZero);
            }
            Ok(())
        }
        Ok(None) => Err(VirtualMachineError::MemoryGet(value_addr.clone())),
        Err(memory_error) => Err(VirtualMachineError::MemoryError(memory_error)),
    }
}

//Implements hint: memory[ids.output] = res = (int(ids.value) % PRIME) % ids.base
//        assert res < ids.bound, f'split_int(): Limb {res} is out of range.'
pub fn split_int(
    vm: &mut VirtualMachine,
    ids: HashMap<String, BigInt>,
) -> Result<(), VirtualMachineError> {
    //Check that ids contains the reference id for each variable used by the hint
    let (output_ref, value_ref, base_ref, bound_ref) =
        if let (Some(output_ref), Some(value_ref), Some(base_ref), Some(bound_ref)) = (
            ids.get(&String::from("output")),
            ids.get(&String::from("value")),
            ids.get(&String::from("base")),
            ids.get(&String::from("bound")),
        ) {
            (output_ref, value_ref, base_ref, bound_ref)
        } else {
            return Err(VirtualMachineError::IncorrectIds(
                vec![
                    String::from("output"),
                    String::from("value"),
                    String::from("base"),
                    String::from("bound"),
                ],
                ids.into_keys().collect(),
            ));
        };
    //Check that each reference id corresponds to a value in the reference manager
    let (output_addr, value_addr, base_addr, bound_addr) =
        if let (Some(output_addr), Some(value_addr), Some(base_addr), Some(bound_addr)) = (
            get_address_from_reference(output_ref, &vm.references, &vm.run_context),
            get_address_from_reference(value_ref, &vm.references, &vm.run_context),
            get_address_from_reference(base_ref, &vm.references, &vm.run_context),
            get_address_from_reference(bound_ref, &vm.references, &vm.run_context),
        ) {
            (output_addr, value_addr, base_addr, bound_addr)
        } else {
            return Err(VirtualMachineError::FailedToGetIds);
        };
    //Check that the ids are in memory
    let (mr_output, mr_value, mr_base, mr_bound) =
        if let (Ok(Some(mr_output)), Ok(Some(mr_value)), Ok(Some(mr_base)), Ok(Some(mr_bound))) = (
            vm.memory.get(&output_addr),
            vm.memory.get(&value_addr),
            vm.memory.get(&base_addr),
            vm.memory.get(&bound_addr),
        ) {
            (mr_output, mr_value, mr_base, mr_bound)
        } else {
            return Err(VirtualMachineError::FailedToGetIds);
        };
    //Check that the type of the ids
    let (output, value, base, bound) = if let (
        MaybeRelocatable::RelocatableValue(output),
        MaybeRelocatable::Int(value),
        MaybeRelocatable::Int(base),
        MaybeRelocatable::Int(bound),
    ) = (mr_output, mr_value, mr_base, mr_bound)
    {
        (output, value, base, bound)
    } else {
        return Err(VirtualMachineError::FailedToGetIds);
    };
    //Main Logic
    let res = (value.mod_floor(&vm.prime)).mod_floor(base);
    if res > *bound {
        return Err(VirtualMachineError::SplitIntLimbOutOfRange(res));
    }
    let output_base = MaybeRelocatable::RelocatableValue(output.to_owned());
    vm.memory
        .insert(&output_base, &MaybeRelocatable::Int(res))
        .map_err(VirtualMachineError::MemoryError)
>>>>>>> e295ec47
}<|MERGE_RESOLUTION|>--- conflicted
+++ resolved
@@ -278,21 +278,9 @@
     }
 }
 
-<<<<<<< HEAD
 //Implements hint:from starkware.cairo.common.math_cmp import is_le_felt
 //    memory[ap] = 0 if (ids.a % PRIME) <= (ids.b % PRIME) else 1
 pub fn is_le_felt(
-=======
-//Implements hint: from starkware.cairo.lang.vm.relocatable import RelocatableValue
-//        both_ints = isinstance(ids.a, int) and isinstance(ids.b, int)
-//        both_relocatable = (
-//            isinstance(ids.a, RelocatableValue) and isinstance(ids.b, RelocatableValue) and
-//            ids.a.segment_index == ids.b.segment_index)
-//        assert both_ints or both_relocatable, \
-//            f'assert_not_equal failed: non-comparable values: {ids.a}, {ids.b}.'
-//        assert (ids.a - ids.b) % PRIME != 0, f'assert_not_equal failed: {ids.a} = {ids.b}.'
-pub fn assert_not_equal(
->>>>>>> e295ec47
     vm: &mut VirtualMachine,
     ids: HashMap<String, BigInt>,
 ) -> Result<(), VirtualMachineError> {
@@ -316,7 +304,6 @@
     } else {
         return Err(VirtualMachineError::FailedToGetIds);
     };
-<<<<<<< HEAD
     match (vm.memory.get(&a_addr), vm.memory.get(&b_addr)) {
         (Ok(Some(maybe_rel_a)), Ok(Some(maybe_rel_b))) => {
             for (name, builtin) in &vm.builtin_runners {
@@ -364,7 +351,40 @@
         }
         _ => Err(VirtualMachineError::FailedToGetIds),
     }
-=======
+}
+
+//Implements hint: from starkware.cairo.lang.vm.relocatable import RelocatableValue
+//        both_ints = isinstance(ids.a, int) and isinstance(ids.b, int)
+//        both_relocatable = (
+//            isinstance(ids.a, RelocatableValue) and isinstance(ids.b, RelocatableValue) and
+//            ids.a.segment_index == ids.b.segment_index)
+//        assert both_ints or both_relocatable, \
+//            f'assert_not_equal failed: non-comparable values: {ids.a}, {ids.b}.'
+//        assert (ids.a - ids.b) % PRIME != 0, f'assert_not_equal failed: {ids.a} = {ids.b}.'
+pub fn assert_not_equal(
+    vm: &mut VirtualMachine,
+    ids: HashMap<String, BigInt>,
+) -> Result<(), VirtualMachineError> {
+    //Check that ids contains the reference id for each variable used by the hint
+    let (a_ref, b_ref) = if let (Some(a_ref), Some(b_ref)) =
+        (ids.get(&String::from("a")), ids.get(&String::from("b")))
+    {
+        (a_ref, b_ref)
+    } else {
+        return Err(VirtualMachineError::IncorrectIds(
+            vec![String::from("a"), String::from("b")],
+            ids.into_keys().collect(),
+        ));
+    };
+    //Check that each reference id corresponds to a value in the reference manager
+    let (a_addr, b_addr) = if let (Some(a_addr), Some(b_addr)) = (
+        get_address_from_reference(a_ref, &vm.references, &vm.run_context),
+        get_address_from_reference(b_ref, &vm.references, &vm.run_context),
+    ) {
+        (a_addr, b_addr)
+    } else {
+        return Err(VirtualMachineError::FailedToGetIds);
+    };
     //Check that the ids are in memory
     match (vm.memory.get(&a_addr), vm.memory.get(&b_addr)) {
         (Ok(Some(maybe_rel_a)), Ok(Some(maybe_rel_b))) => match (maybe_rel_a, maybe_rel_b) {
@@ -622,5 +642,4 @@
     vm.memory
         .insert(&output_base, &MaybeRelocatable::Int(res))
         .map_err(VirtualMachineError::MemoryError)
->>>>>>> e295ec47
 }
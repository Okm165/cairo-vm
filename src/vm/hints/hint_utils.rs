use crate::bigint;
use crate::relocatable;
use crate::serde::deserialize_program::ApTracking;
use crate::types::exec_scope::ExecutionScopes;
use crate::types::exec_scope::PyValueType;
use crate::types::relocatable::Relocatable;
use crate::types::{instruction::Register, relocatable::MaybeRelocatable};
use crate::vm::runners::builtin_runner::BuiltinRunner;
use crate::vm::vm_memory::memory::Memory;
use crate::vm::{
    context::run_context::RunContext, errors::vm_errors::VirtualMachineError,
    hints::execute_hint::HintReference, runners::builtin_runner::RangeCheckBuiltinRunner,
    vm_core::VirtualMachine,
};
use num_bigint::BigInt;
<<<<<<< HEAD
use num_traits::{FromPrimitive, Signed, ToPrimitive};
=======
use num_integer::Integer;
use num_traits::{Signed, ToPrimitive, Zero};
>>>>>>> daaca317
use std::collections::HashMap;

//Tries to convert a BigInt value to usize
pub fn bigint_to_usize(bigint: &BigInt) -> Result<usize, VirtualMachineError> {
    bigint
        .to_usize()
        .ok_or(VirtualMachineError::BigintToUsizeFail)
}

//Inserts value into ap
pub fn insert_int_into_ap(
    memory: &mut Memory,
    run_context: &RunContext,
    value: BigInt,
) -> Result<(), VirtualMachineError> {
    memory
        .insert(&run_context.ap, &MaybeRelocatable::from(value))
        .map_err(VirtualMachineError::MemoryError)
}

//Inserts the value in scope as a BigInt value type
pub fn insert_int_into_scope(exec_scopes: &mut ExecutionScopes, name: &str, value: BigInt) {
    exec_scopes.assign_or_update_variable(name, PyValueType::BigInt(value));
}

//Inserts the list in scope as a List value type
pub fn insert_list_into_scope(exec_scopes: &mut ExecutionScopes, name: &str, list: Vec<BigInt>) {
    exec_scopes.assign_or_update_variable(name, PyValueType::List(list));
}

//Returns the value in the current execution scope that matches the name and is of type BigInt
pub fn get_int_from_scope(
    exec_scopes: &ExecutionScopes,
    name: &str,
) -> Result<BigInt, VirtualMachineError> {
    let mut val: Option<BigInt> = None;
    if let Some(variables) = exec_scopes.get_local_variables() {
        if let Some(PyValueType::BigInt(py_val)) = variables.get(name) {
            val = Some(py_val.clone());
        }
    }
    val.ok_or_else(|| VirtualMachineError::VariableNotInScopeError(name.to_string()))
}

//Returns a mutable reference to the value in the current execution scope that matches the name and is of type BigInt
pub fn get_mut_int_ref_from_scope<'a>(
    exec_scopes: &'a mut ExecutionScopes,
    name: &'a str,
) -> Result<&'a mut BigInt, VirtualMachineError> {
    let mut val: Option<&'a mut BigInt> = None;
    if let Some(variables) = exec_scopes.get_local_variables_mut() {
        if let Some(PyValueType::BigInt(py_val)) = variables.get_mut(name) {
            val = Some(py_val);
        }
    }
    val.ok_or_else(|| VirtualMachineError::VariableNotInScopeError(name.to_string()))
}

//Returns a reference to the value in the current execution scope that matches the name and is of type BigInt
pub fn get_int_ref_from_scope<'a>(
    exec_scopes: &'a ExecutionScopes,
    name: &'a str,
) -> Result<&'a BigInt, VirtualMachineError> {
    let mut val: Option<&BigInt> = None;
    if let Some(variables) = exec_scopes.get_local_variables() {
        if let Some(PyValueType::BigInt(py_val)) = variables.get(name) {
            val = Some(py_val);
        }
    }
    val.ok_or_else(|| VirtualMachineError::VariableNotInScopeError(name.to_string()))
}

pub fn get_u64_from_scope(
    exec_scopes: &ExecutionScopes,
    name: &str,
) -> Result<u64, VirtualMachineError> {
    let mut val: Result<u64, VirtualMachineError> = Err(VirtualMachineError::ScopeError);
    if let Some(variables) = exec_scopes.get_local_variables() {
        if let Some(PyValueType::U64(py_val)) = variables.get(name) {
            val = Ok(*py_val);
        }
    }
    val
}

//Returns the value in the current execution scope that matches the name and is of type List
pub fn get_list_from_scope(
    exec_scopes: &ExecutionScopes,
    name: &str,
) -> Result<Vec<BigInt>, VirtualMachineError> {
    let mut val: Option<Vec<BigInt>> = None;
    if let Some(variables) = exec_scopes.get_local_variables() {
        if let Some(PyValueType::List(py_val)) = variables.get(name) {
            val = Some(py_val.clone());
        }
    }
    val.ok_or_else(|| VirtualMachineError::VariableNotInScopeError(name.to_string()))
}

//Returns a reference value in the current execution scope that matches the name and is of type List
pub fn get_list_ref_from_scope<'a>(
    exec_scopes: &'a ExecutionScopes,
    name: &'a str,
) -> Result<&'a Vec<BigInt>, VirtualMachineError> {
    let mut val: Option<&'a Vec<BigInt>> = None;
    if let Some(variables) = exec_scopes.get_local_variables() {
        if let Some(PyValueType::List(py_val)) = variables.get(name) {
            val = Some(py_val);
        }
    }
    val.ok_or_else(|| VirtualMachineError::VariableNotInScopeError(name.to_string()))
}

//Returns a reference value in the current execution scope that matches the name and is of type List
pub fn get_mut_list_ref_from_scope<'a>(
    exec_scopes: &'a mut ExecutionScopes,
    name: &'a str,
) -> Result<&'a mut Vec<BigInt>, VirtualMachineError> {
    let mut val: Option<&'a mut Vec<BigInt>> = None;
    if let Some(variables) = exec_scopes.get_local_variables_mut() {
        if let Some(PyValueType::List(py_val)) = variables.get_mut(name) {
            val = Some(py_val);
        }
    }
    val.ok_or_else(|| VirtualMachineError::VariableNotInScopeError(name.to_string()))
}

pub fn get_list_u64_from_scope_ref<'a>(
    exec_scopes: &'a ExecutionScopes,
    name: &'a str,
) -> Result<&'a Vec<u64>, VirtualMachineError> {
    let mut val: Result<&'a Vec<u64>, VirtualMachineError> = Err(VirtualMachineError::ScopeError);
    if let Some(variables) = exec_scopes.get_local_variables() {
        if let Some(PyValueType::ListU64(py_val)) = variables.get(name) {
            val = Ok(py_val);
        }
    }
    val
}

pub fn get_list_u64_from_scope_mut<'a>(
    exec_scopes: &'a mut ExecutionScopes,
    name: &'a str,
) -> Result<&'a mut Vec<u64>, VirtualMachineError> {
    let mut val: Result<&'a mut Vec<u64>, VirtualMachineError> =
        Err(VirtualMachineError::ScopeError);
    if let Some(variables) = exec_scopes.get_local_variables_mut() {
        if let Some(PyValueType::ListU64(py_val)) = variables.get_mut(name) {
            val = Ok(py_val);
        }
    }
    val
}

pub fn get_dict_int_list_u64_from_scope_mut<'a>(
    exec_scopes: &'a mut ExecutionScopes,
    name: &'a str,
) -> Result<&'a mut HashMap<BigInt, Vec<u64>>, VirtualMachineError> {
    let mut val: Result<&'a mut HashMap<BigInt, Vec<u64>>, VirtualMachineError> =
        Err(VirtualMachineError::ScopeError);
    if let Some(variables) = exec_scopes.get_local_variables_mut() {
        if let Some(PyValueType::DictBigIntListU64(py_val)) = variables.get_mut(name) {
            val = Ok(py_val);
        }
    }
    val
}

//Returns a reference to the  RangeCheckBuiltinRunner struct if range_check builtin is present
pub fn get_range_check_builtin(
    builtin_runners: &Vec<(String, Box<dyn BuiltinRunner>)>,
) -> Result<&RangeCheckBuiltinRunner, VirtualMachineError> {
    for (name, builtin) in builtin_runners {
        if name == &String::from("range_check") {
            if let Some(range_check_builtin) =
                builtin.as_any().downcast_ref::<RangeCheckBuiltinRunner>()
            {
                return Ok(range_check_builtin);
            };
        }
    }
    Err(VirtualMachineError::NoRangeCheckBuiltin)
}

pub fn get_ptr_from_var_name(
    var_name: &str,
    ids: &HashMap<String, BigInt>,
    memory: &Memory,
    references: &HashMap<usize, HintReference>,
    run_context: &RunContext,
    hint_ap_tracking: Option<&ApTracking>,
) -> Result<Relocatable, VirtualMachineError> {
    let var_addr = get_relocatable_from_var_name(
        var_name,
        ids,
        memory,
        references,
        run_context,
        hint_ap_tracking,
    )?;
    let value = memory.get_relocatable(&var_addr)?;
    //Add immediate if present in reference
    let index = ids
        .get(&String::from(var_name))
        .ok_or(VirtualMachineError::FailedToGetIds)?;
    let hint_reference = references
        .get(
            &index
                .to_usize()
                .ok_or(VirtualMachineError::BigintToUsizeFail)?,
        )
        .ok_or(VirtualMachineError::FailedToGetIds)?;
    if let Some(immediate) = &hint_reference.immediate {
        let modified_value = relocatable!(
            value.segment_index,
            value.offset + bigint_to_usize(immediate)?
        );
        return Ok(modified_value);
    }
    Ok(value.clone())
}

fn apply_ap_tracking_correction(
    ap: &Relocatable,
    ref_ap_tracking: &ApTracking,
    hint_ap_tracking: &ApTracking,
) -> Result<MaybeRelocatable, VirtualMachineError> {
    // check that both groups are the same
    if ref_ap_tracking.group != hint_ap_tracking.group {
        return Err(VirtualMachineError::InvalidTrackingGroup(
            ref_ap_tracking.group,
            hint_ap_tracking.group,
        ));
    }
    let ap_diff = hint_ap_tracking.offset - ref_ap_tracking.offset;

    Ok(MaybeRelocatable::from((
        ap.segment_index,
        ap.offset - ap_diff,
    )))
}

///Computes the memory address indicated by the HintReference
pub fn compute_addr_from_reference(
    hint_reference: &HintReference,
    run_context: &RunContext,
    memory: &Memory,
    hint_ap_tracking: Option<&ApTracking>,
) -> Result<Option<MaybeRelocatable>, VirtualMachineError> {
    let base_addr = match hint_reference.register {
        Register::FP => run_context.fp.clone(),
        Register::AP => {
            if hint_ap_tracking.is_none() || hint_reference.ap_tracking_data.is_none() {
                return Err(VirtualMachineError::NoneApTrackingData);
            }

            if let MaybeRelocatable::RelocatableValue(ref relocatable) = run_context.ap {
                apply_ap_tracking_correction(
                    relocatable,
                    // it is safe to call these unrwaps here, since it has been checked
                    // they are not None's
                    // this could be refactored to use pattern match but it will be
                    // unnecesarily verbose
                    hint_reference.ap_tracking_data.as_ref().unwrap(),
                    hint_ap_tracking.unwrap(),
                )?
            } else {
                return Err(VirtualMachineError::InvalidApValue(run_context.ap.clone()));
            }
        }
    };

    if let MaybeRelocatable::RelocatableValue(relocatable) = base_addr {
        if hint_reference.offset1.is_negative()
            && relocatable.offset < hint_reference.offset1.abs() as usize
        {
            return Ok(None);
        }
        if !hint_reference.inner_dereference {
            return Ok(Some(MaybeRelocatable::from((
                relocatable.segment_index,
                (relocatable.offset as i32 + hint_reference.offset1 + hint_reference.offset2)
                    as usize,
            ))));
        } else {
            let addr = MaybeRelocatable::from((
                relocatable.segment_index,
                (relocatable.offset as i32 + hint_reference.offset1) as usize,
            ));

            match memory.get(&addr) {
                Ok(Some(&MaybeRelocatable::RelocatableValue(ref dereferenced_addr))) => {
                    return Ok(Some(MaybeRelocatable::from((
                        dereferenced_addr.segment_index,
                        (dereferenced_addr.offset as i32 + hint_reference.offset2) as usize,
                    ))))
                }

                _none_or_error => return Ok(None),
            }
        }
    }

    Ok(None)
}

///Computes the memory address given by the reference id
pub fn get_address_from_reference(
    reference_id: &BigInt,
    references: &HashMap<usize, HintReference>,
    run_context: &RunContext,
    memory: &Memory,
    hint_ap_tracking: Option<&ApTracking>,
) -> Result<Option<MaybeRelocatable>, VirtualMachineError> {
    if let Some(index) = reference_id.to_usize() {
        if index < references.len() {
            if let Some(hint_reference) = references.get(&index) {
                return compute_addr_from_reference(
                    hint_reference,
                    run_context,
                    memory,
                    hint_ap_tracking,
                );
            }
        }
    }
    Ok(None)
}

pub fn get_address_from_var_name(
    var_name: &str,
    ids: &HashMap<String, BigInt>,
    memory: &Memory,
    references: &HashMap<usize, HintReference>,
    run_context: &RunContext,
    hint_ap_tracking: Option<&ApTracking>,
) -> Result<MaybeRelocatable, VirtualMachineError> {
    let var_ref = ids
        .get(&String::from(var_name))
        .ok_or(VirtualMachineError::FailedToGetIds)?;
    get_address_from_reference(var_ref, references, run_context, memory, hint_ap_tracking)
        .map_err(|_| VirtualMachineError::FailedToGetIds)?
        .ok_or(VirtualMachineError::FailedToGetIds)
}

pub fn insert_integer_from_var_name(
    var_name: &str,
    int: BigInt,
    ids: &HashMap<String, BigInt>,
    memory: &mut Memory,
    references: &HashMap<usize, HintReference>,
    run_context: &RunContext,
    hint_ap_tracking: Option<&ApTracking>,
) -> Result<(), VirtualMachineError> {
    let var_address = get_relocatable_from_var_name(
        var_name,
        ids,
        memory,
        references,
        run_context,
        hint_ap_tracking,
    )?;
    memory.insert_integer(&var_address, int)
}

pub fn insert_relocatable_from_var_name(
    var_name: &str,
    relocatable: Relocatable,
    ids: &HashMap<String, BigInt>,
    memory: &mut Memory,
    references: &HashMap<usize, HintReference>,
    run_context: &RunContext,
    hint_ap_tracking: Option<&ApTracking>,
) -> Result<(), VirtualMachineError> {
    let var_address = get_relocatable_from_var_name(
        var_name,
        ids,
        memory,
        references,
        run_context,
        hint_ap_tracking,
    )?;
    memory.insert_relocatable(&var_address, &relocatable)
}

//Gets the address of a variable name.
//If the address is an MaybeRelocatable::Relocatable(Relocatable) return Relocatable
//else raises Err
pub fn get_relocatable_from_var_name(
    var_name: &str,
    ids: &HashMap<String, BigInt>,
    memory: &Memory,
    references: &HashMap<usize, HintReference>,
    run_context: &RunContext,
    hint_ap_tracking: Option<&ApTracking>,
) -> Result<Relocatable, VirtualMachineError> {
    match get_address_from_var_name(
        var_name,
        ids,
        memory,
        references,
        run_context,
        hint_ap_tracking,
    )? {
        MaybeRelocatable::RelocatableValue(relocatable) => Ok(relocatable),
        address => Err(VirtualMachineError::ExpectedRelocatable(address)),
    }
}

//Gets the value of a variable name.
//If the value is an MaybeRelocatable::Int(Bigint) return &Bigint
//else raises Err
pub fn get_integer_from_var_name<'a>(
    var_name: &str,
    ids: &HashMap<String, BigInt>,
    memory: &'a Memory,
    references: &HashMap<usize, HintReference>,
    run_context: &RunContext,
    hint_ap_tracking: Option<&ApTracking>,
) -> Result<&'a BigInt, VirtualMachineError> {
    let relocatable = get_relocatable_from_var_name(
        var_name,
        ids,
        memory,
        references,
        run_context,
        hint_ap_tracking,
    )?;
    memory.get_integer(&relocatable)
}

///Implements hint: memory[ap] = segments.add()
pub fn add_segment(vm: &mut VirtualMachine) -> Result<(), VirtualMachineError> {
    let new_segment_base =
        MaybeRelocatable::RelocatableValue(vm.segments.add(&mut vm.memory, None));
    vm.memory
        .insert(&vm.run_context.ap, &new_segment_base)
        .map_err(VirtualMachineError::MemoryError)
}

//Implements hint: vm_enter_scope()
pub fn enter_scope(vm: &mut VirtualMachine) -> Result<(), VirtualMachineError> {
    vm.exec_scopes.enter_scope(HashMap::new());
    Ok(())
}

//  Implements hint:
//  %{ vm_exit_scope() %}
pub fn exit_scope(vm: &mut VirtualMachine) -> Result<(), VirtualMachineError> {
    vm.exec_scopes
        .exit_scope()
        .map_err(VirtualMachineError::MainScopeError)
}

//  Implements hint:
//  %{ vm_enter_scope({'n': ids.len}) %}
pub fn memcpy_enter_scope(
    vm: &mut VirtualMachine,
    ids: &HashMap<String, BigInt>,
    hint_ap_tracking: Option<&ApTracking>,
) -> Result<(), VirtualMachineError> {
    let len = get_integer_from_var_name(
        "len",
        ids,
        &vm.memory,
        &vm.references,
        &vm.run_context,
        hint_ap_tracking,
    )?
    .clone();
    vm.exec_scopes.enter_scope(HashMap::from([(
        String::from("n"),
        PyValueType::BigInt(len),
    )]));

    Ok(())
}

// Implements hint:
// %{
//     n -= 1
//     ids.continue_copying = 1 if n > 0 else 0
// %}
pub fn memcpy_continue_copying(
    vm: &mut VirtualMachine,
    ids: &HashMap<String, BigInt>,
    hint_ap_tracking: Option<&ApTracking>,
) -> Result<(), VirtualMachineError> {
    // get `n` variable from vm scope
    let n = get_int_ref_from_scope(&vm.exec_scopes, "n")?;
    // this variable will hold the value of `n - 1`
    let new_n = n - 1_i32;
    // if it is positive, insert 1 in the address of `continue_copying`
    // else, insert 0
    if new_n.is_positive() {
        insert_integer_from_var_name(
            "continue_copying",
            bigint!(1),
            ids,
            &mut vm.memory,
            &vm.references,
            &vm.run_context,
            hint_ap_tracking,
        )?;
    } else {
        insert_integer_from_var_name(
            "continue_copying",
            bigint!(0),
            ids,
            &mut vm.memory,
            &vm.references,
            &vm.run_context,
            hint_ap_tracking,
        )?;
    }
    vm.exec_scopes
        .assign_or_update_variable("n", PyValueType::BigInt(new_n));
    Ok(())
}

#[cfg(test)]
mod tests {
    use super::*;
    use num_bigint::Sign;

    #[test]
    fn get_integer_from_var_name_valid() {
        let mut vm = VirtualMachine::new(
            BigInt::new(Sign::Plus, vec![1, 0, 0, 0, 0, 0, 17, 134217728]),
            Vec::new(),
            false,
        );
        // initialize memory segments
        vm.segments.add(&mut vm.memory, None);

        // initialize fp
        vm.run_context.fp = MaybeRelocatable::from((0, 2));

        //Create references
        vm.references = HashMap::from([(
            0,
            HintReference {
                register: Register::FP,
                offset1: -2,
                offset2: 0,
                inner_dereference: false,
                ap_tracking_data: None,
                immediate: None,
            },
        )]);

        let var_name: &str = "variable";

        //Create ids
        let mut ids = HashMap::<String, BigInt>::new();
        ids.insert(String::from("variable"), bigint!(0));

        //Insert ids.prev_locs.exp into memory
        vm.memory
            .insert(
                &MaybeRelocatable::from((0, 0)),
                &MaybeRelocatable::from(bigint!(10)),
            )
            .unwrap();

        assert_eq!(
            get_integer_from_var_name(
                var_name,
                &ids,
                &vm.memory,
                &vm.references,
                &vm.run_context,
                None
            ),
            Ok(&bigint!(10))
        );
    }

    #[test]
    fn get_integer_from_var_name_invalid_expected_integer() {
        let mut vm = VirtualMachine::new(
            BigInt::new(Sign::Plus, vec![1, 0, 0, 0, 0, 0, 17, 134217728]),
            Vec::new(),
            false,
        );
        // initialize memory segments
        vm.segments.add(&mut vm.memory, None);

        // initialize fp
        vm.run_context.fp = MaybeRelocatable::from((0, 2));

        //Create references
        vm.references = HashMap::from([(
            0,
            HintReference {
                register: Register::FP,
                offset1: -2,
                offset2: 0,
                inner_dereference: false,
                ap_tracking_data: None,
                immediate: None,
            },
        )]);

        let var_name: &str = "variable";

        //Create ids
        let mut ids = HashMap::<String, BigInt>::new();
        ids.insert(String::from("variable"), bigint!(0));

        //Insert ids.variable into memory as a RelocatableValue
        vm.memory
            .insert(
                &MaybeRelocatable::from((0, 0)),
                &MaybeRelocatable::from((0, 1)),
            )
            .unwrap();

        assert_eq!(
            get_integer_from_var_name(
                var_name,
                &ids,
                &vm.memory,
                &vm.references,
                &vm.run_context,
                None
            ),
            Err(VirtualMachineError::ExpectedInteger(
                MaybeRelocatable::from((0, 0))
            ))
        );
    }
}<|MERGE_RESOLUTION|>--- conflicted
+++ resolved
@@ -13,12 +13,7 @@
     vm_core::VirtualMachine,
 };
 use num_bigint::BigInt;
-<<<<<<< HEAD
-use num_traits::{FromPrimitive, Signed, ToPrimitive};
-=======
-use num_integer::Integer;
-use num_traits::{Signed, ToPrimitive, Zero};
->>>>>>> daaca317
+use num_traits::{Signed, ToPrimitive};
 use std::collections::HashMap;
 
 //Tries to convert a BigInt value to usize

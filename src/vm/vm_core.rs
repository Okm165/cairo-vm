use crate::bigint;
use crate::types::instruction::{ApUpdate, FpUpdate, Instruction, Opcode, PcUpdate, Res};
use crate::types::relocatable::MaybeRelocatable;
use crate::vm::context::run_context::RunContext;
use crate::vm::decoding::decoder::decode_instruction;
use crate::vm::errors::runner_errors::RunnerError;
use crate::vm::errors::vm_errors::VirtualMachineError;
use crate::vm::hints::execute_hint::execute_hint;
use crate::vm::runners::builtin_runner::BuiltinRunner;
use crate::vm::trace::trace_entry::TraceEntry;
use crate::vm::vm_memory::memory::Memory;
use crate::vm::vm_memory::memory_segments::MemorySegmentManager;
use num_bigint::BigInt;
use num_traits::{FromPrimitive, ToPrimitive};
use std::collections::{HashMap, HashSet};

use super::hints::execute_hint::Reference;

#[derive(PartialEq, Debug)]
pub struct Operands {
    dst: MaybeRelocatable,
    res: Option<MaybeRelocatable>,
    op0: MaybeRelocatable,
    op1: MaybeRelocatable,
}

#[derive(Clone)]

pub struct HintData {
    pub hint_code: Vec<u8>,
    //Maps the name of the variable to its reference id
    pub ids: HashMap<String, BigInt>,
}
pub struct VirtualMachine {
    pub run_context: RunContext,
    pub prime: BigInt,
    pub builtin_runners: Vec<(String, Box<dyn BuiltinRunner>)>,
    pub segments: MemorySegmentManager,
    //exec_scopes: Vec<HashMap<..., ...>>,
    //enter_scope:
    pub hints: HashMap<MaybeRelocatable, Vec<HintData>>,
    pub references: Vec<Reference>,
    //hint_locals: HashMap<..., ...>,
    //hint_pc_and_index: HashMap<i64, (MaybeRelocatable, i64)>,
    //static_locals: Option<HashMap<..., ...>>,
    //intruction_debug_info: HashMap<MaybeRelocatable, InstructionLocation>,
    //debug_file_contents: HashMap<String, String>,
    //error_message_attributes: Vec<VmAttributeScope>,
    //program: ProgramBase,
    pub _program_base: Option<MaybeRelocatable>,
    pub memory: Memory,
    //auto_deduction: HashMap<BigInt, Vec<(Rule, ())>>,
    accessed_addresses: HashSet<MaybeRelocatable>,
    pub trace: Vec<TraceEntry>,
    current_step: usize,
    skip_instruction_execution: bool,
}

impl HintData {
    pub fn new(hint_code: Vec<u8>, ids: HashMap<String, BigInt>) -> HintData {
        HintData { hint_code, ids }
    }
}

impl VirtualMachine {
    pub fn new(
        prime: BigInt,
        builtin_runners: Vec<(String, Box<dyn BuiltinRunner>)>,
    ) -> VirtualMachine {
        let run_context = RunContext {
            pc: MaybeRelocatable::from((0, 0)),
            ap: MaybeRelocatable::from((0, 0)),
            fp: MaybeRelocatable::from((0, 0)),
            prime: prime.clone(),
        };

        VirtualMachine {
            run_context,
            prime,
            builtin_runners,
            hints: HashMap::<MaybeRelocatable, Vec<HintData>>::new(),
            references: Vec::<Reference>::new(),
            _program_base: None,
            memory: Memory::new(),
            accessed_addresses: HashSet::<MaybeRelocatable>::new(),
            trace: Vec::<TraceEntry>::new(),
            current_step: 0,
            skip_instruction_execution: false,
            segments: MemorySegmentManager::new(),
        }
    }
    ///Returns the encoded instruction (the value at pc) and the immediate value (the value at pc + 1, if it exists in the memory).
    fn get_instruction_encoding(
        &self,
    ) -> Result<(&BigInt, Option<&MaybeRelocatable>), VirtualMachineError> {
        let encoding_ref: &BigInt = match self.memory.get(&self.run_context.pc) {
            Ok(Some(MaybeRelocatable::Int(encoding))) => encoding,
            _ => return Err(VirtualMachineError::InvalidInstructionEncoding),
        };

        let imm_addr = self.run_context.pc.add_usize_mod(1, None);

        if let Ok(optional_imm) = self.memory.get(&imm_addr) {
            Ok((encoding_ref, optional_imm))
        } else {
            Err(VirtualMachineError::InvalidInstructionEncoding)
        }
    }

    fn update_fp(&mut self, instruction: &Instruction, operands: &Operands) {
        let new_fp: MaybeRelocatable = match instruction.fp_update {
            FpUpdate::APPlus2 => self.run_context.ap.add_usize_mod(2, None),
            FpUpdate::Dst => operands.dst.clone(),
            FpUpdate::Regular => return,
        };
        self.run_context.fp = new_fp;
    }

    fn update_ap(
        &mut self,
        instruction: &Instruction,
        operands: &Operands,
    ) -> Result<(), VirtualMachineError> {
        let new_ap: MaybeRelocatable = match instruction.ap_update {
            ApUpdate::Add => match operands.res.clone() {
                Some(res) => self.run_context.ap.add_mod(res, self.prime.clone())?,
                None => return Err(VirtualMachineError::UnconstrainedResAdd),
            },
            ApUpdate::Add1 => self.run_context.ap.add_usize_mod(1, None),
            ApUpdate::Add2 => self.run_context.ap.add_usize_mod(2, None),
            ApUpdate::Regular => return Ok(()),
        };
        self.run_context.ap = new_ap;
        Ok(())
    }

    fn update_pc(
        &mut self,
        instruction: &Instruction,
        operands: &Operands,
    ) -> Result<(), VirtualMachineError> {
        let new_pc: MaybeRelocatable = match instruction.pc_update {
            PcUpdate::Regular => self
                .run_context
                .pc
                .add_usize_mod(Instruction::size(instruction), Some(self.prime.clone())),
            PcUpdate::Jump => match operands.res.clone() {
                Some(res) => res,
                None => return Err(VirtualMachineError::UnconstrainedResJump),
            },
            PcUpdate::JumpRel => match operands.res.clone() {
                Some(res) => match res {
                    MaybeRelocatable::Int(num_res) => self
                        .run_context
                        .pc
                        .add_int_mod(num_res, self.prime.clone())?,

                    _ => return Err(VirtualMachineError::PureValue),
                },
                None => return Err(VirtualMachineError::UnconstrainedResJumpRel),
            },
            PcUpdate::Jnz => match VirtualMachine::is_zero(operands.dst.clone())? {
                true => self
                    .run_context
                    .pc
                    .add_usize_mod(Instruction::size(instruction), None),
                false => {
                    (self
                        .run_context
                        .pc
                        .add_mod(operands.op1.clone(), self.prime.clone()))?
                }
            },
        };
        self.run_context.pc = new_pc;
        Ok(())
    }

    fn update_registers(
        &mut self,
        instruction: Instruction,
        operands: Operands,
    ) -> Result<(), VirtualMachineError> {
        self.update_fp(&instruction, &operands);
        self.update_ap(&instruction, &operands)?;
        self.update_pc(&instruction, &operands)?;
        Ok(())
    }

    /// Returns true if the value is zero
    /// Used for JNZ instructions
    fn is_zero(addr: MaybeRelocatable) -> Result<bool, VirtualMachineError> {
        match addr {
            MaybeRelocatable::Int(num) => Ok(num == bigint!(0)),
            MaybeRelocatable::RelocatableValue(_rel_value) => Err(VirtualMachineError::PureValue),
        }
    }

    ///Returns a tuple (deduced_op0, deduced_res).
    ///Deduces the value of op0 if possible (based on dst and op1). Otherwise, returns None.
    ///If res was already deduced, returns its deduced value as well.
    fn deduce_op0(
        &self,
        instruction: &Instruction,
        dst: Option<&MaybeRelocatable>,
        op1: Option<&MaybeRelocatable>,
    ) -> Result<(Option<MaybeRelocatable>, Option<MaybeRelocatable>), VirtualMachineError> {
        match instruction.opcode {
            Opcode::Call => {
                return Ok((
                    Some(
                        self.run_context
                            .pc
                            .add_usize_mod(Instruction::size(instruction), None),
                    ),
                    None,
                ))
            }
            Opcode::AssertEq => {
                match instruction.res {
                    Res::Add => {
                        if let (Some(dst_addr), Some(op1_addr)) = (dst, op1) {
                            return Ok((Some((dst_addr.sub(op1_addr))?), Some(dst_addr.clone())));
                        }
                    }
                    Res::Mul => {
                        if let (Some(dst_addr), Some(op1_addr)) = (dst, op1) {
                            if let (
                                MaybeRelocatable::Int(num_dst),
                                MaybeRelocatable::Int(ref num_op1_ref),
                            ) = (dst_addr, op1_addr)
                            {
                                let num_op1 = Clone::clone(num_op1_ref);
                                if num_op1 != bigint!(0) {
                                    return Ok((
                                        Some(MaybeRelocatable::Int(
                                            (num_dst / num_op1) % self.prime.clone(),
                                        )),
                                        Some(dst_addr.clone()),
                                    ));
                                }
                            }
                        }
                    }
                    _ => (),
                };
            }
            _ => (),
        };
        Ok((None, None))
    }

    /// Returns a tuple (deduced_op1, deduced_res).
    ///Deduces the value of op1 if possible (based on dst and op0). Otherwise, returns None.
    ///If res was already deduced, returns its deduced value as well.
    fn deduce_op1(
        &self,
        instruction: &Instruction,
        dst: Option<&MaybeRelocatable>,
        op0: Option<MaybeRelocatable>,
    ) -> Result<(Option<MaybeRelocatable>, Option<MaybeRelocatable>), VirtualMachineError> {
        if let Opcode::AssertEq = instruction.opcode {
            match instruction.res {
                Res::Op1 => {
                    if let Some(dst_addr) = dst {
                        return Ok((Some(dst_addr.clone()), Some(dst_addr.clone())));
                    }
                }
                Res::Add => {
                    if let (Some(dst_addr), Some(op0_addr)) = (dst, op0) {
                        return Ok((Some((dst_addr.sub(&op0_addr))?), Some(dst_addr.clone())));
                    }
                }
                Res::Mul => {
                    if let (Some(dst_addr), Some(op0_addr)) = (dst, op0) {
                        if let (MaybeRelocatable::Int(num_dst), MaybeRelocatable::Int(num_op0)) =
                            (dst_addr, op0_addr)
                        {
                            if num_op0 != bigint!(0) {
                                return Ok((
                                    Some(MaybeRelocatable::Int(
                                        (num_dst / num_op0) % self.prime.clone(),
                                    )),
                                    Some(dst_addr.clone()),
                                ));
                            }
                        }
                    }
                }
                _ => (),
            };
        };
        Ok((None, None))
    }

    fn deduce_memory_cell(
        &mut self,
        address: &MaybeRelocatable,
    ) -> Result<Option<MaybeRelocatable>, VirtualMachineError> {
        if let MaybeRelocatable::RelocatableValue(addr) = address {
            for (_, builtin) in self.builtin_runners.iter_mut() {
                if let Some(base) = builtin.base() {
                    if base.segment_index == addr.segment_index {
                        match builtin.deduce_memory_cell(address, &self.memory) {
                            Ok(maybe_reloc) => return Ok(maybe_reloc),
                            Err(error) => return Err(VirtualMachineError::RunnerError(error)),
                        };
                    }
                }
            }
            return Ok(None);
        }

        Err(VirtualMachineError::RunnerError(
            RunnerError::NonRelocatableAddress,
        ))
    }

    ///Computes the value of res if possible
    fn compute_res(
        &self,
        instruction: &Instruction,
        op0: &MaybeRelocatable,
        op1: &MaybeRelocatable,
    ) -> Result<Option<MaybeRelocatable>, VirtualMachineError> {
        match instruction.res {
            Res::Op1 => Ok(Some(op1.clone())),
            Res::Add => Ok(Some(op0.add_mod(op1.clone(), self.prime.clone())?)),
            Res::Mul => {
                if let (MaybeRelocatable::Int(num_op0), MaybeRelocatable::Int(num_op1)) = (op0, op1)
                {
                    return Ok(Some(MaybeRelocatable::Int(
                        (num_op0 * num_op1) % self.prime.clone(),
                    )));
                }
                Err(VirtualMachineError::PureValue)
            }
            Res::Unconstrained => Ok(None),
        }
    }

    fn deduce_dst(
        &self,
        instruction: &Instruction,
        res: Option<&MaybeRelocatable>,
    ) -> Option<MaybeRelocatable> {
        match instruction.opcode {
            Opcode::AssertEq => {
                if let Some(res_addr) = res {
                    return Some(res_addr.clone());
                }
            }
            Opcode::Call => return Some(self.run_context.fp.clone()),
            _ => (),
        };
        None
    }

    fn opcode_assertions(
        &self,
        instruction: &Instruction,
        operands: &Operands,
    ) -> Result<(), VirtualMachineError> {
        match instruction.opcode {
            Opcode::AssertEq => {
                match &operands.res {
                    None => return Err(VirtualMachineError::UnconstrainedResAssertEq),
                    Some(res) => {
                        if let (MaybeRelocatable::Int(res_num), MaybeRelocatable::Int(dst_num)) =
                            (res, &operands.dst)
                        {
                            if res_num != dst_num {
                                return Err(VirtualMachineError::DiffAssertValues(
                                    res_num.clone(),
                                    dst_num.clone(),
                                ));
                            };
                        };
                    }
                };
                Ok(())
            }
            Opcode::Call => {
                if let (MaybeRelocatable::Int(op0_num), MaybeRelocatable::Int(run_pc)) =
                    (&operands.op0, &self.run_context.pc)
                {
                    let return_pc = run_pc + instruction.size();
                    if op0_num != &return_pc {
                        return Err(VirtualMachineError::CantWriteReturnPc(
                            op0_num.clone(),
                            return_pc,
                        ));
                    };
                };

                if let (MaybeRelocatable::Int(return_fp), MaybeRelocatable::Int(dst_num)) =
                    (&self.run_context.fp, &operands.dst)
                {
                    if dst_num != return_fp {
                        return Err(VirtualMachineError::CantWriteReturnFp(
                            dst_num.clone(),
                            return_fp.clone(),
                        ));
                    };
                };
                Ok(())
            }
            _ => Ok(()),
        }
    }

    fn run_instruction(&mut self, instruction: Instruction) -> Result<(), VirtualMachineError> {
        let (operands, operands_mem_addresses) = self.compute_operands(&instruction)?;
        self.opcode_assertions(&instruction, &operands)?;
        self.trace.push(TraceEntry {
            pc: self.run_context.pc.clone(),
            ap: self.run_context.ap.clone(),
            fp: self.run_context.fp.clone(),
        });
        for addr in operands_mem_addresses.iter() {
            self.accessed_addresses.insert(addr.clone());
        }
        self.accessed_addresses.insert(self.run_context.pc.clone());

        self.update_registers(instruction, operands)?;
        self.current_step += 1;
        Ok(())
    }

    fn decode_current_instruction(&self) -> Result<Instruction, VirtualMachineError> {
        let (instruction_ref, imm) = self.get_instruction_encoding()?;
        match instruction_ref.clone().to_i64() {
            Some(instruction) => {
                if let Some(MaybeRelocatable::Int(imm_ref)) = imm {
                    let decoded_instruction =
                        decode_instruction(instruction, Some(imm_ref.clone()))?;
                    return Ok(decoded_instruction);
                }
                let decoded_instruction = decode_instruction(instruction, None)?;
                Ok(decoded_instruction)
            }
            None => Err(VirtualMachineError::InvalidInstructionEncoding),
        }
    }

    pub fn step(&mut self) -> Result<(), VirtualMachineError> {
        if let Some(hint_list) = self.hints.get(&self.run_context.pc) {
<<<<<<< HEAD
            for hint_data in hint_list.clone().iter() {
                execute_hint(self, &hint_data.hint_code.clone(), hint_data.ids.clone())?
=======
            for hint_code in hint_list.clone().iter() {
                execute_hint(self, hint_code)?
>>>>>>> 6091bb8c
            }
        }
        self.skip_instruction_execution = false;
        let instruction = self.decode_current_instruction()?;
        self.run_instruction(instruction)?;
        Ok(())
    }
    /// Compute operands and result, trying to deduce them if normal memory access returns a None
    /// value.
    fn compute_operands(
        &mut self,
        instruction: &Instruction,
    ) -> Result<(Operands, Vec<MaybeRelocatable>), VirtualMachineError> {
        let dst_addr: MaybeRelocatable = self.run_context.compute_dst_addr(instruction)?;

        let mut dst: Option<MaybeRelocatable> = match self.memory.get(&dst_addr) {
            Err(_) => return Err(VirtualMachineError::InvalidInstructionEncoding),
            Ok(result) => result.cloned(),
        };

        let op0_addr: MaybeRelocatable = self.run_context.compute_op0_addr(instruction)?;

        let mut op0: Option<MaybeRelocatable> = match self.memory.get(&op0_addr) {
            Err(_) => return Err(VirtualMachineError::InvalidInstructionEncoding),
            Ok(result) => result.cloned(),
        };

        let op1_addr: MaybeRelocatable = self
            .run_context
            .compute_op1_addr(instruction, op0.as_ref())?;

        let mut op1: Option<MaybeRelocatable> = match self.memory.get(&op1_addr) {
            Err(_) => return Err(VirtualMachineError::InvalidInstructionEncoding),
            Ok(result) => result.cloned(),
        };

        let mut res: Option<MaybeRelocatable> = None;

        let should_update_dst = matches!(dst, None);
        let should_update_op0 = matches!(op0, None);
        let should_update_op1 = matches!(op1, None);

        if matches!(op0, None) {
            match self.deduce_memory_cell(&op0_addr) {
                Ok(None) => {
                    (op0, res) = self.deduce_op0(instruction, dst.as_ref(), op1.as_ref())?;
                }
                Ok(deduced_memory_cell) => {
                    op0 = deduced_memory_cell;
                }
                Err(e) => return Err(e),
            }
        }

        if matches!(op1, None) {
            match self.deduce_memory_cell(&op1_addr) {
                Ok(None) => {
                    let deduced_operands =
                        self.deduce_op1(instruction, dst.as_ref(), op0.clone())?;
                    op1 = deduced_operands.0;

                    if matches!(res, None) {
                        res = deduced_operands.1
                    }
                }
                Ok(deduced_memory_cell) => {
                    op1 = deduced_memory_cell;
                }
                Err(e) => return Err(e),
            }
        }

        if matches!(res, None) {
            match (op0.clone(), op1.clone()) {
                (Some(ref unwrapped_op0), Some(ref unwrapped_op1)) => {
                    res = self.compute_res(instruction, unwrapped_op0, unwrapped_op1)?;
                }
                _ => return Err(VirtualMachineError::InvalidInstructionEncoding),
            }
        }

        if matches!(dst, None) {
            match instruction.opcode {
                Opcode::AssertEq if matches!(res, Some(_)) => dst = res.clone(),
                Opcode::Call => dst = Some(self.run_context.fp.clone()),
                _ => match self.deduce_dst(instruction, res.as_ref()) {
                    Some(d) => dst = Some(d),
                    None => return Err(VirtualMachineError::NoDst),
                },
            }
        }

        if should_update_dst {
            match dst {
                Some(ref unwrapped_dst) => match self.memory.insert(&dst_addr, unwrapped_dst) {
                    Ok(()) => (),
                    _ => return Err(VirtualMachineError::InvalidInstructionEncoding),
                },
                _ => return Err(VirtualMachineError::NoDst),
            }
        }

        if should_update_op0 {
            match op0 {
                Some(ref unwrapped_op0) => match self.memory.insert(&op0_addr, unwrapped_op0) {
                    Ok(()) => (),
                    _ => return Err(VirtualMachineError::InvalidInstructionEncoding),
                },
                _ => return Err(VirtualMachineError::InvalidInstructionEncoding),
            }
        }

        if should_update_op1 {
            match op1 {
                Some(ref unwrapped_op1) => match self.memory.insert(&op1_addr, unwrapped_op1) {
                    Ok(()) => (),
                    _ => return Err(VirtualMachineError::InvalidInstructionEncoding),
                },
                _ => return Err(VirtualMachineError::InvalidInstructionEncoding),
            };
        }

        match (dst, op0.clone(), op1.clone()) {
            (Some(unwrapped_dst), Some(unwrapped_op0), Some(unwrapped_op1)) => Ok((
                Operands {
                    dst: unwrapped_dst,
                    op0: unwrapped_op0,
                    op1: unwrapped_op1,
                    res,
                },
                [dst_addr, op0_addr, op1_addr].to_vec(),
            )),
            _ => Err(VirtualMachineError::InvalidInstructionEncoding),
        }
    }

    ///Makes sure that all assigned memory cells are consistent with their auto deduction rules.
    pub fn verify_auto_deductions(&mut self) -> Result<(), VirtualMachineError> {
        for (i, segment) in self.memory.data.iter().enumerate() {
            for (j, value) in segment.iter().enumerate() {
                for (name, builtin) in self.builtin_runners.iter_mut() {
                    match builtin.base() {
                        Some(builtin_base) => {
                            if builtin_base.segment_index == i {
                                match builtin.deduce_memory_cell(
                                    &MaybeRelocatable::from((i, j)),
                                    &self.memory,
                                ) {
                                    Ok(None) => None,
                                    Ok(Some(deduced_memory_cell)) => {
                                        if Some(&deduced_memory_cell) != value.as_ref()
                                            && value != &None
                                        {
                                            return Err(
                                                VirtualMachineError::InconsistentAutoDeduction(
                                                    name.to_owned(),
                                                    deduced_memory_cell,
                                                    value.to_owned(),
                                                ),
                                            );
                                        }
                                        Some(deduced_memory_cell)
                                    }
                                    _ => {
                                        return Err(VirtualMachineError::InvalidInstructionEncoding)
                                    }
                                };
                            }
                        }
                        _ => return Err(VirtualMachineError::InvalidInstructionEncoding),
                    }
                }
            }
        }
        Ok(())
    }
}

#[cfg(test)]
mod tests {
    use super::*;
    use crate::types::instruction::{ApUpdate, FpUpdate, Op1Addr, Opcode, PcUpdate, Register, Res};
    use crate::vm::errors::memory_errors::MemoryError;
    use crate::vm::runners::builtin_runner::{
        BitwiseBuiltinRunner, EcOpBuiltinRunner, HashBuiltinRunner,
    };

    use crate::{bigint64, bigint_str};
    use crate::{relocatable, types::relocatable::Relocatable};
    use num_bigint::Sign;

    pub fn memory_from(
        key_val_list: Vec<(MaybeRelocatable, MaybeRelocatable)>,
        num_segements: usize,
    ) -> Result<Memory, MemoryError> {
        let mut memory = Memory::new();
        for _ in 0..num_segements {
            memory.data.push(Vec::new());
        }
        for (key, val) in key_val_list.iter() {
            memory.insert(key, val)?;
        }
        Ok(memory)
    }

    #[test]
    fn get_instruction_encoding_successful_without_imm() {
        let mut vm = VirtualMachine::new(bigint!(39), Vec::new());
        vm.memory.data.push(Vec::new());
        vm.run_context.pc = MaybeRelocatable::RelocatableValue(relocatable!(0, 0));
        vm.memory
            .insert(
                &MaybeRelocatable::from((0, 0)),
                &MaybeRelocatable::Int(bigint!(5)),
            )
            .unwrap();
        assert_eq!(Ok((&bigint!(5), None)), vm.get_instruction_encoding());
    }

    #[test]
    fn get_instruction_encoding_successful_with_imm() {
        let mut vm = VirtualMachine::new(bigint!(39), Vec::new());
        vm.memory.data.push(Vec::new());
        vm.run_context.pc = MaybeRelocatable::from((0, 0));

        vm.memory
            .insert(
                &MaybeRelocatable::from((0, 0)),
                &MaybeRelocatable::from(bigint!(5)),
            )
            .unwrap();
        vm.memory
            .insert(
                &MaybeRelocatable::from((0, 1)),
                &MaybeRelocatable::from(bigint!(6)),
            )
            .unwrap();
        if let Ok((num_ref, Some(MaybeRelocatable::Int(imm_ref)))) = vm.get_instruction_encoding() {
            assert_eq!(num_ref.clone(), bigint!(5));
            assert_eq!(imm_ref.clone(), bigint!(6));
        } else {
            assert!(false);
        }
    }

    #[test]
    fn get_instruction_encoding_unsuccesful() {
        let mut vm = VirtualMachine::new(bigint!(39), Vec::new());
        vm.run_context.pc = MaybeRelocatable::from((0, 0));
        let error = vm.get_instruction_encoding();
        assert_eq!(error, Err(VirtualMachineError::InvalidInstructionEncoding));
        assert_eq!(
            error.unwrap_err().to_string(),
            "Instruction should be an int. Found:"
        );
    }

    #[test]
    fn update_fp_ap_plus2() {
        let instruction = Instruction {
            off0: bigint!(1),
            off1: bigint!(2),
            off2: bigint!(3),
            imm: None,
            dst_register: Register::FP,
            op0_register: Register::AP,
            op1_addr: Op1Addr::AP,
            res: Res::Add,
            pc_update: PcUpdate::Regular,
            ap_update: ApUpdate::Regular,
            fp_update: FpUpdate::APPlus2,
            opcode: Opcode::NOp,
        };

        let operands = Operands {
            dst: MaybeRelocatable::Int(bigint!(11)),
            res: Some(MaybeRelocatable::Int(bigint!(8))),
            op0: MaybeRelocatable::Int(bigint!(9)),
            op1: MaybeRelocatable::Int(bigint!(10)),
        };

        let mut vm = VirtualMachine::new(bigint!(39), Vec::new());
        vm.run_context.pc = MaybeRelocatable::Int(bigint!(4));
        vm.run_context.ap = MaybeRelocatable::Int(bigint!(5));
        vm.run_context.fp = MaybeRelocatable::Int(bigint!(6));

        vm.update_fp(&instruction, &operands);
        assert_eq!(vm.run_context.fp, MaybeRelocatable::Int(bigint!(7)))
    }

    #[test]
    fn update_fp_dst() {
        let instruction = Instruction {
            off0: bigint!(1),
            off1: bigint!(2),
            off2: bigint!(3),
            imm: None,
            dst_register: Register::FP,
            op0_register: Register::AP,
            op1_addr: Op1Addr::AP,
            res: Res::Add,
            pc_update: PcUpdate::Regular,
            ap_update: ApUpdate::Regular,
            fp_update: FpUpdate::Dst,
            opcode: Opcode::NOp,
        };

        let operands = Operands {
            dst: MaybeRelocatable::Int(bigint!(11)),
            res: Some(MaybeRelocatable::Int(bigint!(8))),
            op0: MaybeRelocatable::Int(bigint!(9)),
            op1: MaybeRelocatable::Int(bigint!(10)),
        };

        let mut vm = VirtualMachine::new(bigint!(39), Vec::new());
        vm.run_context.pc = MaybeRelocatable::Int(bigint!(4));
        vm.run_context.ap = MaybeRelocatable::Int(bigint!(5));
        vm.run_context.fp = MaybeRelocatable::Int(bigint!(6));

        vm.update_fp(&instruction, &operands);
        assert_eq!(vm.run_context.fp, MaybeRelocatable::Int(bigint!(11)))
    }

    #[test]
    fn update_fp_regular() {
        let instruction = Instruction {
            off0: bigint!(1),
            off1: bigint!(2),
            off2: bigint!(3),
            imm: None,
            dst_register: Register::FP,
            op0_register: Register::AP,
            op1_addr: Op1Addr::AP,
            res: Res::Add,
            pc_update: PcUpdate::Regular,
            ap_update: ApUpdate::Regular,
            fp_update: FpUpdate::Regular,
            opcode: Opcode::NOp,
        };

        let operands = Operands {
            dst: MaybeRelocatable::Int(bigint!(11)),
            res: Some(MaybeRelocatable::Int(bigint!(8))),
            op0: MaybeRelocatable::Int(bigint!(9)),
            op1: MaybeRelocatable::Int(bigint!(10)),
        };

        let mut vm = VirtualMachine::new(bigint!(39), Vec::new());
        vm.run_context.pc = MaybeRelocatable::Int(bigint!(4));
        vm.run_context.ap = MaybeRelocatable::Int(bigint!(5));
        vm.run_context.fp = MaybeRelocatable::Int(bigint!(6));

        vm.update_fp(&instruction, &operands);
        assert_eq!(vm.run_context.fp, MaybeRelocatable::Int(bigint!(6)))
    }

    #[test]
    fn update_ap_add_with_res() {
        let instruction = Instruction {
            off0: bigint!(1),
            off1: bigint!(2),
            off2: bigint!(3),
            imm: None,
            dst_register: Register::FP,
            op0_register: Register::AP,
            op1_addr: Op1Addr::AP,
            res: Res::Add,
            pc_update: PcUpdate::Regular,
            ap_update: ApUpdate::Add,
            fp_update: FpUpdate::Regular,
            opcode: Opcode::NOp,
        };

        let operands = Operands {
            dst: MaybeRelocatable::Int(bigint!(11)),
            res: Some(MaybeRelocatable::Int(bigint!(8))),
            op0: MaybeRelocatable::Int(bigint!(9)),
            op1: MaybeRelocatable::Int(bigint!(10)),
        };

        let mut vm = VirtualMachine::new(bigint!(39), Vec::new());
        vm.run_context.pc = MaybeRelocatable::Int(bigint!(4));
        vm.run_context.ap = MaybeRelocatable::Int(bigint!(5));
        vm.run_context.fp = MaybeRelocatable::Int(bigint!(6));

        assert_eq!(Ok(()), vm.update_ap(&instruction, &operands));
        assert_eq!(vm.run_context.ap, MaybeRelocatable::Int(bigint!(13)));
    }

    #[test]
    fn update_ap_add_without_res() {
        let instruction = Instruction {
            off0: bigint!(1),
            off1: bigint!(2),
            off2: bigint!(3),
            imm: None,
            dst_register: Register::FP,
            op0_register: Register::AP,
            op1_addr: Op1Addr::AP,
            res: Res::Add,
            pc_update: PcUpdate::Regular,
            ap_update: ApUpdate::Add,
            fp_update: FpUpdate::Regular,
            opcode: Opcode::NOp,
        };

        let operands = Operands {
            dst: MaybeRelocatable::Int(bigint!(11)),
            res: None,
            op0: MaybeRelocatable::Int(bigint!(9)),
            op1: MaybeRelocatable::Int(bigint!(10)),
        };

        let mut vm = VirtualMachine::new(bigint!(39), Vec::new());
        vm.run_context.pc = MaybeRelocatable::Int(bigint!(4));
        vm.run_context.ap = MaybeRelocatable::Int(bigint!(5));
        vm.run_context.fp = MaybeRelocatable::Int(bigint!(6));

        let error = vm.update_ap(&instruction, &operands);
        assert_eq!(error, Err(VirtualMachineError::UnconstrainedResAdd));
        assert_eq!(
            error.unwrap_err().to_string(),
            "Res.UNCONSTRAINED cannot be used with ApUpdate.ADD"
        );
    }

    #[test]
    fn update_ap_add1() {
        let instruction = Instruction {
            off0: bigint!(1),
            off1: bigint!(2),
            off2: bigint!(3),
            imm: None,
            dst_register: Register::FP,
            op0_register: Register::AP,
            op1_addr: Op1Addr::AP,
            res: Res::Add,
            pc_update: PcUpdate::Regular,
            ap_update: ApUpdate::Add1,
            fp_update: FpUpdate::Regular,
            opcode: Opcode::NOp,
        };

        let operands = Operands {
            dst: MaybeRelocatable::Int(bigint!(11)),
            res: Some(MaybeRelocatable::Int(bigint!(8))),
            op0: MaybeRelocatable::Int(bigint!(9)),
            op1: MaybeRelocatable::Int(bigint!(10)),
        };

        let mut vm = VirtualMachine::new(bigint!(39), Vec::new());
        vm.run_context.pc = MaybeRelocatable::Int(bigint!(4));
        vm.run_context.ap = MaybeRelocatable::Int(bigint!(5));
        vm.run_context.fp = MaybeRelocatable::Int(bigint!(6));

        assert_eq!(Ok(()), vm.update_ap(&instruction, &operands));
        assert_eq!(vm.run_context.ap, MaybeRelocatable::Int(bigint!(6)));
    }

    #[test]
    fn update_ap_add2() {
        let instruction = Instruction {
            off0: bigint!(1),
            off1: bigint!(2),
            off2: bigint!(3),
            imm: None,
            dst_register: Register::FP,
            op0_register: Register::AP,
            op1_addr: Op1Addr::AP,
            res: Res::Add,
            pc_update: PcUpdate::Regular,
            ap_update: ApUpdate::Add2,
            fp_update: FpUpdate::Regular,
            opcode: Opcode::NOp,
        };

        let operands = Operands {
            dst: MaybeRelocatable::Int(bigint!(11)),
            res: Some(MaybeRelocatable::Int(bigint!(8))),
            op0: MaybeRelocatable::Int(bigint!(9)),
            op1: MaybeRelocatable::Int(bigint!(10)),
        };

        let mut vm = VirtualMachine::new(bigint!(39), Vec::new());
        vm.run_context.pc = MaybeRelocatable::Int(bigint!(4));
        vm.run_context.ap = MaybeRelocatable::Int(bigint!(5));
        vm.run_context.fp = MaybeRelocatable::Int(bigint!(6));

        assert_eq!(Ok(()), vm.update_ap(&instruction, &operands));
        assert_eq!(vm.run_context.ap, MaybeRelocatable::Int(bigint!(7)));
    }

    #[test]
    fn update_ap_regular() {
        let instruction = Instruction {
            off0: bigint!(1),
            off1: bigint!(2),
            off2: bigint!(3),
            imm: None,
            dst_register: Register::FP,
            op0_register: Register::AP,
            op1_addr: Op1Addr::AP,
            res: Res::Add,
            pc_update: PcUpdate::Regular,
            ap_update: ApUpdate::Regular,
            fp_update: FpUpdate::Regular,
            opcode: Opcode::NOp,
        };

        let operands = Operands {
            dst: MaybeRelocatable::Int(bigint!(11)),
            res: Some(MaybeRelocatable::Int(bigint!(8))),
            op0: MaybeRelocatable::Int(bigint!(9)),
            op1: MaybeRelocatable::Int(bigint!(10)),
        };

        let mut vm = VirtualMachine::new(bigint!(39), Vec::new());
        vm.run_context.pc = MaybeRelocatable::Int(bigint!(4));
        vm.run_context.ap = MaybeRelocatable::Int(bigint!(5));
        vm.run_context.fp = MaybeRelocatable::Int(bigint!(6));

        assert_eq!(Ok(()), vm.update_ap(&instruction, &operands));
        assert_eq!(vm.run_context.ap, MaybeRelocatable::Int(bigint!(5)));
    }

    #[test]
    fn update_pc_regular_instruction_no_imm() {
        let instruction = Instruction {
            off0: bigint!(1),
            off1: bigint!(2),
            off2: bigint!(3),
            imm: None,
            dst_register: Register::FP,
            op0_register: Register::AP,
            op1_addr: Op1Addr::AP,
            res: Res::Add,
            pc_update: PcUpdate::Regular,
            ap_update: ApUpdate::Regular,
            fp_update: FpUpdate::Regular,
            opcode: Opcode::NOp,
        };

        let operands = Operands {
            dst: MaybeRelocatable::Int(bigint!(11)),
            res: Some(MaybeRelocatable::Int(bigint!(8))),
            op0: MaybeRelocatable::Int(bigint!(9)),
            op1: MaybeRelocatable::Int(bigint!(10)),
        };

        let mut vm = VirtualMachine::new(bigint!(39), Vec::new());
        vm.run_context.pc = MaybeRelocatable::Int(bigint!(4));
        vm.run_context.ap = MaybeRelocatable::Int(bigint!(5));
        vm.run_context.fp = MaybeRelocatable::Int(bigint!(6));

        assert_eq!(Ok(()), vm.update_pc(&instruction, &operands));
        assert_eq!(vm.run_context.pc, MaybeRelocatable::Int(bigint!(5)));
    }

    #[test]
    fn update_pc_regular_instruction_has_imm() {
        let instruction = Instruction {
            off0: bigint!(1),
            off1: bigint!(2),
            off2: bigint!(3),
            imm: Some(bigint!(5)),
            dst_register: Register::FP,
            op0_register: Register::AP,
            op1_addr: Op1Addr::AP,
            res: Res::Add,
            pc_update: PcUpdate::Regular,
            ap_update: ApUpdate::Regular,
            fp_update: FpUpdate::Regular,
            opcode: Opcode::NOp,
        };

        let operands = Operands {
            dst: MaybeRelocatable::Int(bigint!(11)),
            res: Some(MaybeRelocatable::Int(bigint!(8))),
            op0: MaybeRelocatable::Int(bigint!(9)),
            op1: MaybeRelocatable::Int(bigint!(10)),
        };

        let mut vm = VirtualMachine::new(bigint!(39), Vec::new());
        vm.run_context.pc = MaybeRelocatable::Int(bigint!(4));
        vm.run_context.ap = MaybeRelocatable::Int(bigint!(5));
        vm.run_context.fp = MaybeRelocatable::Int(bigint!(6));

        assert_eq!(Ok(()), vm.update_pc(&instruction, &operands));
        assert_eq!(vm.run_context.pc, MaybeRelocatable::Int(bigint!(6)));
    }

    #[test]
    fn update_pc_jump_with_res() {
        let instruction = Instruction {
            off0: bigint!(1),
            off1: bigint!(2),
            off2: bigint!(3),
            imm: None,
            dst_register: Register::FP,
            op0_register: Register::AP,
            op1_addr: Op1Addr::AP,
            res: Res::Add,
            pc_update: PcUpdate::Jump,
            ap_update: ApUpdate::Regular,
            fp_update: FpUpdate::Regular,
            opcode: Opcode::NOp,
        };

        let operands = Operands {
            dst: MaybeRelocatable::Int(bigint!(11)),
            res: Some(MaybeRelocatable::Int(bigint!(8))),
            op0: MaybeRelocatable::Int(bigint!(9)),
            op1: MaybeRelocatable::Int(bigint!(10)),
        };

        let mut vm = VirtualMachine::new(bigint!(39), Vec::new());
        vm.run_context.pc = MaybeRelocatable::Int(bigint!(4));
        vm.run_context.ap = MaybeRelocatable::Int(bigint!(5));
        vm.run_context.fp = MaybeRelocatable::Int(bigint!(6));

        assert_eq!(Ok(()), vm.update_pc(&instruction, &operands));
        assert_eq!(vm.run_context.pc, MaybeRelocatable::Int(bigint!(8)));
    }

    #[test]
    fn update_pc_jump_without_res() {
        let instruction = Instruction {
            off0: bigint!(1),
            off1: bigint!(2),
            off2: bigint!(3),
            imm: None,
            dst_register: Register::FP,
            op0_register: Register::AP,
            op1_addr: Op1Addr::AP,
            res: Res::Add,
            pc_update: PcUpdate::Jump,
            ap_update: ApUpdate::Regular,
            fp_update: FpUpdate::Regular,
            opcode: Opcode::NOp,
        };

        let operands = Operands {
            dst: MaybeRelocatable::Int(bigint!(11)),
            res: None,
            op0: MaybeRelocatable::Int(bigint!(9)),
            op1: MaybeRelocatable::Int(bigint!(10)),
        };

        let mut vm = VirtualMachine::new(bigint!(39), Vec::new());
        vm.run_context.pc = MaybeRelocatable::Int(bigint!(4));
        vm.run_context.ap = MaybeRelocatable::Int(bigint!(5));
        vm.run_context.fp = MaybeRelocatable::Int(bigint!(6));

        let error = vm.update_pc(&instruction, &operands);
        assert_eq!(error, Err(VirtualMachineError::UnconstrainedResJump));
        assert_eq!(
            error.unwrap_err().to_string(),
            "Res.UNCONSTRAINED cannot be used with PcUpdate.JUMP"
        );
    }

    #[test]
    fn update_pc_jump_rel_with_int_res() {
        let instruction = Instruction {
            off0: bigint!(1),
            off1: bigint!(2),
            off2: bigint!(3),
            imm: None,
            dst_register: Register::FP,
            op0_register: Register::AP,
            op1_addr: Op1Addr::AP,
            res: Res::Add,
            pc_update: PcUpdate::JumpRel,
            ap_update: ApUpdate::Regular,
            fp_update: FpUpdate::Regular,
            opcode: Opcode::NOp,
        };

        let operands = Operands {
            dst: MaybeRelocatable::Int(bigint!(11)),
            res: Some(MaybeRelocatable::Int(bigint!(8))),
            op0: MaybeRelocatable::Int(bigint!(9)),
            op1: MaybeRelocatable::Int(bigint!(10)),
        };

        let mut vm = VirtualMachine::new(bigint!(39), Vec::new());
        vm.run_context.pc = MaybeRelocatable::Int(bigint!(4));
        vm.run_context.ap = MaybeRelocatable::Int(bigint!(5));
        vm.run_context.fp = MaybeRelocatable::Int(bigint!(6));

        assert_eq!(Ok(()), vm.update_pc(&instruction, &operands));
        assert_eq!(vm.run_context.pc, MaybeRelocatable::Int(bigint!(12)));
    }

    #[test]
    fn update_pc_jump_rel_without_res() {
        let instruction = Instruction {
            off0: bigint!(1),
            off1: bigint!(2),
            off2: bigint!(3),
            imm: None,
            dst_register: Register::FP,
            op0_register: Register::AP,
            op1_addr: Op1Addr::AP,
            res: Res::Add,
            pc_update: PcUpdate::JumpRel,
            ap_update: ApUpdate::Regular,
            fp_update: FpUpdate::Regular,
            opcode: Opcode::NOp,
        };

        let operands = Operands {
            dst: MaybeRelocatable::Int(bigint!(11)),
            res: None,
            op0: MaybeRelocatable::Int(bigint!(9)),
            op1: MaybeRelocatable::Int(bigint!(10)),
        };

        let mut vm = VirtualMachine::new(bigint!(39), Vec::new());
        vm.run_context.pc = MaybeRelocatable::Int(bigint!(4));
        vm.run_context.ap = MaybeRelocatable::Int(bigint!(5));
        vm.run_context.fp = MaybeRelocatable::Int(bigint!(6));

        let error = vm.update_pc(&instruction, &operands);
        assert_eq!(error, Err(VirtualMachineError::UnconstrainedResJumpRel));
        assert_eq!(
            error.unwrap_err().to_string(),
            "Res.UNCONSTRAINED cannot be used with PcUpdate.JUMP_REL"
        );
    }

    #[test]
    fn update_pc_jump_rel_with_non_int_res() {
        let instruction = Instruction {
            off0: bigint!(1),
            off1: bigint!(2),
            off2: bigint!(3),
            imm: None,
            dst_register: Register::FP,
            op0_register: Register::AP,
            op1_addr: Op1Addr::AP,
            res: Res::Add,
            pc_update: PcUpdate::JumpRel,
            ap_update: ApUpdate::Regular,
            fp_update: FpUpdate::Regular,
            opcode: Opcode::NOp,
        };

        let operands = Operands {
            dst: MaybeRelocatable::Int(bigint!(11)),
            res: Some(MaybeRelocatable::from((1, 4))),
            op0: MaybeRelocatable::Int(bigint!(9)),
            op1: MaybeRelocatable::Int(bigint!(10)),
        };

        let mut vm = VirtualMachine::new(bigint!(39), Vec::new());
        vm.run_context.pc = MaybeRelocatable::Int(bigint!(4));
        vm.run_context.ap = MaybeRelocatable::Int(bigint!(5));
        vm.run_context.fp = MaybeRelocatable::Int(bigint!(6));

        assert_eq!(
            Err(VirtualMachineError::PureValue),
            vm.update_pc(&instruction, &operands)
        );
    }

    #[test]
    fn update_pc_jnz_dst_is_zero() {
        let instruction = Instruction {
            off0: bigint!(1),
            off1: bigint!(2),
            off2: bigint!(3),
            imm: None,
            dst_register: Register::FP,
            op0_register: Register::AP,
            op1_addr: Op1Addr::AP,
            res: Res::Add,
            pc_update: PcUpdate::Jnz,
            ap_update: ApUpdate::Regular,
            fp_update: FpUpdate::Regular,
            opcode: Opcode::NOp,
        };

        let operands = Operands {
            dst: MaybeRelocatable::Int(bigint!(0)),
            res: Some(MaybeRelocatable::Int(bigint!(0))),
            op0: MaybeRelocatable::Int(bigint!(9)),
            op1: MaybeRelocatable::Int(bigint!(10)),
        };

        let mut vm = VirtualMachine::new(bigint!(39), Vec::new());
        vm.run_context.pc = MaybeRelocatable::Int(bigint!(4));
        vm.run_context.ap = MaybeRelocatable::Int(bigint!(5));
        vm.run_context.fp = MaybeRelocatable::Int(bigint!(6));

        assert_eq!(Ok(()), vm.update_pc(&instruction, &operands));
        assert_eq!(vm.run_context.pc, MaybeRelocatable::Int(bigint!(5)));
    }

    #[test]
    fn update_pc_jnz_dst_is_not_zero() {
        let instruction = Instruction {
            off0: bigint!(1),
            off1: bigint!(2),
            off2: bigint!(3),
            imm: None,
            dst_register: Register::FP,
            op0_register: Register::AP,
            op1_addr: Op1Addr::AP,
            res: Res::Add,
            pc_update: PcUpdate::Jnz,
            ap_update: ApUpdate::Regular,
            fp_update: FpUpdate::Regular,
            opcode: Opcode::NOp,
        };

        let operands = Operands {
            dst: MaybeRelocatable::Int(bigint!(11)),
            res: Some(MaybeRelocatable::Int(bigint!(8))),
            op0: MaybeRelocatable::Int(bigint!(9)),
            op1: MaybeRelocatable::Int(bigint!(10)),
        };

        let mut vm = VirtualMachine::new(bigint!(39), Vec::new());
        vm.run_context.pc = MaybeRelocatable::Int(bigint!(4));
        vm.run_context.ap = MaybeRelocatable::Int(bigint!(5));
        vm.run_context.fp = MaybeRelocatable::Int(bigint!(6));

        assert_eq!(Ok(()), vm.update_pc(&instruction, &operands));
        assert_eq!(vm.run_context.pc, MaybeRelocatable::Int(bigint!(14)));
    }

    #[test]
    fn update_registers_all_regular() {
        let instruction = Instruction {
            off0: bigint!(1),
            off1: bigint!(2),
            off2: bigint!(3),
            imm: None,
            dst_register: Register::FP,
            op0_register: Register::AP,
            op1_addr: Op1Addr::AP,
            res: Res::Add,
            pc_update: PcUpdate::Regular,
            ap_update: ApUpdate::Regular,
            fp_update: FpUpdate::Regular,
            opcode: Opcode::NOp,
        };

        let operands = Operands {
            dst: MaybeRelocatable::Int(bigint!(11)),
            res: Some(MaybeRelocatable::Int(bigint!(8))),
            op0: MaybeRelocatable::Int(bigint!(9)),
            op1: MaybeRelocatable::Int(bigint!(10)),
        };

        let mut vm = VirtualMachine::new(bigint!(39), Vec::new());
        vm.run_context.pc = MaybeRelocatable::Int(bigint!(4));
        vm.run_context.ap = MaybeRelocatable::Int(bigint!(5));
        vm.run_context.fp = MaybeRelocatable::Int(bigint!(6));

        assert_eq!(Ok(()), vm.update_registers(instruction, operands));
        assert_eq!(vm.run_context.pc, MaybeRelocatable::Int(bigint!(5)));
        assert_eq!(vm.run_context.ap, MaybeRelocatable::Int(bigint!(5)));
        assert_eq!(vm.run_context.fp, MaybeRelocatable::Int(bigint!(6)));
    }

    #[test]
    fn update_registers_mixed_types() {
        let instruction = Instruction {
            off0: bigint!(1),
            off1: bigint!(2),
            off2: bigint!(3),
            imm: None,
            dst_register: Register::FP,
            op0_register: Register::AP,
            op1_addr: Op1Addr::AP,
            res: Res::Add,
            pc_update: PcUpdate::JumpRel,
            ap_update: ApUpdate::Add2,
            fp_update: FpUpdate::Dst,
            opcode: Opcode::NOp,
        };

        let operands = Operands {
            dst: MaybeRelocatable::Int(bigint!(11)),
            res: Some(MaybeRelocatable::Int(bigint!(8))),
            op0: MaybeRelocatable::Int(bigint!(9)),
            op1: MaybeRelocatable::Int(bigint!(10)),
        };

        let mut vm = VirtualMachine::new(bigint!(39), Vec::new());
        vm.run_context.pc = MaybeRelocatable::Int(bigint!(4));
        vm.run_context.ap = MaybeRelocatable::Int(bigint!(5));
        vm.run_context.fp = MaybeRelocatable::Int(bigint!(6));

        assert_eq!(Ok(()), vm.update_registers(instruction, operands));
        assert_eq!(vm.run_context.pc, MaybeRelocatable::Int(bigint!(12)));
        assert_eq!(vm.run_context.ap, MaybeRelocatable::Int(bigint!(7)));
        assert_eq!(vm.run_context.fp, MaybeRelocatable::Int(bigint!(11)));
    }

    #[test]
    fn is_zero_int_value() {
        let value = MaybeRelocatable::Int(bigint!(1));
        assert_eq!(Ok(false), VirtualMachine::is_zero(value));
    }

    #[test]
    fn is_zero_relocatable_value() {
        let value = MaybeRelocatable::from((1, 2));
        assert_eq!(
            Err(VirtualMachineError::PureValue),
            VirtualMachine::is_zero(value)
        );
    }

    #[test]
    fn is_zero_relocatable_value_negative() {
        let value = MaybeRelocatable::from((1, 1));
        assert_eq!(
            Err(VirtualMachineError::PureValue),
            VirtualMachine::is_zero(value)
        );
    }

    #[test]
    fn deduce_op0_opcode_call() {
        let instruction = Instruction {
            off0: bigint!(1),
            off1: bigint!(2),
            off2: bigint!(3),
            imm: None,
            dst_register: Register::FP,
            op0_register: Register::AP,
            op1_addr: Op1Addr::AP,
            res: Res::Add,
            pc_update: PcUpdate::Jump,
            ap_update: ApUpdate::Regular,
            fp_update: FpUpdate::Regular,
            opcode: Opcode::Call,
        };

        let mut vm = VirtualMachine::new(bigint!(127), Vec::new());
        vm.run_context.pc = MaybeRelocatable::Int(bigint!(4));
        vm.run_context.ap = MaybeRelocatable::Int(bigint!(5));
        vm.run_context.fp = MaybeRelocatable::Int(bigint!(6));

        assert_eq!(
            Ok((Some(MaybeRelocatable::Int(bigint!(5))), None)),
            vm.deduce_op0(&instruction, None, None)
        );
    }

    #[test]
    fn deduce_op0_opcode_assert_eq_res_add_with_optionals() {
        let instruction = Instruction {
            off0: bigint!(1),
            off1: bigint!(2),
            off2: bigint!(3),
            imm: None,
            dst_register: Register::FP,
            op0_register: Register::AP,
            op1_addr: Op1Addr::AP,
            res: Res::Add,
            pc_update: PcUpdate::Jump,
            ap_update: ApUpdate::Regular,
            fp_update: FpUpdate::Regular,
            opcode: Opcode::AssertEq,
        };

        let mut vm = VirtualMachine::new(bigint!(127), Vec::new());
        vm.run_context.pc = MaybeRelocatable::Int(bigint!(4));
        vm.run_context.ap = MaybeRelocatable::Int(bigint!(5));
        vm.run_context.fp = MaybeRelocatable::Int(bigint!(6));

        let dst = MaybeRelocatable::Int(bigint!(3));
        let op1 = MaybeRelocatable::Int(bigint!(2));
        assert_eq!(
            Ok((
                Some(MaybeRelocatable::Int(bigint!(1))),
                Some(MaybeRelocatable::Int(bigint!(3)))
            )),
            vm.deduce_op0(&instruction, Some(&dst), Some(&op1))
        );
    }

    #[test]
    fn deduce_op0_opcode_assert_eq_res_add_without_optionals() {
        let instruction = Instruction {
            off0: bigint!(1),
            off1: bigint!(2),
            off2: bigint!(3),
            imm: None,
            dst_register: Register::FP,
            op0_register: Register::AP,
            op1_addr: Op1Addr::AP,
            res: Res::Add,
            pc_update: PcUpdate::Jump,
            ap_update: ApUpdate::Regular,
            fp_update: FpUpdate::Regular,
            opcode: Opcode::AssertEq,
        };

        let mut vm = VirtualMachine::new(bigint!(127), Vec::new());
        vm.run_context.pc = MaybeRelocatable::Int(bigint!(4));
        vm.run_context.ap = MaybeRelocatable::Int(bigint!(5));
        vm.run_context.fp = MaybeRelocatable::Int(bigint!(6));

        assert_eq!(Ok((None, None)), vm.deduce_op0(&instruction, None, None));
    }

    #[test]
    fn deduce_op0_opcode_assert_eq_res_mul_non_zero_op1() {
        let instruction = Instruction {
            off0: bigint!(1),
            off1: bigint!(2),
            off2: bigint!(3),
            imm: None,
            dst_register: Register::FP,
            op0_register: Register::AP,
            op1_addr: Op1Addr::AP,
            res: Res::Mul,
            pc_update: PcUpdate::Jump,
            ap_update: ApUpdate::Regular,
            fp_update: FpUpdate::Regular,
            opcode: Opcode::AssertEq,
        };

        let mut vm = VirtualMachine::new(bigint!(127), Vec::new());
        vm.run_context.pc = MaybeRelocatable::Int(bigint!(4));
        vm.run_context.ap = MaybeRelocatable::Int(bigint!(5));
        vm.run_context.fp = MaybeRelocatable::Int(bigint!(6));

        let dst = MaybeRelocatable::Int(bigint!(4));
        let op1 = MaybeRelocatable::Int(bigint!(2));
        assert_eq!(
            Ok((
                Some(MaybeRelocatable::Int(bigint!(2))),
                Some(MaybeRelocatable::Int(bigint!(4)))
            )),
            vm.deduce_op0(&instruction, Some(&dst), Some(&op1))
        );
    }

    #[test]
    fn deduce_op0_opcode_assert_eq_res_mul_zero_op1() {
        let instruction = Instruction {
            off0: bigint!(1),
            off1: bigint!(2),
            off2: bigint!(3),
            imm: None,
            dst_register: Register::FP,
            op0_register: Register::AP,
            op1_addr: Op1Addr::AP,
            res: Res::Mul,
            pc_update: PcUpdate::Jump,
            ap_update: ApUpdate::Regular,
            fp_update: FpUpdate::Regular,
            opcode: Opcode::AssertEq,
        };

        let mut vm = VirtualMachine::new(bigint!(127), Vec::new());
        vm.run_context.pc = MaybeRelocatable::Int(bigint!(4));
        vm.run_context.ap = MaybeRelocatable::Int(bigint!(5));
        vm.run_context.fp = MaybeRelocatable::Int(bigint!(6));

        let dst = MaybeRelocatable::Int(bigint!(4));
        let op1 = MaybeRelocatable::Int(bigint!(0));
        assert_eq!(
            Ok((None, None)),
            vm.deduce_op0(&instruction, Some(&dst), Some(&op1))
        );
    }

    #[test]
    fn deduce_op0_opcode_assert_eq_res_op1() {
        let instruction = Instruction {
            off0: bigint!(1),
            off1: bigint!(2),
            off2: bigint!(3),
            imm: None,
            dst_register: Register::FP,
            op0_register: Register::AP,
            op1_addr: Op1Addr::AP,
            res: Res::Op1,
            pc_update: PcUpdate::Jump,
            ap_update: ApUpdate::Regular,
            fp_update: FpUpdate::Regular,
            opcode: Opcode::AssertEq,
        };

        let mut vm = VirtualMachine::new(bigint!(127), Vec::new());
        vm.run_context.pc = MaybeRelocatable::Int(bigint!(4));
        vm.run_context.ap = MaybeRelocatable::Int(bigint!(5));
        vm.run_context.fp = MaybeRelocatable::Int(bigint!(6));

        let dst = MaybeRelocatable::Int(bigint!(4));
        let op1 = MaybeRelocatable::Int(bigint!(0));
        assert_eq!(
            Ok((None, None)),
            vm.deduce_op0(&instruction, Some(&dst), Some(&op1))
        );
    }

    #[test]
    fn deduce_op0_opcode_ret() {
        let instruction = Instruction {
            off0: bigint!(1),
            off1: bigint!(2),
            off2: bigint!(3),
            imm: None,
            dst_register: Register::FP,
            op0_register: Register::AP,
            op1_addr: Op1Addr::AP,
            res: Res::Mul,
            pc_update: PcUpdate::Jump,
            ap_update: ApUpdate::Regular,
            fp_update: FpUpdate::Regular,
            opcode: Opcode::Ret,
        };

        let mut vm = VirtualMachine::new(bigint!(127), Vec::new());
        vm.run_context.pc = MaybeRelocatable::Int(bigint!(4));
        vm.run_context.ap = MaybeRelocatable::Int(bigint!(5));
        vm.run_context.fp = MaybeRelocatable::Int(bigint!(6));

        let dst = MaybeRelocatable::Int(bigint!(4));
        let op1 = MaybeRelocatable::Int(bigint!(0));
        assert_eq!(
            Ok((None, None)),
            vm.deduce_op0(&instruction, Some(&dst), Some(&op1))
        );
    }

    #[test]
    fn deduce_op1_opcode_call() {
        let instruction = Instruction {
            off0: bigint!(1),
            off1: bigint!(2),
            off2: bigint!(3),
            imm: None,
            dst_register: Register::FP,
            op0_register: Register::AP,
            op1_addr: Op1Addr::AP,
            res: Res::Add,
            pc_update: PcUpdate::Jump,
            ap_update: ApUpdate::Regular,
            fp_update: FpUpdate::Regular,
            opcode: Opcode::Call,
        };

        let mut vm = VirtualMachine::new(bigint!(127), Vec::new());
        vm.run_context.pc = MaybeRelocatable::Int(bigint!(4));
        vm.run_context.ap = MaybeRelocatable::Int(bigint!(5));
        vm.run_context.fp = MaybeRelocatable::Int(bigint!(6));

        assert_eq!(Ok((None, None)), vm.deduce_op1(&instruction, None, None));
    }

    #[test]
    fn deduce_op1_opcode_assert_eq_res_add_with_optionals() {
        let instruction = Instruction {
            off0: bigint!(1),
            off1: bigint!(2),
            off2: bigint!(3),
            imm: None,
            dst_register: Register::FP,
            op0_register: Register::AP,
            op1_addr: Op1Addr::AP,
            res: Res::Add,
            pc_update: PcUpdate::Jump,
            ap_update: ApUpdate::Regular,
            fp_update: FpUpdate::Regular,
            opcode: Opcode::AssertEq,
        };

        let mut vm = VirtualMachine::new(bigint!(127), Vec::new());
        vm.run_context.pc = MaybeRelocatable::Int(bigint!(4));
        vm.run_context.ap = MaybeRelocatable::Int(bigint!(5));
        vm.run_context.fp = MaybeRelocatable::Int(bigint!(6));

        let dst = MaybeRelocatable::Int(bigint!(3));
        let op0 = MaybeRelocatable::Int(bigint!(2));
        assert_eq!(
            Ok((
                Some(MaybeRelocatable::Int(bigint!(1))),
                Some(MaybeRelocatable::Int(bigint!(3)))
            )),
            vm.deduce_op1(&instruction, Some(&dst), Some(op0))
        );
    }

    #[test]
    fn deduce_op1_opcode_assert_eq_res_add_without_optionals() {
        let instruction = Instruction {
            off0: bigint!(1),
            off1: bigint!(2),
            off2: bigint!(3),
            imm: None,
            dst_register: Register::FP,
            op0_register: Register::AP,
            op1_addr: Op1Addr::AP,
            res: Res::Add,
            pc_update: PcUpdate::Jump,
            ap_update: ApUpdate::Regular,
            fp_update: FpUpdate::Regular,
            opcode: Opcode::AssertEq,
        };

        let mut vm = VirtualMachine::new(bigint!(127), Vec::new());
        vm.run_context.pc = MaybeRelocatable::Int(bigint!(4));
        vm.run_context.ap = MaybeRelocatable::Int(bigint!(5));
        vm.run_context.fp = MaybeRelocatable::Int(bigint!(6));

        assert_eq!(Ok((None, None)), vm.deduce_op1(&instruction, None, None));
    }

    #[test]
    fn deduce_op1_opcode_assert_eq_res_mul_non_zero_op0() {
        let instruction = Instruction {
            off0: bigint!(1),
            off1: bigint!(2),
            off2: bigint!(3),
            imm: None,
            dst_register: Register::FP,
            op0_register: Register::AP,
            op1_addr: Op1Addr::AP,
            res: Res::Mul,
            pc_update: PcUpdate::Jump,
            ap_update: ApUpdate::Regular,
            fp_update: FpUpdate::Regular,
            opcode: Opcode::AssertEq,
        };

        let mut vm = VirtualMachine::new(bigint!(127), Vec::new());
        vm.run_context.pc = MaybeRelocatable::Int(bigint!(4));
        vm.run_context.ap = MaybeRelocatable::Int(bigint!(5));
        vm.run_context.fp = MaybeRelocatable::Int(bigint!(6));

        let dst = MaybeRelocatable::Int(bigint!(4));
        let op0 = MaybeRelocatable::Int(bigint!(2));
        assert_eq!(
            Ok((
                Some(MaybeRelocatable::Int(bigint!(2))),
                Some(MaybeRelocatable::Int(bigint!(4)))
            )),
            vm.deduce_op1(&instruction, Some(&dst), Some(op0))
        );
    }

    #[test]
    fn deduce_op1_opcode_assert_eq_res_mul_zero_op0() {
        let instruction = Instruction {
            off0: bigint!(1),
            off1: bigint!(2),
            off2: bigint!(3),
            imm: None,
            dst_register: Register::FP,
            op0_register: Register::AP,
            op1_addr: Op1Addr::AP,
            res: Res::Mul,
            pc_update: PcUpdate::Jump,
            ap_update: ApUpdate::Regular,
            fp_update: FpUpdate::Regular,
            opcode: Opcode::AssertEq,
        };

        let mut vm = VirtualMachine::new(bigint!(127), Vec::new());
        vm.run_context.pc = MaybeRelocatable::Int(bigint!(4));
        vm.run_context.ap = MaybeRelocatable::Int(bigint!(5));
        vm.run_context.fp = MaybeRelocatable::Int(bigint!(6));

        let dst = MaybeRelocatable::Int(bigint!(4));
        let op0 = MaybeRelocatable::Int(bigint!(0));
        assert_eq!(
            Ok((None, None)),
            vm.deduce_op1(&instruction, Some(&dst), Some(op0))
        );
    }

    #[test]
    fn deduce_op1_opcode_assert_eq_res_op1_without_dst() {
        let instruction = Instruction {
            off0: bigint!(1),
            off1: bigint!(2),
            off2: bigint!(3),
            imm: None,
            dst_register: Register::FP,
            op0_register: Register::AP,
            op1_addr: Op1Addr::AP,
            res: Res::Op1,
            pc_update: PcUpdate::Jump,
            ap_update: ApUpdate::Regular,
            fp_update: FpUpdate::Regular,
            opcode: Opcode::AssertEq,
        };

        let mut vm = VirtualMachine::new(bigint!(127), Vec::new());
        vm.run_context.pc = MaybeRelocatable::Int(bigint!(4));
        vm.run_context.ap = MaybeRelocatable::Int(bigint!(5));
        vm.run_context.fp = MaybeRelocatable::Int(bigint!(6));

        let op0 = MaybeRelocatable::Int(bigint!(0));
        assert_eq!(
            Ok((None, None)),
            vm.deduce_op1(&instruction, None, Some(op0))
        );
    }

    #[test]
    fn deduce_op1_opcode_assert_eq_res_op1_with_dst() {
        let instruction = Instruction {
            off0: bigint!(1),
            off1: bigint!(2),
            off2: bigint!(3),
            imm: None,
            dst_register: Register::FP,
            op0_register: Register::AP,
            op1_addr: Op1Addr::AP,
            res: Res::Op1,
            pc_update: PcUpdate::Jump,
            ap_update: ApUpdate::Regular,
            fp_update: FpUpdate::Regular,
            opcode: Opcode::AssertEq,
        };

        let mut vm = VirtualMachine::new(bigint!(127), Vec::new());
        vm.run_context.pc = MaybeRelocatable::Int(bigint!(4));
        vm.run_context.ap = MaybeRelocatable::Int(bigint!(5));
        vm.run_context.fp = MaybeRelocatable::Int(bigint!(6));

        let dst = MaybeRelocatable::Int(bigint!(7));
        assert_eq!(
            Ok((
                Some(MaybeRelocatable::Int(bigint!(7))),
                Some(MaybeRelocatable::Int(bigint!(7)))
            )),
            vm.deduce_op1(&instruction, Some(&dst), None)
        );
    }

    #[test]
    fn compute_res_op1() {
        let instruction = Instruction {
            off0: bigint!(1),
            off1: bigint!(2),
            off2: bigint!(3),
            imm: None,
            dst_register: Register::FP,
            op0_register: Register::AP,
            op1_addr: Op1Addr::AP,
            res: Res::Op1,
            pc_update: PcUpdate::Jump,
            ap_update: ApUpdate::Regular,
            fp_update: FpUpdate::Regular,
            opcode: Opcode::AssertEq,
        };

        let mut vm = VirtualMachine::new(bigint!(127), Vec::new());
        vm.run_context.pc = MaybeRelocatable::Int(bigint!(4));
        vm.run_context.ap = MaybeRelocatable::Int(bigint!(5));
        vm.run_context.fp = MaybeRelocatable::Int(bigint!(6));

        let op1 = MaybeRelocatable::Int(bigint!(7));
        let op0 = MaybeRelocatable::Int(bigint!(9));
        assert_eq!(
            Ok(Some(MaybeRelocatable::Int(bigint!(7)))),
            vm.compute_res(&instruction, &op0, &op1)
        );
    }

    #[test]
    fn compute_res_add() {
        let instruction = Instruction {
            off0: bigint!(1),
            off1: bigint!(2),
            off2: bigint!(3),
            imm: None,
            dst_register: Register::FP,
            op0_register: Register::AP,
            op1_addr: Op1Addr::AP,
            res: Res::Add,
            pc_update: PcUpdate::Jump,
            ap_update: ApUpdate::Regular,
            fp_update: FpUpdate::Regular,
            opcode: Opcode::AssertEq,
        };

        let mut vm = VirtualMachine::new(bigint!(127), Vec::new());
        vm.run_context.pc = MaybeRelocatable::Int(bigint!(4));
        vm.run_context.ap = MaybeRelocatable::Int(bigint!(5));
        vm.run_context.fp = MaybeRelocatable::Int(bigint!(6));

        let op1 = MaybeRelocatable::Int(bigint!(7));
        let op0 = MaybeRelocatable::Int(bigint!(9));
        assert_eq!(
            Ok(Some(MaybeRelocatable::Int(bigint!(16)))),
            vm.compute_res(&instruction, &op0, &op1)
        );
    }

    #[test]
    fn compute_res_mul_int_operands() {
        let instruction = Instruction {
            off0: bigint!(1),
            off1: bigint!(2),
            off2: bigint!(3),
            imm: None,
            dst_register: Register::FP,
            op0_register: Register::AP,
            op1_addr: Op1Addr::AP,
            res: Res::Mul,
            pc_update: PcUpdate::Jump,
            ap_update: ApUpdate::Regular,
            fp_update: FpUpdate::Regular,
            opcode: Opcode::AssertEq,
        };

        let mut vm = VirtualMachine::new(bigint!(127), Vec::new());
        vm.run_context.pc = MaybeRelocatable::Int(bigint!(4));
        vm.run_context.ap = MaybeRelocatable::Int(bigint!(5));
        vm.run_context.fp = MaybeRelocatable::Int(bigint!(6));

        let op1 = MaybeRelocatable::Int(bigint!(7));
        let op0 = MaybeRelocatable::Int(bigint!(9));
        assert_eq!(
            Ok(Some(MaybeRelocatable::Int(bigint!(63)))),
            vm.compute_res(&instruction, &op0, &op1)
        );
    }

    #[test]
    fn compute_res_mul_relocatable_values() {
        let instruction = Instruction {
            off0: bigint!(1),
            off1: bigint!(2),
            off2: bigint!(3),
            imm: None,
            dst_register: Register::FP,
            op0_register: Register::AP,
            op1_addr: Op1Addr::AP,
            res: Res::Mul,
            pc_update: PcUpdate::Jump,
            ap_update: ApUpdate::Regular,
            fp_update: FpUpdate::Regular,
            opcode: Opcode::AssertEq,
        };

        let mut vm = VirtualMachine::new(bigint!(127), Vec::new());
        vm.run_context.pc = MaybeRelocatable::Int(bigint!(4));
        vm.run_context.ap = MaybeRelocatable::Int(bigint!(5));
        vm.run_context.fp = MaybeRelocatable::Int(bigint!(6));

        let op1 = MaybeRelocatable::from((2, 3));
        let op0 = MaybeRelocatable::from((2, 6));
        assert_eq!(
            Err(VirtualMachineError::PureValue),
            vm.compute_res(&instruction, &op0, &op1)
        );
    }

    #[test]
    fn compute_res_unconstrained() {
        let instruction = Instruction {
            off0: bigint!(1),
            off1: bigint!(2),
            off2: bigint!(3),
            imm: None,
            dst_register: Register::FP,
            op0_register: Register::AP,
            op1_addr: Op1Addr::AP,
            res: Res::Unconstrained,
            pc_update: PcUpdate::Jump,
            ap_update: ApUpdate::Regular,
            fp_update: FpUpdate::Regular,
            opcode: Opcode::AssertEq,
        };

        let mut vm = VirtualMachine::new(bigint!(127), Vec::new());
        vm.run_context.pc = MaybeRelocatable::Int(bigint!(4));
        vm.run_context.ap = MaybeRelocatable::Int(bigint!(5));
        vm.run_context.fp = MaybeRelocatable::Int(bigint!(6));

        let op1 = MaybeRelocatable::Int(bigint!(7));
        let op0 = MaybeRelocatable::Int(bigint!(9));
        assert_eq!(Ok(None), vm.compute_res(&instruction, &op0, &op1));
    }

    #[test]
    fn deduce_dst_opcode_assert_eq_with_res() {
        let instruction = Instruction {
            off0: bigint!(1),
            off1: bigint!(2),
            off2: bigint!(3),
            imm: None,
            dst_register: Register::FP,
            op0_register: Register::AP,
            op1_addr: Op1Addr::AP,
            res: Res::Unconstrained,
            pc_update: PcUpdate::Jump,
            ap_update: ApUpdate::Regular,
            fp_update: FpUpdate::Regular,
            opcode: Opcode::AssertEq,
        };

        let mut vm = VirtualMachine::new(bigint!(127), Vec::new());
        vm.run_context.pc = MaybeRelocatable::Int(bigint!(4));
        vm.run_context.ap = MaybeRelocatable::Int(bigint!(5));
        vm.run_context.fp = MaybeRelocatable::Int(bigint!(6));

        let res = MaybeRelocatable::Int(bigint!(7));
        assert_eq!(
            Some(MaybeRelocatable::Int(bigint!(7))),
            vm.deduce_dst(&instruction, Some(&res))
        );
    }

    #[test]
    fn deduce_dst_opcode_assert_eq_without_res() {
        let instruction = Instruction {
            off0: bigint!(1),
            off1: bigint!(2),
            off2: bigint!(3),
            imm: None,
            dst_register: Register::FP,
            op0_register: Register::AP,
            op1_addr: Op1Addr::AP,
            res: Res::Unconstrained,
            pc_update: PcUpdate::Jump,
            ap_update: ApUpdate::Regular,
            fp_update: FpUpdate::Regular,
            opcode: Opcode::AssertEq,
        };

        let mut vm = VirtualMachine::new(bigint!(127), Vec::new());
        vm.run_context.pc = MaybeRelocatable::Int(bigint!(4));
        vm.run_context.ap = MaybeRelocatable::Int(bigint!(5));
        vm.run_context.fp = MaybeRelocatable::Int(bigint!(6));

        assert_eq!(None, vm.deduce_dst(&instruction, None));
    }

    #[test]
    fn deduce_dst_opcode_call() {
        let instruction = Instruction {
            off0: bigint!(1),
            off1: bigint!(2),
            off2: bigint!(3),
            imm: None,
            dst_register: Register::FP,
            op0_register: Register::AP,
            op1_addr: Op1Addr::AP,
            res: Res::Unconstrained,
            pc_update: PcUpdate::Jump,
            ap_update: ApUpdate::Regular,
            fp_update: FpUpdate::Regular,
            opcode: Opcode::Call,
        };

        let mut vm = VirtualMachine::new(bigint!(127), Vec::new());
        vm.run_context.pc = MaybeRelocatable::Int(bigint!(4));
        vm.run_context.ap = MaybeRelocatable::Int(bigint!(5));
        vm.run_context.fp = MaybeRelocatable::Int(bigint!(6));

        assert_eq!(
            Some(MaybeRelocatable::Int(bigint!(6))),
            vm.deduce_dst(&instruction, None)
        );
    }

    #[test]
    fn deduce_dst_opcode_ret() {
        let instruction = Instruction {
            off0: bigint!(1),
            off1: bigint!(2),
            off2: bigint!(3),
            imm: None,
            dst_register: Register::FP,
            op0_register: Register::AP,
            op1_addr: Op1Addr::AP,
            res: Res::Unconstrained,
            pc_update: PcUpdate::Jump,
            ap_update: ApUpdate::Regular,
            fp_update: FpUpdate::Regular,
            opcode: Opcode::Ret,
        };

        let mut vm = VirtualMachine::new(bigint!(127), Vec::new());
        vm.run_context.pc = MaybeRelocatable::Int(bigint!(4));
        vm.run_context.ap = MaybeRelocatable::Int(bigint!(5));
        vm.run_context.fp = MaybeRelocatable::Int(bigint!(6));

        assert_eq!(None, vm.deduce_dst(&instruction, None));
    }

    #[test]
    fn compute_operands_add_ap() {
        let inst = Instruction {
            off0: bigint!(0),
            off1: bigint!(1),
            off2: bigint!(2),
            imm: None,
            dst_register: Register::AP,
            op0_register: Register::AP,
            op1_addr: Op1Addr::AP,
            res: Res::Add,
            pc_update: PcUpdate::Regular,
            ap_update: ApUpdate::Regular,
            fp_update: FpUpdate::Regular,
            opcode: Opcode::NOp,
        };

        let mut vm = VirtualMachine::new(bigint!(127), Vec::new());
        vm.memory.data.push(Vec::new());
        let dst_addr = MaybeRelocatable::from((0, 0));
        let dst_addr_value = MaybeRelocatable::Int(bigint!(5));
        let op0_addr = MaybeRelocatable::from((0, 1));
        let op0_addr_value = MaybeRelocatable::Int(bigint!(2));
        let op1_addr = MaybeRelocatable::from((0, 2));
        let op1_addr_value = MaybeRelocatable::Int(bigint!(3));
        vm.memory.insert(&dst_addr, &dst_addr_value).unwrap();
        vm.memory.insert(&op0_addr, &op0_addr_value).unwrap();
        vm.memory.insert(&op1_addr, &op1_addr_value).unwrap();

        let expected_operands = Operands {
            dst: dst_addr_value.clone(),
            res: Some(dst_addr_value.clone()),
            op0: op0_addr_value.clone(),
            op1: op1_addr_value.clone(),
        };

        let expected_addresses: Vec<MaybeRelocatable> =
            vec![dst_addr.clone(), op0_addr.clone(), op1_addr.clone()];
        let (operands, addresses) = vm.compute_operands(&inst).unwrap();
        assert!(operands == expected_operands);
        assert!(addresses == expected_addresses);
    }

    #[test]
    fn compute_operands_mul_fp() {
        let inst = Instruction {
            off0: bigint!(0),
            off1: bigint!(1),
            off2: bigint!(2),
            imm: None,
            dst_register: Register::FP,
            op0_register: Register::FP,
            op1_addr: Op1Addr::FP,
            res: Res::Mul,
            pc_update: PcUpdate::Regular,
            ap_update: ApUpdate::Regular,
            fp_update: FpUpdate::Regular,
            opcode: Opcode::NOp,
        };
        let mut vm = VirtualMachine::new(bigint!(127), Vec::new());
        vm.memory.data.push(Vec::new());
        let dst_addr = MaybeRelocatable::from((0, 0));
        let dst_addr_value = MaybeRelocatable::from(bigint!(6));
        let op0_addr = MaybeRelocatable::from((0, 1));
        let op0_addr_value = MaybeRelocatable::from(bigint!(2));
        let op1_addr = MaybeRelocatable::from((0, 2));
        let op1_addr_value = MaybeRelocatable::from(bigint!(3));
        vm.memory.insert(&dst_addr, &dst_addr_value).unwrap();
        vm.memory.insert(&op0_addr, &op0_addr_value).unwrap();
        vm.memory.insert(&op1_addr, &op1_addr_value).unwrap();

        let expected_operands = Operands {
            dst: dst_addr_value.clone(),
            res: Some(dst_addr_value.clone()),
            op0: op0_addr_value.clone(),
            op1: op1_addr_value.clone(),
        };

        let expected_addresses: Vec<MaybeRelocatable> =
            vec![dst_addr.clone(), op0_addr.clone(), op1_addr.clone()];
        let (operands, addresses) = vm.compute_operands(&inst).unwrap();
        assert!(operands == expected_operands);
        assert!(addresses == expected_addresses);
    }

    #[test]
    fn compute_jnz() {
        let instruction = Instruction {
            off0: bigint!(1),
            off1: bigint!(1),
            off2: bigint!(1),
            imm: Some(bigint!(4)),
            dst_register: Register::AP,
            op0_register: Register::AP,
            op1_addr: Op1Addr::Imm,
            res: Res::Unconstrained,
            pc_update: PcUpdate::Jnz,
            ap_update: ApUpdate::Regular,
            fp_update: FpUpdate::Regular,
            opcode: Opcode::NOp,
        };

        let mem_arr = vec![
            (
                MaybeRelocatable::from((0, 0)),
                MaybeRelocatable::Int(bigint64!(0x206800180018001)),
            ),
            (
                MaybeRelocatable::RelocatableValue(relocatable!(0, 1)),
                MaybeRelocatable::Int(bigint64!(0x4)),
            ),
        ];

        let mut vm = VirtualMachine::new(bigint!(127), Vec::new());
        vm.memory = memory_from(mem_arr.clone(), 2).unwrap();

        let expected_operands = Operands {
            dst: MaybeRelocatable::Int(bigint64!(0x4)),
            res: None,
            op0: MaybeRelocatable::Int(bigint64!(0x4)),
            op1: MaybeRelocatable::Int(bigint64!(0x4)),
        };

        let expected_addresses: Vec<MaybeRelocatable> = vec![MaybeRelocatable::from((0, 1)); 3];

        let (operands, addresses) = vm.compute_operands(&instruction).unwrap();

        assert!(operands == expected_operands);
        assert!(addresses == expected_addresses);
        assert_eq!(vm.step(), Ok(()));
        assert_eq!(vm.run_context.pc, MaybeRelocatable::from((0, 4)));
    }

    #[test]
    fn compute_operands_deduce_dst_none() {
        let instruction = Instruction {
            off0: bigint!(2),
            off1: bigint!(0),
            off2: bigint!(0),
            imm: None,
            dst_register: Register::FP,
            op0_register: Register::AP,
            op1_addr: Op1Addr::AP,
            res: Res::Unconstrained,
            pc_update: PcUpdate::Regular,
            ap_update: ApUpdate::Regular,
            fp_update: FpUpdate::Regular,
            opcode: Opcode::NOp,
        };

        let mem_arr = vec![(
            MaybeRelocatable::from((0, 0)),
            MaybeRelocatable::Int(bigint64!(0x206800180018001)),
        )];

        let mut vm = VirtualMachine::new(bigint!(127), Vec::new());

        vm.memory =
            memory_from(mem_arr.clone(), 1).expect("Unexpected memory initialization failure");
        vm.run_context.pc = MaybeRelocatable::from((0, 0));
        vm.run_context.ap = MaybeRelocatable::from((0, 0));
        vm.run_context.fp = MaybeRelocatable::from((0, 0));

        let error = vm.compute_operands(&instruction);
        assert_eq!(error, Err(VirtualMachineError::NoDst));
        assert_eq!(error.unwrap_err().to_string(), "Couldn't get or load dst");
    }

    #[test]
    fn opcode_assertions_res_unconstrained() {
        let instruction = Instruction {
            off0: bigint!(1),
            off1: bigint!(2),
            off2: bigint!(3),
            imm: None,
            dst_register: Register::FP,
            op0_register: Register::AP,
            op1_addr: Op1Addr::AP,
            res: Res::Add,
            pc_update: PcUpdate::Regular,
            ap_update: ApUpdate::Regular,
            fp_update: FpUpdate::APPlus2,
            opcode: Opcode::AssertEq,
        };

        let operands = Operands {
            dst: MaybeRelocatable::Int(bigint!(8)),
            res: None,
            op0: MaybeRelocatable::Int(bigint!(9)),
            op1: MaybeRelocatable::Int(bigint!(10)),
        };

        let mut vm = VirtualMachine::new(bigint!(127), Vec::new());
        vm.run_context.pc = MaybeRelocatable::Int(bigint!(4));
        vm.run_context.ap = MaybeRelocatable::Int(bigint!(5));
        vm.run_context.fp = MaybeRelocatable::Int(bigint!(6));

        let error = vm.opcode_assertions(&instruction, &operands);
        assert_eq!(error, Err(VirtualMachineError::UnconstrainedResAssertEq));
        assert_eq!(
            error.unwrap_err().to_string(),
            "Res.UNCONSTRAINED cannot be used with Opcode.ASSERT_EQ"
        )
    }

    #[test]
    fn opcode_assertions_instruction_failed() {
        let instruction = Instruction {
            off0: bigint!(1),
            off1: bigint!(2),
            off2: bigint!(3),
            imm: None,
            dst_register: Register::FP,
            op0_register: Register::AP,
            op1_addr: Op1Addr::AP,
            res: Res::Add,
            pc_update: PcUpdate::Regular,
            ap_update: ApUpdate::Regular,
            fp_update: FpUpdate::APPlus2,
            opcode: Opcode::AssertEq,
        };

        let operands = Operands {
            dst: MaybeRelocatable::Int(bigint!(9)),
            res: Some(MaybeRelocatable::Int(bigint!(8))),
            op0: MaybeRelocatable::Int(bigint!(9)),
            op1: MaybeRelocatable::Int(bigint!(10)),
        };

        let mut vm = VirtualMachine::new(bigint!(127), Vec::new());
        vm.run_context.pc = MaybeRelocatable::Int(bigint!(4));
        vm.run_context.ap = MaybeRelocatable::Int(bigint!(5));
        vm.run_context.fp = MaybeRelocatable::Int(bigint!(6));

        let error = vm.opcode_assertions(&instruction, &operands);
        assert_eq!(
            error,
            Err(VirtualMachineError::DiffAssertValues(
                bigint!(8),
                bigint!(9)
            ))
        );
        assert_eq!(
            error.unwrap_err().to_string(),
            "ASSERT_EQ instruction failed; res:8 != dst:9"
        );
    }

    #[test]
    fn opcode_assertions_inconsistent_op0() {
        let instruction = Instruction {
            off0: bigint!(1),
            off1: bigint!(2),
            off2: bigint!(3),
            imm: None,
            dst_register: Register::FP,
            op0_register: Register::AP,
            op1_addr: Op1Addr::AP,
            res: Res::Add,
            pc_update: PcUpdate::Regular,
            ap_update: ApUpdate::Regular,
            fp_update: FpUpdate::APPlus2,
            opcode: Opcode::Call,
        };

        let operands = Operands {
            dst: MaybeRelocatable::Int(bigint!(8)),
            res: Some(MaybeRelocatable::Int(bigint!(8))),
            op0: MaybeRelocatable::Int(bigint!(9)),
            op1: MaybeRelocatable::Int(bigint!(10)),
        };

        let mut vm = VirtualMachine::new(bigint!(127), Vec::new());
        vm.run_context.pc = MaybeRelocatable::Int(bigint!(4));
        vm.run_context.ap = MaybeRelocatable::Int(bigint!(5));
        vm.run_context.fp = MaybeRelocatable::Int(bigint!(6));

        let error = vm.opcode_assertions(&instruction, &operands);
        assert_eq!(
            error,
            Err(VirtualMachineError::CantWriteReturnPc(
                bigint!(9),
                bigint!(5)
            ))
        );
        assert_eq!(error.unwrap_err().to_string(), "Call failed to write return-pc (inconsistent op0): 9 != 5. Did you forget to increment ap?");
    }

    #[test]
    fn opcode_assertions_inconsistent_dst() {
        let instruction = Instruction {
            off0: bigint!(1),
            off1: bigint!(2),
            off2: bigint!(3),
            imm: None,
            dst_register: Register::FP,
            op0_register: Register::AP,
            op1_addr: Op1Addr::AP,
            res: Res::Add,
            pc_update: PcUpdate::Regular,
            ap_update: ApUpdate::Regular,
            fp_update: FpUpdate::APPlus2,
            opcode: Opcode::Call,
        };

        let operands = Operands {
            dst: MaybeRelocatable::Int(bigint!(8)),
            res: Some(MaybeRelocatable::Int(bigint!(8))),
            op0: MaybeRelocatable::Int(bigint!(9)),
            op1: MaybeRelocatable::Int(bigint!(10)),
        };

        let run_context = RunContext {
            pc: MaybeRelocatable::Int(bigint!(8)),
            ap: MaybeRelocatable::Int(bigint!(5)),
            fp: MaybeRelocatable::Int(bigint!(6)),
            prime: bigint!(127),
        };

        let vm = VirtualMachine {
            run_context: run_context,
            prime: bigint!(127),
            _program_base: None,
            builtin_runners: Vec::new(),
            hints: HashMap::<MaybeRelocatable, Vec<HintData>>::new(),
            references: Vec::<Reference>::new(),
            memory: Memory::new(),
            accessed_addresses: HashSet::<MaybeRelocatable>::new(),
            trace: Vec::<TraceEntry>::new(),
            current_step: 1,
            skip_instruction_execution: false,
            segments: MemorySegmentManager::new(),
        };

        let error = vm.opcode_assertions(&instruction, &operands);
        assert_eq!(
            error,
            Err(VirtualMachineError::CantWriteReturnFp(
                bigint!(8),
                bigint!(6)
            ))
        );
        assert_eq!(error.unwrap_err().to_string(), "Call failed to write return-fp (inconsistent dst): 8 != 6. Did you forget to increment ap?");
    }

    #[test]
    ///Test for a simple program execution
    /// Used program code:
    /// func main():
    ///let a = 1
    ///let b = 2
    ///let c = a + b
    //return()
    //end
    /// Memory taken from original vm
    /// {RelocatableValue(segment_index=0, offset=0): 2345108766317314046,
    ///  RelocatableValue(segment_index=1, offset=0): RelocatableValue(segment_index=2, offset=0),
    ///  RelocatableValue(segment_index=1, offset=1): RelocatableValue(segment_index=3, offset=0)}
    /// Current register values:
    /// AP 1:2
    /// FP 1:2
    /// PC 0:0
    fn test_step_for_preset_memory() {
        let mut vm = VirtualMachine::new(
            BigInt::new(Sign::Plus, vec![1, 0, 0, 0, 0, 0, 17, 134217728]),
            Vec::new(),
        );
        for _ in 0..4 {
            vm.memory.data.push(Vec::new());
        }
        vm.run_context.pc = MaybeRelocatable::from((0, 0));
        vm.run_context.ap = MaybeRelocatable::from((1, 2));
        vm.run_context.fp = MaybeRelocatable::from((1, 2));
        vm.memory
            .insert(
                &MaybeRelocatable::from((0, 0)),
                &MaybeRelocatable::Int(BigInt::from_i64(2345108766317314046).unwrap()),
            )
            .unwrap();
        vm.memory
            .insert(
                &MaybeRelocatable::from((1, 0)),
                &MaybeRelocatable::from((2, 0)),
            )
            .unwrap();
        vm.memory
            .insert(
                &MaybeRelocatable::from((1, 1)),
                &MaybeRelocatable::from((3, 0)),
            )
            .unwrap();
        assert_eq!(vm.step(), Ok(()));
        assert_eq!(
            vm.trace[0],
            TraceEntry {
                pc: MaybeRelocatable::from((0, 0)),
                fp: MaybeRelocatable::from((1, 2)),
                ap: MaybeRelocatable::from((1, 2))
            }
        );
        assert_eq!(vm.run_context.pc, MaybeRelocatable::from((3, 0)));
        assert_eq!(vm.run_context.ap, MaybeRelocatable::from((1, 2)));
        assert_eq!(vm.run_context.fp, MaybeRelocatable::from((2, 0)));
        assert!(vm
            .accessed_addresses
            .contains(&MaybeRelocatable::from((1, 0))));
        assert!(vm
            .accessed_addresses
            .contains(&MaybeRelocatable::from((1, 1))));
        assert!(vm
            .accessed_addresses
            .contains(&MaybeRelocatable::from((0, 0))));
    }

    #[test]
    /*
    Test for a simple program execution
    Used program code:
        func myfunc(a: felt) -> (r: felt):
            let b = a * 2
            return(b)
        end
        func main():
            let a = 1
            let b = myfunc(a)
            return()
        end
    Memory taken from original vm:
    {RelocatableValue(segment_index=0, offset=0): 5207990763031199744,
    RelocatableValue(segment_index=0, offset=1): 2,
    RelocatableValue(segment_index=0, offset=2): 2345108766317314046,
    RelocatableValue(segment_index=0, offset=3): 5189976364521848832,
    RelocatableValue(segment_index=0, offset=4): 1,
    RelocatableValue(segment_index=0, offset=5): 1226245742482522112,
    RelocatableValue(segment_index=0, offset=6): 3618502788666131213697322783095070105623107215331596699973092056135872020476,
    RelocatableValue(segment_index=0, offset=7): 2345108766317314046,
    RelocatableValue(segment_index=1, offset=0): RelocatableValue(segment_index=2, offset=0),
    RelocatableValue(segment_index=1, offset=1): RelocatableValue(segment_index=3, offset=0)}
    Current register values:
    AP 1:2
    FP 1:2
    PC 0:3
    Final Pc (not executed): 3:0
    This program consists of 5 steps
    */
    fn test_step_for_preset_memory_function_call() {
        let mut vm = VirtualMachine::new(
            BigInt::new(Sign::Plus, vec![1, 0, 0, 0, 0, 0, 17, 134217728]),
            Vec::new(),
        );
        for _ in 0..4 {
            vm.memory.data.push(Vec::new());
        }
        vm.run_context.pc = MaybeRelocatable::from((0, 3));
        vm.run_context.ap = MaybeRelocatable::from((1, 2));
        vm.run_context.fp = MaybeRelocatable::from((1, 2));

        //Insert values into memory
        vm.memory
            .insert(
                &MaybeRelocatable::from((0, 0)),
                &MaybeRelocatable::Int(BigInt::from_i64(5207990763031199744).unwrap()),
            )
            .unwrap();
        vm.memory
            .insert(
                &MaybeRelocatable::from((0, 1)),
                &MaybeRelocatable::Int(bigint!(2)),
            )
            .unwrap();
        vm.memory
            .insert(
                &MaybeRelocatable::from((0, 2)),
                &MaybeRelocatable::Int(BigInt::from_i64(2345108766317314046).unwrap()),
            )
            .unwrap();
        vm.memory
            .insert(
                &MaybeRelocatable::from((0, 3)),
                &MaybeRelocatable::Int(BigInt::from_i64(5189976364521848832).unwrap()),
            )
            .unwrap();
        vm.memory
            .insert(
                &MaybeRelocatable::from((0, 4)),
                &MaybeRelocatable::Int(bigint!(1)),
            )
            .unwrap();
        vm.memory
            .insert(
                &MaybeRelocatable::from((0, 5)),
                &MaybeRelocatable::Int(BigInt::from_i64(1226245742482522112).unwrap()),
            )
            .unwrap();
        vm.memory
            .insert(
                &MaybeRelocatable::from((0, 6)),
                &MaybeRelocatable::Int(BigInt::new(
                    Sign::Plus,
                    vec![
                        4294967292, 4294967295, 4294967295, 4294967295, 4294967295, 4294967295, 16,
                        134217728,
                    ],
                )),
            )
            .unwrap();
        vm.memory
            .insert(
                &MaybeRelocatable::from((0, 7)),
                &MaybeRelocatable::Int(BigInt::from_i64(2345108766317314046).unwrap()),
            )
            .unwrap();
        vm.memory
            .insert(
                &MaybeRelocatable::from((1, 0)),
                &MaybeRelocatable::from((2, 0)),
            )
            .unwrap();
        vm.memory
            .insert(
                &MaybeRelocatable::from((1, 1)),
                &MaybeRelocatable::from((3, 0)),
            )
            .unwrap();
        let final_pc = MaybeRelocatable::from((3, 0));
        //Run steps
        while vm.run_context.pc != final_pc {
            assert_eq!(vm.step(), Ok(()));
        }
        //Check final register values
        assert_eq!(vm.run_context.pc, MaybeRelocatable::from((3, 0)));

        assert_eq!(vm.run_context.ap, MaybeRelocatable::from((1, 6)));

        assert_eq!(vm.run_context.fp, MaybeRelocatable::from((2, 0)));
        //Check each TraceEntry in trace
        assert_eq!(vm.trace.len(), 5);
        assert_eq!(
            vm.trace[0],
            TraceEntry {
                pc: MaybeRelocatable::from((0, 3)),
                ap: MaybeRelocatable::from((1, 2)),
                fp: MaybeRelocatable::from((1, 2)),
            }
        );
        assert_eq!(
            vm.trace[1],
            TraceEntry {
                pc: MaybeRelocatable::from((0, 5)),
                ap: MaybeRelocatable::from((1, 3)),
                fp: MaybeRelocatable::from((1, 2)),
            }
        );
        assert_eq!(
            vm.trace[2],
            TraceEntry {
                pc: MaybeRelocatable::from((0, 0)),
                ap: MaybeRelocatable::from((1, 5)),
                fp: MaybeRelocatable::from((1, 5)),
            }
        );
        assert_eq!(
            vm.trace[3],
            TraceEntry {
                pc: MaybeRelocatable::from((0, 2)),
                ap: MaybeRelocatable::from((1, 6)),
                fp: MaybeRelocatable::from((1, 5)),
            }
        );
        assert_eq!(
            vm.trace[4],
            TraceEntry {
                pc: MaybeRelocatable::from((0, 7)),
                ap: MaybeRelocatable::from((1, 6)),
                fp: MaybeRelocatable::from((1, 2)),
            }
        );
        //Check accessed_addresses
        //Order will differ from python vm execution, (due to python version using set's update() method)
        //We will instead check that all elements are contained and not duplicated
        assert_eq!(vm.accessed_addresses.len(), 14);
        assert_eq!(vm.accessed_addresses.len(), 14);
        //Check each element individually
        assert!(vm
            .accessed_addresses
            .contains(&MaybeRelocatable::from((0, 1))));
        assert!(vm
            .accessed_addresses
            .contains(&MaybeRelocatable::from((0, 7))));
        assert!(vm
            .accessed_addresses
            .contains(&MaybeRelocatable::from((1, 2))));
        assert!(vm
            .accessed_addresses
            .contains(&MaybeRelocatable::from((0, 4))));
        assert!(vm
            .accessed_addresses
            .contains(&MaybeRelocatable::from((0, 0))));
        assert!(vm
            .accessed_addresses
            .contains(&MaybeRelocatable::from((1, 5))));
        assert!(vm
            .accessed_addresses
            .contains(&MaybeRelocatable::from((1, 1))));
        assert!(vm
            .accessed_addresses
            .contains(&MaybeRelocatable::from((0, 3))));
        assert!(vm
            .accessed_addresses
            .contains(&MaybeRelocatable::from((1, 4))));
        assert!(vm
            .accessed_addresses
            .contains(&MaybeRelocatable::from((0, 6))));
        assert!(vm
            .accessed_addresses
            .contains(&MaybeRelocatable::from((0, 2))));
        assert!(vm
            .accessed_addresses
            .contains(&MaybeRelocatable::from((0, 5))));
        assert!(vm
            .accessed_addresses
            .contains(&MaybeRelocatable::from((1, 0))));
        assert!(vm
            .accessed_addresses
            .contains(&MaybeRelocatable::from((1, 3))));
    }

    #[test]
    /// Test the following program:
    /// ...
    /// [ap] = 4
    /// ap += 1
    /// [ap] = 5; ap++
    /// [ap] = [ap - 1] * [ap - 2]
    /// ...
    /// Original vm memory:
    /// RelocatableValue(segment_index=0, offset=0): '0x400680017fff8000',
    /// RelocatableValue(segment_index=0, offset=1): '0x4',
    /// RelocatableValue(segment_index=0, offset=2): '0x40780017fff7fff',
    /// RelocatableValue(segment_index=0, offset=3): '0x1',
    /// RelocatableValue(segment_index=0, offset=4): '0x480680017fff8000',
    /// RelocatableValue(segment_index=0, offset=5): '0x5',
    /// RelocatableValue(segment_index=0, offset=6): '0x40507ffe7fff8000',
    /// RelocatableValue(segment_index=0, offset=7): '0x208b7fff7fff7ffe',
    /// RelocatableValue(segment_index=1, offset=0): RelocatableValue(segment_index=2, offset=0),
    /// RelocatableValue(segment_index=1, offset=1): RelocatableValue(segment_index=3, offset=0),
    /// RelocatableValue(segment_index=1, offset=2): '0x4',
    /// RelocatableValue(segment_index=1, offset=3): '0x5',
    /// RelocatableValue(segment_index=1, offset=4): '0x14'
    fn multiplication_and_different_ap_increase() {
        let mem_arr = vec![
            (
                MaybeRelocatable::RelocatableValue(relocatable!(0, 0)),
                MaybeRelocatable::Int(bigint64!(0x400680017fff8000)),
            ),
            (
                MaybeRelocatable::RelocatableValue(relocatable!(0, 1)),
                MaybeRelocatable::Int(bigint!(0x4)),
            ),
            (
                MaybeRelocatable::RelocatableValue(relocatable!(0, 2)),
                MaybeRelocatable::Int(bigint64!(0x40780017fff7fff)),
            ),
            (
                MaybeRelocatable::RelocatableValue(relocatable!(0, 3)),
                MaybeRelocatable::Int(bigint!(0x1)),
            ),
            (
                MaybeRelocatable::RelocatableValue(relocatable!(0, 4)),
                MaybeRelocatable::Int(bigint64!(0x480680017fff8000)),
            ),
            (
                MaybeRelocatable::RelocatableValue(relocatable!(0, 5)),
                MaybeRelocatable::Int(bigint!(0x5)),
            ),
            (
                MaybeRelocatable::RelocatableValue(relocatable!(0, 6)),
                MaybeRelocatable::Int(bigint64!(0x40507ffe7fff8000)),
            ),
            (
                MaybeRelocatable::RelocatableValue(relocatable!(0, 7)),
                MaybeRelocatable::Int(bigint64!(0x208b7fff7fff7ffe)),
            ),
            (
                MaybeRelocatable::RelocatableValue(relocatable!(1, 0)),
                MaybeRelocatable::from((2, 0)),
            ),
            (
                MaybeRelocatable::RelocatableValue(relocatable!(1, 1)),
                MaybeRelocatable::from((3, 0)),
            ),
            (
                MaybeRelocatable::RelocatableValue(relocatable!(1, 2)),
                MaybeRelocatable::Int(bigint!(0x4)),
            ),
            (
                MaybeRelocatable::RelocatableValue(relocatable!(1, 3)),
                MaybeRelocatable::Int(bigint!(0x5)),
            ),
            (
                MaybeRelocatable::RelocatableValue(relocatable!(1, 4)),
                MaybeRelocatable::Int(bigint64!(0x14)),
            ),
        ];
        let mut vm = VirtualMachine::new(
            BigInt::new(Sign::Plus, vec![1, 0, 0, 0, 0, 0, 17, 134217728]),
            Vec::new(),
        );
        vm.run_context.pc = MaybeRelocatable::from((0, 0));
        vm.run_context.ap = MaybeRelocatable::from((1, 2));
        vm.run_context.fp = MaybeRelocatable::from((1, 2));
        vm.memory = memory_from(mem_arr.clone(), 2).unwrap();

        assert_eq!(vm.run_context.pc, MaybeRelocatable::from((0, 0)));
        assert_eq!(vm.run_context.ap, MaybeRelocatable::from((1, 2)));
        assert_eq!(vm.step(), Ok(()));
        assert_eq!(vm.run_context.pc, MaybeRelocatable::from((0, 2)));
        assert_eq!(vm.run_context.ap, MaybeRelocatable::from((1, 2)));

        assert_eq!(
            vm.memory.get(&vm.run_context.ap).unwrap(),
            Some(&MaybeRelocatable::Int(BigInt::from_i64(0x4).unwrap())),
        );
        assert_eq!(vm.step(), Ok(()));
        assert_eq!(vm.run_context.pc, MaybeRelocatable::from((0, 4)));
        assert_eq!(vm.run_context.ap, MaybeRelocatable::from((1, 3)));

        assert_eq!(
            vm.memory.get(&vm.run_context.ap).unwrap(),
            Some(&MaybeRelocatable::Int(BigInt::from_i64(0x5).unwrap())),
        );

        assert_eq!(vm.step(), Ok(()));
        assert_eq!(vm.run_context.pc, MaybeRelocatable::from((0, 6)));
        assert_eq!(vm.run_context.ap, MaybeRelocatable::from((1, 4)));

        assert_eq!(
            vm.memory.get(&vm.run_context.ap).unwrap(),
            Some(&MaybeRelocatable::Int(bigint64!(0x14))),
        );
    }

    #[test]
    fn deduce_memory_cell_no_pedersen_builtin() {
        let mut vm = VirtualMachine::new(bigint!(17), Vec::new());
        assert_eq!(
            vm.deduce_memory_cell(&MaybeRelocatable::from((0, 0))),
            Ok(None)
        );
    }

    #[test]
    fn deduce_memory_cell_pedersen_builtin_valid() {
        let mut vm = VirtualMachine::new(bigint!(17), Vec::new());
        let mut builtin = HashBuiltinRunner::new(true, 8);
        builtin.base = Some(relocatable!(0, 0));
        vm.builtin_runners
            .push((String::from("pedersen"), Box::new(builtin)));
        vm.memory.data.push(Vec::new());
        vm.memory
            .insert(
                &MaybeRelocatable::from((0, 3)),
                &MaybeRelocatable::Int(bigint!(32)),
            )
            .unwrap();
        vm.memory
            .insert(
                &MaybeRelocatable::from((0, 4)),
                &MaybeRelocatable::Int(bigint!(72)),
            )
            .unwrap();
        vm.memory
            .insert(
                &MaybeRelocatable::from((0, 5)),
                &MaybeRelocatable::Int(bigint!(0)),
            )
            .unwrap();
        assert_eq!(
            vm.deduce_memory_cell(&MaybeRelocatable::from((0, 5))),
            Ok(Some(MaybeRelocatable::from(bigint_str!(
                b"3270867057177188607814717243084834301278723532952411121381966378910183338911"
            ))))
        );
    }

    #[test]
    /* Program used:
    %builtins output pedersen
    from starkware.cairo.common.cairo_builtins import HashBuiltin
    from starkware.cairo.common.hash import hash2
    from starkware.cairo.common.serialize import serialize_word

    func foo(hash_ptr : HashBuiltin*) -> (
        hash_ptr : HashBuiltin*, z
    ):
        # Use a with-statement, since 'hash_ptr' is not an
        # implicit argument.
        with hash_ptr:
            let (z) = hash2(32, 72)
        end
        return (hash_ptr=hash_ptr, z=z)
    end

    func main{output_ptr: felt*, pedersen_ptr: HashBuiltin*}():
        let (pedersen_ptr, a) = foo(pedersen_ptr)
        serialize_word(a)
        return()
    end
     */
    fn compute_operands_pedersen() {
        let instruction = Instruction {
            off0: bigint!(0),
            off1: bigint!(-5),
            off2: bigint!(2),
            imm: None,
            dst_register: Register::AP,
            op0_register: Register::FP,
            op1_addr: Op1Addr::Op0,
            res: Res::Op1,
            pc_update: PcUpdate::Regular,
            ap_update: ApUpdate::Add1,
            fp_update: FpUpdate::Regular,
            opcode: Opcode::AssertEq,
        };
        let mut builtin = HashBuiltinRunner::new(true, 8);
        builtin.base = Some(relocatable!(3, 0));
        let mut vm = VirtualMachine::new(bigint!(127), Vec::new());
        vm.builtin_runners
            .push((String::from("pedersen"), Box::new(builtin)));
        vm.run_context.ap = MaybeRelocatable::from((1, 13));
        vm.run_context.fp = MaybeRelocatable::from((1, 12));
        vm.memory.data.push(Vec::new());
        vm.memory.data.push(Vec::new());
        vm.memory.data.push(Vec::new());
        vm.memory.data.push(Vec::new());

        //Insert values into memory (excluding those from the program segment (instructions))
        vm.memory
            .insert(
                &MaybeRelocatable::from((3, 0)),
                &MaybeRelocatable::from(bigint!(32)),
            )
            .unwrap();

        vm.memory
            .insert(
                &MaybeRelocatable::from((3, 1)),
                &MaybeRelocatable::from(bigint!(72)),
            )
            .unwrap();

        vm.memory
            .insert(
                &MaybeRelocatable::from((1, 0)),
                &MaybeRelocatable::from((2, 0)),
            )
            .unwrap();
        vm.memory
            .insert(
                &MaybeRelocatable::from((1, 1)),
                &MaybeRelocatable::from((3, 0)),
            )
            .unwrap();

        vm.memory
            .insert(
                &MaybeRelocatable::from((1, 2)),
                &MaybeRelocatable::from((4, 0)),
            )
            .unwrap();

        vm.memory
            .insert(
                &MaybeRelocatable::from((1, 3)),
                &MaybeRelocatable::from((5, 0)),
            )
            .unwrap();

        vm.memory
            .insert(
                &MaybeRelocatable::from((1, 4)),
                &MaybeRelocatable::from((3, 0)),
            )
            .unwrap();

        vm.memory
            .insert(
                &MaybeRelocatable::from((1, 5)),
                &MaybeRelocatable::from((1, 4)),
            )
            .unwrap();

        vm.memory
            .insert(
                &MaybeRelocatable::from((1, 6)),
                &MaybeRelocatable::from((0, 21)),
            )
            .unwrap();

        vm.memory
            .insert(
                &MaybeRelocatable::from((1, 7)),
                &MaybeRelocatable::from((3, 0)),
            )
            .unwrap();

        vm.memory
            .insert(
                &MaybeRelocatable::from((1, 8)),
                &MaybeRelocatable::from(bigint!(32)),
            )
            .unwrap();
        vm.memory
            .insert(
                &MaybeRelocatable::from((1, 9)),
                &MaybeRelocatable::from(bigint!(72)),
            )
            .unwrap();
        vm.memory
            .insert(
                &MaybeRelocatable::from((1, 10)),
                &MaybeRelocatable::from((1, 7)),
            )
            .unwrap();
        vm.memory
            .insert(
                &MaybeRelocatable::from((1, 11)),
                &MaybeRelocatable::from((0, 17)),
            )
            .unwrap();
        vm.memory
            .insert(
                &MaybeRelocatable::from((1, 12)),
                &MaybeRelocatable::from((3, 3)),
            )
            .unwrap();

        let expected_operands = Operands {
            dst: MaybeRelocatable::from(bigint_str!(
                b"3270867057177188607814717243084834301278723532952411121381966378910183338911"
            )),
            res: Some(MaybeRelocatable::from(bigint_str!(
                b"3270867057177188607814717243084834301278723532952411121381966378910183338911"
            ))),
            op0: MaybeRelocatable::from((3, 0)),
            op1: MaybeRelocatable::from(bigint_str!(
                b"3270867057177188607814717243084834301278723532952411121381966378910183338911"
            )),
        };
        let expected_operands_mem_addresses = vec![
            MaybeRelocatable::from((1, 13)),
            MaybeRelocatable::from((1, 7)),
            MaybeRelocatable::from((3, 2)),
        ];
        assert_eq!(
            Ok((expected_operands, expected_operands_mem_addresses)),
            vm.compute_operands(&instruction)
        );
    }

    #[test]
    fn deduce_memory_cell_bitwise_builtin_valid_and() {
        let mut vm = VirtualMachine::new(bigint!(17), Vec::new());
        let mut builtin = BitwiseBuiltinRunner::new(true, 8);
        builtin.base = Some(relocatable!(0, 0));
        vm.builtin_runners
            .push((String::from("bitwise"), Box::new(builtin)));
        vm.memory.data.push(Vec::new());
        vm.memory
            .insert(
                &MaybeRelocatable::from((0, 5)),
                &MaybeRelocatable::Int(bigint!(10)),
            )
            .unwrap();
        vm.memory
            .insert(
                &MaybeRelocatable::from((0, 6)),
                &MaybeRelocatable::Int(bigint!(12)),
            )
            .unwrap();
        vm.memory
            .insert(
                &MaybeRelocatable::from((0, 7)),
                &MaybeRelocatable::Int(bigint!(0)),
            )
            .unwrap();
        assert_eq!(
            vm.deduce_memory_cell(&MaybeRelocatable::from((0, 7))),
            Ok(Some(MaybeRelocatable::from(bigint!(8))))
        );
    }

    #[test]
    /* Program used:
    %builtins bitwise
    from starkware.cairo.common.bitwise import bitwise_and
    from starkware.cairo.common.cairo_builtins import BitwiseBuiltin


    func main{bitwise_ptr: BitwiseBuiltin*}():
        let (result) = bitwise_and(12, 10)  # Binary (1100, 1010).
        assert result = 8  # Binary 1000.
        return()
    end
    */
    fn compute_operands_bitwise() {
        let instruction = Instruction {
            off0: bigint!(0),
            off1: bigint!(-5),
            off2: bigint!(2),
            imm: None,
            dst_register: Register::AP,
            op0_register: Register::FP,
            op1_addr: Op1Addr::Op0,
            res: Res::Op1,
            pc_update: PcUpdate::Regular,
            ap_update: ApUpdate::Add1,
            fp_update: FpUpdate::Regular,
            opcode: Opcode::AssertEq,
        };
        let mut builtin = BitwiseBuiltinRunner::new(true, 256);
        builtin.base = Some(relocatable!(2, 0));
        let mut vm = VirtualMachine::new(bigint!(127), Vec::new());
        vm.builtin_runners
            .push((String::from("bitwise"), Box::new(builtin)));
        vm.run_context.ap = MaybeRelocatable::from((1, 9));
        vm.run_context.fp = MaybeRelocatable::from((1, 8));
        for _ in 0..3 {
            vm.memory.data.push(Vec::new());
        }

        //Insert values into memory (excluding those from the program segment (instructions))
        vm.memory
            .insert(
                &MaybeRelocatable::from((2, 0)),
                &MaybeRelocatable::from(bigint!(12)),
            )
            .unwrap();
        vm.memory
            .insert(
                &MaybeRelocatable::from((2, 1)),
                &MaybeRelocatable::from(bigint!(10)),
            )
            .unwrap();
        vm.memory
            .insert(
                &MaybeRelocatable::from((1, 0)),
                &MaybeRelocatable::from((2, 0)),
            )
            .unwrap();
        vm.memory
            .insert(
                &MaybeRelocatable::from((1, 1)),
                &MaybeRelocatable::from((3, 0)),
            )
            .unwrap();
        vm.memory
            .insert(
                &MaybeRelocatable::from((1, 2)),
                &MaybeRelocatable::from((4, 0)),
            )
            .unwrap();
        vm.memory
            .insert(
                &MaybeRelocatable::from((1, 3)),
                &MaybeRelocatable::from((2, 0)),
            )
            .unwrap();
        vm.memory
            .insert(
                &MaybeRelocatable::from((1, 4)),
                &MaybeRelocatable::from(bigint!(12)),
            )
            .unwrap();
        vm.memory
            .insert(
                &MaybeRelocatable::from((1, 5)),
                &MaybeRelocatable::from(bigint!(10)),
            )
            .unwrap();
        vm.memory
            .insert(
                &MaybeRelocatable::from((1, 6)),
                &MaybeRelocatable::from((1, 3)),
            )
            .unwrap();
        vm.memory
            .insert(
                &MaybeRelocatable::from((1, 7)),
                &MaybeRelocatable::from((0, 13)),
            )
            .unwrap();

        let expected_operands = Operands {
            dst: MaybeRelocatable::from(bigint!(8)),
            res: Some(MaybeRelocatable::from(bigint!(8))),
            op0: MaybeRelocatable::from((2, 0)),
            op1: MaybeRelocatable::from(bigint!(8)),
        };
        let expected_operands_mem_addresses = vec![
            MaybeRelocatable::from((1, 9)),
            MaybeRelocatable::from((1, 3)),
            MaybeRelocatable::from((2, 2)),
        ];
        assert_eq!(
            Ok((expected_operands, expected_operands_mem_addresses)),
            vm.compute_operands(&instruction)
        );
    }

    #[test]
    fn deduce_memory_cell_ec_op_builtin_valid() {
        let mut vm = VirtualMachine::new(bigint!(17), Vec::new());
        let mut builtin = EcOpBuiltinRunner::new(true, 256);
        builtin.base = Some(relocatable!(0, 0));
        vm.builtin_runners
            .push((String::from("ec_op"), Box::new(builtin)));
        vm.memory.data.push(Vec::new());
        vm.memory
            .insert(
                &MaybeRelocatable::from((0, 0)),
                &MaybeRelocatable::Int(bigint_str!(
                    b"2962412995502985605007699495352191122971573493113767820301112397466445942584"
                )),
            )
            .unwrap();
        vm.memory
            .insert(
                &MaybeRelocatable::from((0, 1)),
                &MaybeRelocatable::Int(bigint_str!(
                    b"214950771763870898744428659242275426967582168179217139798831865603966154129"
                )),
            )
            .unwrap();
        vm.memory
            .insert(
                &MaybeRelocatable::from((0, 2)),
                &MaybeRelocatable::Int(bigint_str!(
                    b"874739451078007766457464989774322083649278607533249481151382481072868806602"
                )),
            )
            .unwrap();
        vm.memory
            .insert(
                &MaybeRelocatable::from((0, 3)),
                &MaybeRelocatable::Int(bigint_str!(
                    b"152666792071518830868575557812948353041420400780739481342941381225525861407"
                )),
            )
            .unwrap();
        vm.memory
            .insert(
                &MaybeRelocatable::from((0, 4)),
                &MaybeRelocatable::Int(bigint!(34)),
            )
            .unwrap();
        vm.memory
            .insert(
                &MaybeRelocatable::from((0, 5)),
                &MaybeRelocatable::Int(bigint_str!(
                    b"2778063437308421278851140253538604815869848682781135193774472480292420096757"
                )),
            )
            .unwrap();

        let result = vm.deduce_memory_cell(&MaybeRelocatable::from((0, 6)));
        assert_eq!(
            result,
            Ok(Some(MaybeRelocatable::from(bigint_str!(
                b"3598390311618116577316045819420613574162151407434885460365915347732568210029"
            ))))
        );
    }

    #[test]
    /* Data taken from this program execution:
       %builtins output ec_op
       from starkware.cairo.common.cairo_builtins import EcOpBuiltin
       from starkware.cairo.common.serialize import serialize_word
       from starkware.cairo.common.ec_point import EcPoint
       from starkware.cairo.common.ec import ec_op

       func main{output_ptr: felt*, ec_op_ptr: EcOpBuiltin*}():
           let x: EcPoint = EcPoint(2089986280348253421170679821480865132823066470938446095505822317253594081284, 1713931329540660377023406109199410414810705867260802078187082345529207694986)

           let y: EcPoint = EcPoint(874739451078007766457464989774322083649278607533249481151382481072868806602,152666792071518830868575557812948353041420400780739481342941381225525861407)
           let z: EcPoint = ec_op(x,34, y)
           serialize_word(z.x)
           return()
           end
    */
    fn verify_auto_deductions_for_ec_op_builtin_valid() {
        let mut builtin = EcOpBuiltinRunner::new(true, 256);
        builtin.base = Some(relocatable!(3, 0));
        let mut vm = VirtualMachine::new(bigint!(127), Vec::new());
        vm.builtin_runners
            .push((String::from("ec_op"), Box::new(builtin)));
        for _ in 0..4 {
            vm.memory.data.push(Vec::new());
        }
        vm.memory
            .insert(
                &MaybeRelocatable::from((3, 0)),
                &MaybeRelocatable::Int(bigint_str!(
                    b"2962412995502985605007699495352191122971573493113767820301112397466445942584"
                )),
            )
            .unwrap();
        vm.memory
            .insert(
                &MaybeRelocatable::from((3, 1)),
                &MaybeRelocatable::Int(bigint_str!(
                    b"214950771763870898744428659242275426967582168179217139798831865603966154129"
                )),
            )
            .unwrap();
        vm.memory
            .insert(
                &MaybeRelocatable::from((3, 2)),
                &MaybeRelocatable::Int(bigint_str!(
                    b"874739451078007766457464989774322083649278607533249481151382481072868806602"
                )),
            )
            .unwrap();
        vm.memory
            .insert(
                &MaybeRelocatable::from((3, 3)),
                &MaybeRelocatable::Int(bigint_str!(
                    b"152666792071518830868575557812948353041420400780739481342941381225525861407"
                )),
            )
            .unwrap();
        vm.memory
            .insert(
                &MaybeRelocatable::from((3, 4)),
                &MaybeRelocatable::Int(bigint!(34)),
            )
            .unwrap();
        vm.memory
            .insert(
                &MaybeRelocatable::from((3, 5)),
                &MaybeRelocatable::Int(bigint_str!(
                    b"2778063437308421278851140253538604815869848682781135193774472480292420096757"
                )),
            )
            .unwrap();
        assert_eq!(vm.verify_auto_deductions(), Ok(()));
    }

    #[test]
    fn verify_auto_deductions_for_ec_op_builtin_valid_points_invalid_result() {
        let mut builtin = EcOpBuiltinRunner::new(true, 256);
        builtin.base = Some(relocatable!(3, 0));
        let mut vm = VirtualMachine::new(bigint!(127), Vec::new());
        vm.builtin_runners
            .push((String::from("ec_op"), Box::new(builtin)));
        for _ in 0..4 {
            vm.memory.data.push(Vec::new());
        }
        vm.memory
            .insert(
                &MaybeRelocatable::from((3, 0)),
                &MaybeRelocatable::Int(bigint_str!(
                    b"2962412995502985605007699495352191122971573493113767820301112397466445942584"
                )),
            )
            .unwrap();
        vm.memory
            .insert(
                &MaybeRelocatable::from((3, 1)),
                &MaybeRelocatable::Int(bigint_str!(
                    b"214950771763870898744428659242275426967582168179217139798831865603966154129"
                )),
            )
            .unwrap();
        vm.memory
            .insert(
                &MaybeRelocatable::from((3, 2)),
                &MaybeRelocatable::Int(bigint_str!(
                    b"2089986280348253421170679821480865132823066470938446095505822317253594081284"
                )),
            )
            .unwrap();
        vm.memory
            .insert(
                &MaybeRelocatable::from((3, 3)),
                &MaybeRelocatable::Int(bigint_str!(
                    b"1713931329540660377023406109199410414810705867260802078187082345529207694986"
                )),
            )
            .unwrap();
        vm.memory
            .insert(
                &MaybeRelocatable::from((3, 4)),
                &MaybeRelocatable::Int(bigint!(34)),
            )
            .unwrap();
        vm.memory
            .insert(
                &MaybeRelocatable::from((3, 5)),
                &MaybeRelocatable::Int(bigint_str!(
                    b"2778063437308421278851140253538604815869848682781135193774472480292420096757"
                )),
            )
            .unwrap();
        let error = vm.verify_auto_deductions();
        assert_eq!(
            error,
            Err(VirtualMachineError::InconsistentAutoDeduction(
                String::from("ec_op"),
                MaybeRelocatable::Int(bigint_str!(
                    b"2739017437753868763038285897969098325279422804143820990343394856167768859289"
                )),
                Some(MaybeRelocatable::Int(bigint_str!(
                    b"2778063437308421278851140253538604815869848682781135193774472480292420096757"
                )))
            ))
        );
        assert_eq!(error.unwrap_err().to_string(), "Inconsistent auto-deduction for builtin ec_op, expected Int(2739017437753868763038285897969098325279422804143820990343394856167768859289), got Some(Int(2778063437308421278851140253538604815869848682781135193774472480292420096757))");
    }

    #[test]
    /* Program used:
    %builtins bitwise
    from starkware.cairo.common.bitwise import bitwise_and
    from starkware.cairo.common.cairo_builtins import BitwiseBuiltin


    func main{bitwise_ptr: BitwiseBuiltin*}():
        let (result) = bitwise_and(12, 10)  # Binary (1100, 1010).
        assert result = 8  # Binary 1000.
        return()
    end
    */
    fn verify_auto_deductions_bitwise() {
        let mut builtin = BitwiseBuiltinRunner::new(true, 256);
        builtin.base = Some(relocatable!(2, 0));
        let mut vm = VirtualMachine::new(bigint!(127), Vec::new());
        vm.builtin_runners
            .push((String::from("bitwise"), Box::new(builtin)));
        for _ in 0..3 {
            vm.memory.data.push(Vec::new());
        }
        vm.memory
            .insert(
                &MaybeRelocatable::from((2, 0)),
                &MaybeRelocatable::from(bigint!(12)),
            )
            .unwrap();
        vm.memory
            .insert(
                &MaybeRelocatable::from((2, 1)),
                &MaybeRelocatable::from(bigint!(10)),
            )
            .unwrap();
        assert_eq!(vm.verify_auto_deductions(), Ok(()));
    }

    #[test]
    /* Program used:
    %builtins output pedersen
    from starkware.cairo.common.cairo_builtins import HashBuiltin
    from starkware.cairo.common.hash import hash2
    from starkware.cairo.common.serialize import serialize_word

    func foo(hash_ptr : HashBuiltin*) -> (
        hash_ptr : HashBuiltin*, z
    ):
        # Use a with-statement, since 'hash_ptr' is not an
        # implicit argument.
        with hash_ptr:
            let (z) = hash2(32, 72)
        end
        return (hash_ptr=hash_ptr, z=z)
    end

    func main{output_ptr: felt*, pedersen_ptr: HashBuiltin*}():
        let (pedersen_ptr, a) = foo(pedersen_ptr)
        serialize_word(a)
        return()
    end
     */
    fn verify_auto_deductions_pedersen() {
        let mut builtin = HashBuiltinRunner::new(true, 8);
        builtin.base = Some(relocatable!(3, 0));
        let mut vm = VirtualMachine::new(bigint!(127), Vec::new());
        vm.builtin_runners
            .push((String::from("pedersen"), Box::new(builtin)));
        for _ in 0..4 {
            vm.memory.data.push(Vec::new());
        }

        vm.memory
            .insert(
                &MaybeRelocatable::from((3, 0)),
                &MaybeRelocatable::from(bigint!(32)),
            )
            .unwrap();

        vm.memory
            .insert(
                &MaybeRelocatable::from((3, 1)),
                &MaybeRelocatable::from(bigint!(72)),
            )
            .unwrap();
        assert_eq!(vm.verify_auto_deductions(), Ok(()));
    }

    /*
    Program used for this test:
    from starkware.cairo.common.alloc import alloc
    func main{}():
        let vec: felt* = alloc()
        assert vec[0] = 1
        return()
    end
    Memory: {RelocatableValue(segment_index=0, offset=0): 290341444919459839,
        RelocatableValue(segment_index=0, offset=1): 1,
        RelocatableValue(segment_index=0, offset=2): 2345108766317314046,
        RelocatableValue(segment_index=0, offset=3): 1226245742482522112,
        RelocatableValue(segment_index=0, offset=4): 3618502788666131213697322783095070105623107215331596699973092056135872020478,
        RelocatableValue(segment_index=0, offset=5): 5189976364521848832,
        RelocatableValue(segment_index=0, offset=6): 1,
        RelocatableValue(segment_index=0, offset=7): 4611826758063128575,
        RelocatableValue(segment_index=0, offset=8): 2345108766317314046,
        RelocatableValue(segment_index=1, offset=0): RelocatableValue(segment_index=2, offset=0),
        RelocatableValue(segment_index=1, offset=1): RelocatableValue(segment_index=3, offset=0)}
     */

    #[test]
    fn test_step_for_preset_memory_with_alloc_hint() {
        let mut vm = VirtualMachine::new(
            BigInt::new(Sign::Plus, vec![1, 0, 0, 0, 0, 0, 17, 134217728]),
            Vec::new(),
        );
        vm.hints.insert(
            MaybeRelocatable::from((0, 0)),
            vec![HintData::new(
                "memory[ap] = segments.add()".as_bytes().to_vec(),
                HashMap::new(),
            )],
        );

        //Create program and execution segments
        for _ in 0..2 {
            vm.segments.add(&mut vm.memory, None);
        }
        //Initialzie registers
        vm.run_context.pc = MaybeRelocatable::from((0, 3));
        vm.run_context.ap = MaybeRelocatable::from((1, 2));
        vm.run_context.fp = MaybeRelocatable::from((1, 2));
        //Initialize memory
        vm.memory
            .insert(
                &MaybeRelocatable::from((0, 0)),
                &MaybeRelocatable::from(bigint64!(290341444919459839)),
            )
            .unwrap();
        vm.memory
            .insert(
                &MaybeRelocatable::from((0, 1)),
                &MaybeRelocatable::from(bigint!(1)),
            )
            .unwrap();
        vm.memory
            .insert(
                &MaybeRelocatable::from((0, 2)),
                &MaybeRelocatable::from(bigint64!(2345108766317314046)),
            )
            .unwrap();
        vm.memory
            .insert(
                &MaybeRelocatable::from((0, 3)),
                &MaybeRelocatable::from(bigint64!(1226245742482522112)),
            )
            .unwrap();
        vm.memory
            .insert(
                &MaybeRelocatable::from((0, 4)),
                &MaybeRelocatable::from(bigint_str!(
                    b"3618502788666131213697322783095070105623107215331596699973092056135872020478"
                )),
            )
            .unwrap();
        vm.memory
            .insert(
                &MaybeRelocatable::from((0, 5)),
                &MaybeRelocatable::from(bigint64!(5189976364521848832)),
            )
            .unwrap();
        vm.memory
            .insert(
                &MaybeRelocatable::from((0, 6)),
                &MaybeRelocatable::from(bigint!(1)),
            )
            .unwrap();
        vm.memory
            .insert(
                &MaybeRelocatable::from((0, 7)),
                &MaybeRelocatable::from(bigint64!(4611826758063128575)),
            )
            .unwrap();
        vm.memory
            .insert(
                &MaybeRelocatable::from((0, 8)),
                &MaybeRelocatable::from(bigint64!(2345108766317314046)),
            )
            .unwrap();
        vm.memory
            .insert(
                &MaybeRelocatable::from((1, 0)),
                &MaybeRelocatable::from((2, 0)),
            )
            .unwrap();
        vm.memory
            .insert(
                &MaybeRelocatable::from((1, 1)),
                &MaybeRelocatable::from((3, 0)),
            )
            .unwrap();

        //Run Steps
        for _ in 0..6 {
            assert_eq!(vm.step(), Ok(()));
        }
        //Compare trace
        assert_eq!(
            vm.trace[0],
            TraceEntry {
                pc: MaybeRelocatable::from((0, 3)),
                fp: MaybeRelocatable::from((1, 2)),
                ap: MaybeRelocatable::from((1, 2))
            }
        );
        assert_eq!(
            vm.trace[1],
            TraceEntry {
                pc: MaybeRelocatable::from((0, 0)),
                fp: MaybeRelocatable::from((1, 4)),
                ap: MaybeRelocatable::from((1, 4))
            }
        );
        assert_eq!(
            vm.trace[2],
            TraceEntry {
                pc: MaybeRelocatable::from((0, 2)),
                fp: MaybeRelocatable::from((1, 4)),
                ap: MaybeRelocatable::from((1, 5))
            }
        );
        assert_eq!(
            vm.trace[3],
            TraceEntry {
                pc: MaybeRelocatable::from((0, 5)),
                fp: MaybeRelocatable::from((1, 2)),
                ap: MaybeRelocatable::from((1, 5))
            }
        );
        assert_eq!(
            vm.trace[4],
            TraceEntry {
                pc: MaybeRelocatable::from((0, 7)),
                fp: MaybeRelocatable::from((1, 2)),
                ap: MaybeRelocatable::from((1, 6))
            }
        );
        assert_eq!(
            vm.trace[5],
            TraceEntry {
                pc: MaybeRelocatable::from((0, 8)),
                fp: MaybeRelocatable::from((1, 2)),
                ap: MaybeRelocatable::from((1, 6))
            }
        );

        //Compare final register values
        assert_eq!(vm.run_context.pc, MaybeRelocatable::from((3, 0)));
        assert_eq!(vm.run_context.ap, MaybeRelocatable::from((1, 6)));
        assert_eq!(vm.run_context.fp, MaybeRelocatable::from((2, 0)));

        //Check that the array created through alloc contains the element we inserted
        //As there are no builtins present, the next segment crated will have the index 2
        assert_eq!(
            vm.memory.data[2],
            vec![Some(MaybeRelocatable::from(bigint!(1)))]
        );
    }
}<|MERGE_RESOLUTION|>--- conflicted
+++ resolved
@@ -445,13 +445,8 @@
 
     pub fn step(&mut self) -> Result<(), VirtualMachineError> {
         if let Some(hint_list) = self.hints.get(&self.run_context.pc) {
-<<<<<<< HEAD
             for hint_data in hint_list.clone().iter() {
                 execute_hint(self, &hint_data.hint_code.clone(), hint_data.ids.clone())?
-=======
-            for hint_code in hint_list.clone().iter() {
-                execute_hint(self, hint_code)?
->>>>>>> 6091bb8c
             }
         }
         self.skip_instruction_execution = false;

## Cairo-VM Changelog

#### Upcoming Changes

<<<<<<< HEAD
* perf: Add `extensive_hints` feature to prevent performance regression for the common use-case [#1503] (https://github.com/lambdaclass/cairo-vm/pull/1503)

  * Gates changes added by #1491 under the feature flag `extensive_hints`
=======
* chore: remove cancel-duplicates workflow [#1497](https://github.com/lambdaclass/cairo-vm/pull/1497)
>>>>>>> db708e3f

* feat: Handle `pc`s outside of program segment in `VmException` [#1501] (https://github.com/lambdaclass/cairo-vm/pull/1501)

  * `VmException` now shows the full pc value instead of just the offset (`VmException.pc` field type changed to `Relocatable`)
  * `VmException.traceback` now shows the full pc value for each entry instead of hardcoding its index to 0.
  * Disable debug information for errors produced when `pc` is outside of the program segment (segment_index != 0). `VmException` fields `inst_location` & `error_attr_value` will be `None` in such case.

* feat: Allow running instructions from pcs outside the program segement [#1493](https://github.com/lambdaclass/cairo-vm/pull/1493)

* BREAKING: Partially Revert `Optimize trace relocation #906` [#1492](https://github.com/lambdaclass/cairo-vm/pull/1492)

  * Remove methods `VirtualMachine::get_relocated_trace`& `VirtualMachine::relocate_trace`.
  * Add `relocated_trace` field  & `relocate_trace` method to `CairoRunner`.
  * Swap `TraceEntry` for `RelocatedTraceEntry` type in `write_encoded_trace` & `PublicInput::new` signatures.
  * Now takes into account the program counter's segment index when building the execution trace instead of assuming it to be 0.

* feat: Add HintProcessor::execute_hint_extensive + refactor hint_ranges [#1491](https://github.com/lambdaclass/cairo-vm/pull/1491)

  * Add trait method `HintProcessorLogic::execute_hint_extensive`:
    * This method has a similar behaviour to `HintProcessorLogic::execute_hint` but it also returns a `HintExtension` (type alias for `HashMap<Relocatable, Vec<Box<dyn Any>>>`) that can be used to extend the current map of hints used by the VM. This behaviour achieves what the `vm_load_data` primitive does for cairo-lang, and is needed to implement os hints.
    * This method is now used by the VM to execute hints instead of `execute_hint`, but it's default implementation calls `execute_hint`, so current implementors of the `HintProcessor` trait won't notice any change.

  * Signature changes:
    * `pub fn step_hint(&mut self, hint_executor: &mut dyn HintProcessor, exec_scopes: &mut ExecutionScopes, hint_datas: &mut Vec<Box<dyn Any>>, constants: &HashMap<String, Felt252>) -> Result<(), VirtualMachineError>` -> `pub fn step_hint(&mut self, hint_processor: &mut dyn HintProcessor, exec_scopes: &mut ExecutionScopes, hint_datas: &mut Vec<Box<dyn Any>>, hint_ranges: &mut HashMap<Relocatable, HintRange>, constants: &HashMap<String, Felt252>) -> Result<(), VirtualMachineError>`
    * `pub fn step(&mut self, hint_executor: &mut dyn HintProcessor, exec_scopes: &mut ExecutionScopes, hint_data: &[Box<dyn Any>], constants: &HashMap<String, Felt252>) -> Result<(), VirtualMachineError>` -> `pub fn step(&mut self, hint_processor: &mut dyn HintProcessor, exec_scopes: &mut ExecutionScopes, hint_datas: &mut Vec<Box<dyn Any>>, hint_ranges: &mut HashMap<Relocatable, HintRange>, constants: &HashMap<String, Felt252>) -> Result<(), VirtualMachineError>`

* feat: add debugging capabilities behind `print` feature flag. [#1476](https://github.com/lambdaclass/cairo-vm/pull/1476)

* feat: add `cairo_run_program` function that takes a `Program` as an arg. [#1496](https://github.com/lambdaclass/cairo-vm/pull/1496)

#### [0.9.1] - 2023-11-16

* chore: bump `cairo-lang-` dependencies to 2.3.1 [#1482](https://github.com/lambdaclass/cairo-vm/pull/1482), [#1483](https://github.com/lambdaclass/cairo-vm/pull/1483)

* feat: Make PublicInput fields public [#1474](https://github.com/lambdaclass/cairo-vm/pull/1474)

* chore: bump starknet-crypto to v0.6.1 [#1469](https://github.com/lambdaclass/cairo-vm/pull/1469)

* feat: Implement the Serialize and Deserialize methods for the Program struct [#1458](https://github.com/lambdaclass/cairo-vm/pull/1458)

* feat: Use only program builtins when running cairo 1 programs [#1457](https://github.com/lambdaclass/cairo-vm/pull/1457)

* feat: Use latest cairo-vm version in cairo1-run crate [#1455](https://github.com/lambdaclass/cairo-vm/pull/1455)

* feat: Implement a CLI to run cairo 1 programs [#1370](https://github.com/lambdaclass/cairo-vm/pull/1370)

* fix: Fix string code of `BLAKE2S_ADD_UINT256` hint [#1454](https://github.com/lambdaclass/cairo-vm/pull/1454)

#### [0.9.0] - 2023-10-03

* fix: Default to empty attributes vector when the field is missing from the program JSON [#1450](https://github.com/lambdaclass/cairo-vm/pull/1450)

* fix: Change serialization of CairoPieMemory to match Python's binary format [#1447](https://github.com/lambdaclass/cairo-vm/pull/1447)

* fix: Remove Deserialize derive from CairoPie and fix Serialize implementation to match Python's [#1444](https://github.com/lambdaclass/cairo-vm/pull/1444)

* fix: ec_recover hints no longer panic when divisor is 0 [#1433](https://github.com/lambdaclass/cairo-vm/pull/1433)

* feat: Implement the Serialize and Deserialize traits for the CairoPie struct [#1438](https://github.com/lambdaclass/cairo-vm/pull/1438)

* fix: Using UINT256_HINT no longer panics when b is greater than 2^256 [#1430](https://github.com/lambdaclass/cairo-vm/pull/1430)

* feat: Added a differential fuzzer for programs with whitelisted hints [#1358](https://github.com/lambdaclass/cairo-vm/pull/1358)

* fix(breaking): Change return type of `get_execution_resources` to `RunnerError` [#1398](https://github.com/lambdaclass/cairo-vm/pull/1398)

* Don't build wasm-demo in `build` target + add ci job to run the wasm demo [#1393](https://github.com/lambdaclass/cairo-vm/pull/1393)

    * Adds default-members to workspace
    * Crate `examples/wasm-demo` is no longer built during `make build`
    * `make check` no longer compiles the cairo file used in the wasm-demo
    * Removes Makefile targets `examples/wasm-demo/src/array_sum.json` & `example_program`
    * `wasm-demo` now uses the compiled cairo file in `cairo_programs` directory instead of its own copy

* feat: Add `Program::new_for_proof` [#1396](https://github.com/lambdaclass/cairo-vm/pull/1396)

#### [0.8.7] - 2023-8-28

* Add REDUCE_V2 hint [#1420](https://github.com/lambdaclass/cairo-vm/pull/1420):
    * Implement REDUCE_V2 hint
    * Rename hint REDUCE -> REDUCE_V1

* BREAKING: Add `disable_trace_padding` to `CairoRunConfig`[#1233](https://github.com/lambdaclass/cairo-rs/pull/1233)

* feat: Implement `CairoRunner.get_cairo_pie`[#1375](https://github.com/lambdaclass/cairo-vm/pull/1375)

* fix: Compare air_public_inputs against python vm + Fix how public memory is built [#391](https://github.com/lambdaclass/cairo-vm/pull/1391)

    BugFixes:

    *  `CairoRunner.finalize_segments` now builds the output builtin's public memory (if applicable).
    * `MemorySegmentManager.get_public_memory_addresses` logic fixed.
    * `MemorySegmentManager.finalize` no longer skips segments when their public memory is None

    Minor changes:

    * `VirtualMachine.get_public_memory_addresses` now strips the "_builtin" suffix from builtin names
    * `MemorySegmentAddresses.stop_address` renamed to `stop_ptr`

    Overall these changes make the the air public input file (obtained through the --air_public_input flag) equivalent to the ones outputted by the cairo-lang version

* fix: Fix `SPLIT_FELT` hint [#1387](https://github.com/lambdaclass/cairo-vm/pull/1387)

* refactor: combine `Program.hints` and `Program.hints_ranges` into custom collection [#1366](https://github.com/lambdaclass/cairo-vm/pull/1366)

* fix: Fix div_mod [#1383](https://github.com/lambdaclass/cairo-vm/pull/1383)

  * Fixes `div_mod` function so that it behaves like the cairo-lang version
  * Various functions in the `math_utils` crate can now return a `MathError` : `div_mod`, `ec_add`, `line_slope`, `ec_double`, `ec_double_slope`.
  * Fixes `UINT256_MUL_INV_MOD_P` hint so that it behaves like the python code.

#### [0.8.6] - 2023-8-11

* fix: Handle error in hint `UINT256_MUL_DIV_MOD` when divides by zero [#1367](https://github.com/lambdaclass/cairo-vm/pull/1367)

* Add HintError::SyscallError and VmErrors::HINT_ERROR_STR constant [#1357](https://github.com/lambdaclass/cairo-rs/pull/1357)

* feat: make *arbitrary* feature also enable a `proptest::arbitrary::Arbitrary` implementation for `Felt252` [#1355](https://github.com/lambdaclass/cairo-vm/pull/1355)

* fix: correctly display invalid signature error message [#1361](https://github.com/lambdaclass/cairo-vm/pull/1361)

#### [0.8.5] - 2023-7-31

* fix: `Program` comparison depending on `hints_ranges` ordering [#1351](https://github.com/lambdaclass/cairo-rs/pull/1351)

* feat: implement the `--air_public_input` flag to the runner for outputting public inputs into a file [#1268](https://github.com/lambdaclass/cairo-rs/pull/1268)

* fix: CLI errors bad formatting and handling

* perf: replace insertion with bit-setting in validated addresses [#1208](https://github.com/lambdaclass/cairo-vm/pull/1208)

* fix: return error when a parsed hint's PC is invalid [#1340](https://github.com/lambdaclass/cairo-vm/pull/1340)

* chore(deps): bump _cairo-lang_ dependencies to v2.1.0-rc2 [#1345](https://github.com/lambdaclass/cairo-vm/pull/1345)

* chore(examples): remove _wee_alloc_ dependency from _wasm-demo_ example and _ensure-no_std_ dummy crate [#1337](https://github.com/lambdaclass/cairo-vm/pull/1337)

* docs: improved crate documentation [#1334](https://github.com/lambdaclass/cairo-vm/pull/1334)

* chore!: made `deserialize_utils` module private [#1334](https://github.com/lambdaclass/cairo-vm/pull/1334)
  BREAKING:
  * `deserialize_utils` is no longer exported
  * functions `maybe_add_padding`, `parse_value`, and `take_until_unbalanced` are no longer exported
  * `ReferenceParseError` is no more

* perf: changed `ok_or` usage for `ok_or_else` in expensive cases [#1332](https://github.com/lambdaclass/cairo-vm/pull/1332)

* feat: updated the old WASM example and moved it to [`examples/wasm-demo`](examples/wasm-demo/) [#1315](https://github.com/lambdaclass/cairo-vm/pull/1315)

* feat(fuzzing): add `arbitrary` feature to enable arbitrary derive in `Program` and `CairoRunConfig` [#1306](https://github.com/lambdaclass/cairo-vm/pull/1306) [#1330](https://github.com/lambdaclass/cairo-vm/pull/1330)

* perf: remove pointless iterator from rc limits tracking [#1316](https://github.com/lambdaclass/cairo-vm/pull/1316)

* feat(felt): add `from_bytes_le` and `from_bytes_ne` methods to `Felt252` [#1326](https://github.com/lambdaclass/cairo-vm/pull/1326)

* perf: change `Program::shared_program_data::hints` from `HashMap<usize, Vec<Box<dyn Any>>>` to `Vec<Box<dyn Any>>` and refer to them as ranges stored in a `Vec<_>` indexed by PC with run time reductions of up to 12% [#931](https://github.com/lambdaclass/cairo-vm/pull/931)
  BREAKING:
  * `get_hint_dictionary(&self, &[HintReference], &mut dyn HintProcessor) -> Result<HashMap<usize, Vec<Box<dyn Any>>, VirtualMachineError>` ->
    `get_hint_data(self, &[HintReference], &mut dyn HintProcessor) -> Result<Vec<Box<dyn Any>, VirtualMachineError>`
  * Hook methods receive `&[Box<dyn Any>]` rather than `&HashMap<usize, Vec<Box<dyn Any>>>`

#### [0.8.4]
**YANKED**

#### [0.8.3]
**YANKED**

#### [0.8.2] - 2023-7-10

* chore: update dependencies, particularly lamdaworks 0.1.2 -> 0.1.3 [#1323](https://github.com/lambdaclass/cairo-vm/pull/1323)

* fix: fix `UINT256_MUL_DIV_MOD` hint [#1320](https://github.com/lambdaclass/cairo-vm/pull/1320)

* feat: add dependency installation script `install.sh` [#1298](https://github.com/lambdaclass/cairo-vm/pull/1298)

* fix: specify resolver version 2 in the virtual workspace's manifest [#1311](https://github.com/lambdaclass/cairo-vm/pull/1311)

* feat: add `lambdaworks-felt` feature to `cairo-vm-cli` [#1308](https://github.com/lambdaclass/cairo-vm/pull/1308)

* chore: update dependencies, particularly clap 3.2 -> 4.3 [#1309](https://github.com/lambdaclass/cairo-vm/pull/1309)
  * this removes dependency on _atty_, that's no longer mantained

* chore: remove unused dependencies [#1307](https://github.com/lambdaclass/cairo-vm/pull/1307)
  * rand_core
  * serde_bytes
  * rusty-hook (_dev-dependency_)

* chore: bump `cairo-lang-starknet` and `cairo-lang-casm` dependencies to 2.0.0 [#1313](https://github.com/lambdaclass/cairo-vm/pull/1313)

#### [0.8.1] - 2023-6-29

* chore: change mentions of *cairo-rs-py* to *cairo-vm-py* [#1296](https://github.com/lambdaclass/cairo-vm/pull/1296)

* rename github repo from https://github.com/lambdaclass/cairo-rs to https://github.com/lambdaclass/cairo-vm [#1289](https://github.com/lambdaclass/cairo-vm/pull/1289)

* fix(security): avoid OOM crashes when programs jump to very high invalid addresses [#1285](https://github.com/lambdaclass/cairo-vm/pull/1285)

* fix: add `to_bytes_be` to the felt when `lambdaworks-felt` feature is active [#1290](https://github.com/lambdaclass/cairo-vm/pull/1290)

* chore: mark `modpow` and `to_signed_bytes_le` as *deprecated* [#1290](https://github.com/lambdaclass/cairo-vm/pull/1290)

* fix: bump *lambdaworks-math* to latest version, that fixes no-std support [#1293](https://github.com/lambdaclass/cairo-vm/pull/1293)

* build: remove dependency to `thiserror` (use `thiserror-no-std/std` instead)

* chore: use LambdaWorks' implementation of bit operations for `Felt252` [#1291](https://github.com/lambdaclass/cairo-vm/pull/1291)

* update `cairo-lang-starknet` and `cairo-lang-casm` dependencies to v2.0.0-rc6 [#1299](https://github.com/lambdaclass/cairo-vm/pull/1299)

#### [0.8.0] - 2023-6-26

* feat: Add feature `lambdaworks-felt` to `felt` & `cairo-vm` crates [#1281](https://github.com/lambdaclass/cairo-vm/pull/1281)

    Changes under this feature:
  * `Felt252` now uses *LambdaWorks*' `FieldElement` internally
  * BREAKING: some methods of `Felt252` were removed, namely: `modpow` and `to_signed_bytes_le`

#### [0.7.0] - 2023-6-26

* BREAKING: Integrate `RunResources` logic into `HintProcessor` trait [#1274](https://github.com/lambdaclass/cairo-vm/pull/1274)
  * Rename trait `HintProcessor` to `HintProcessorLogic`
  * Add trait `ResourceTracker`
  * Trait `HintProcessor` is now `HintProcessor: HintProcessorLogic + ResourceTracker`
  * `BuiltinHintProcessor::new` & `Cairo1HintProcessor::new` now receive the argumet `run_resources: RunResources`
  * `HintProcessorLogic::execute_hint` no longer receives `run_resources: &mut RunResources`
  * Remove argument `run_resources: &mut RunResources` from `CairoRunner::run_until_pc` & `CairoRunner::run_from_entrypoint`

* build: remove unused implicit features from cairo-vm [#1266](https://github.com/lambdaclass/cairo-vm/pull/1266)


#### [0.6.1] - 2023-6-23

* fix: updated the `custom_hint_example` and added it to the workspace [#1258](https://github.com/lambdaclass/cairo-vm/pull/1258)

* Add path to cairo-vm README.md [#1276](https://github.com/lambdaclass/cairo-vm/pull/1276)

* fix: change error returned when subtracting two `MaybeRelocatable`s to better reflect the cause [#1271](https://github.com/lambdaclass/cairo-vm/pull/1271)

* fix: CLI error message when using --help [#1270](https://github.com/lambdaclass/cairo-vm/pull/1270)

#### [0.6.0] - 2023-6-18

* fix: `dibit` hint no longer fails when called with an `m` of zero [#1247](https://github.com/lambdaclass/cairo-vm/pull/1247)

* fix(security): avoid denial of service on malicious input exploiting the scientific notation parser [#1239](https://github.com/lambdaclass/cairo-vm/pull/1239)

* BREAKING: Change `RunResources` usage:
    * Modify field type `RunResources.n_steps: Option<usize>,`

    * Public Api Changes:
        *  CairoRunner::run_until_pc: Now receive a `&mut RunResources` instead of an `&mut Option<RunResources>`
        *  CairoRunner::run_from_entrypoint: Now receive a `&mut RunResources` instead of an `&mut Option<RunResources>`
        * VirtualMachine::Step: Add `&mut RunResources` as input
        * Trait HintProcessor::execute_hint: Add  `&mut RunResources` as an input

* perf: accumulate `min` and `max` instruction offsets during run to speed up range check [#1080](https://github.com/lambdaclass/cairo-vm/pull/)
  BREAKING: `Cairo_runner::get_perm_range_check_limits` no longer returns an error when called without trace enabled, as it no longer depends on it

* perf: process reference list on `Program` creation only [#1214](https://github.com/lambdaclass/cairo-vm/pull/1214)
  Also keep them in a `Vec<_>` instead of a `HashMap<_, _>` since it will be continuous anyway.
  BREAKING:
  * `HintProcessor::compile_hint` now receies a `&[HintReference]` rather than `&HashMap<usize, HintReference>`
  * Public `CairoRunner::get_reference_list` has been removed

* BREAKING: Add no_std compatibility to cairo-vm (cairo-1-hints feature still not supported)
    * Move the vm to its own directory and crate, different from the workspace [#1215](https://github.com/lambdaclass/cairo-vm/pull/1215)

    * Add an `ensure_no_std` crate that the CI will use to check that new changes don't revert `no_std` support [#1215](https://github.com/lambdaclass/cairo-vm/pull/1215) [#1232](https://github.com/lambdaclass/cairo-vm/pull/1232)

    * replace the use of `num-prime::is_prime` by a custom implementation, therefore restoring `no_std` compatibility [#1238](https://github.com/lambdaclass/cairo-vm/pull/1238)

#### [0.5.2] - 2023-6-12

* BREAKING: Compute `ExecutionResources.n_steps` without requiring trace [#1222](https://github.com/lambdaclass/cairo-vm/pull/1222)

  * `CairoRunner::get_execution_resources` return's `n_steps` field value is now set to `vm.current_step` instead of `0` if both `original_steps` and `trace` are set to `None`

* Add `RunResources::get_n_steps` method [#1225](https://github.com/lambdaclass/cairo-vm/pull/1225)

* refactor: simplify `mem_eq`

* fix: pin Cairo compiler version [#1220](https://github.com/lambdaclass/cairo-vm/pull/1220)

* perf: make `inner_rc_bound` a constant, improving performance of the range-check builtin

* fix: substraction of `MaybeRelocatable` always behaves as signed [#1218](https://github.com/lambdaclass/cairo-vm/pull/1218)

#### [0.5.1] - 2023-6-7

* fix: fix overflow for `QUAD_BIT` and `DI_BIT` hints [#1209](https://github.com/lambdaclass/cairo-vm/pull/1209)
  Fixes [#1205](https://github.com/lambdaclass/cairo-vm/issue/1205)

* fix: fix hints `UINT256_UNSIGNED_DIV_REM` && `UINT256_EXPANDED_UNSIGNED_DIV_REM` [#1203](https://github.com/lambdaclass/cairo-vm/pull/1203)

* bugfix: fix deserialization of scientific notation with fractional values [#1202](https://github.com/lambdaclass/cairo-vm/pull/1202)

* feat: implement `mem_eq` function to test for equality of two ranges in memory [#1198](https://github.com/lambdaclass/cairo-vm/pull/1198)

* perf: use `mem_eq` in `set_add` [#1198](https://github.com/lambdaclass/cairo-vm/pull/1198)

* feat: wrap big variants of `HintError`, `VirtualMachineError`, `RunnerError`, `MemoryError`, `MathError`, `InsufficientAllocatedCellsError` in `Box` [#1193](https://github.com/lambdaclass/cairo-vm/pull/1193)
  * BREAKING: all tuple variants of `HintError` with a single `Felt252` or multiple elements now receive a single `Box`

* Add `Program::builtins_len method` [#1194](https://github.com/lambdaclass/cairo-vm/pull/1194)

* fix: Handle the deserialization of serde_json::Number with scientific notation (e.g.: Number(1e27)) in felt_from_number function [#1188](https://github.com/lambdaclass/cairo-vm/pull/1188)

* feat: Add RunResources Struct [#1175](https://github.com/lambdaclass/cairo-vm/pull/1175)
  * BREAKING: Modify `CairoRunner::run_until_pc` arity. Add `run_resources: &mut Option<RunResources>` input
  * BREAKING: Modify `CairoRunner::run_from_entrypoint` arity. Add `run_resources: &mut Option<RunResources>` input

* fix: Fix 'as_int' conversion usage in hints `ASSERT_250_BIT` &  `SIGNED_DIV_REM` [#1191](https://github.com/lambdaclass/cairo-vm/pull/1191)


* bugfix: Use cairo constants in `ASSERT_250_BIT` hint [#1187](https://github.com/lambdaclass/cairo-vm/pull/1187)

* bugfix: Fix `EC_DOUBLE_ASSIGN_NEW_X_V2` hint not taking `SECP_P` value from the current execution scope [#1186](https://github.com/lambdaclass/cairo-vm/pull/1186)

* fix: Fix hint `BIGINT_PACK_DIV_MOD` [#1189](https://github.com/lambdaclass/cairo-vm/pull/1189)

* fix: Fix possible subtraction overflow in `QUAD_BIT` & `DI_BIT` hints [#1185](https://github.com/lambdaclass/cairo-vm/pull/1185)

  * These hints now return an error when ids.m equals zero

* fix: felt_from_number not properly returning parse errors [#1012](https://github.com/lambdaclass/cairo-vm/pull/1012)

* fix: Fix felt sqrt and Signed impl [#1150](https://github.com/lambdaclass/cairo-vm/pull/1150)

  * BREAKING: Fix `Felt252` methods `abs`, `signum`, `is_positive`, `is_negative` and `sqrt`
  * BREAKING: Remove function `math_utils::sqrt`(Now moved to `Felt252::sqrt`)

* feat: Add method `CairoRunner::initialize_function_runner_cairo_1` [#1151](https://github.com/lambdaclass/cairo-vm/pull/1151)

  * Add method `pub fn initialize_function_runner_cairo_1(
        &mut self,
        vm: &mut VirtualMachine,
        program_builtins: &[BuiltinName],
    ) -> Result<(), RunnerError>` to `CairoRunner`

  * BREAKING: Move field `builtins` from `SharedProgramData` to `Program`
  * BREAKING: Remove argument `add_segment_arena_builtin` from `CairoRunner::initialize_function_runner`, it is now always false
  * BREAKING: Add `segment_arena` enum variant to `BuiltinName`

* Fix implementation of `InitSquashData` and `ShouldSkipSquashLoop`

* Add more hints to `Cairo1HintProcessor` [#1171](https://github.com/lambdaclass/cairo-vm/pull/1171)
                                          [#1143](https://github.com/lambdaclass/cairo-vm/pull/1143)

    * `Cairo1HintProcessor` can now run the following hints:
        * Felt252DictEntryInit
        * Felt252DictEntryUpdate
        * GetCurrentAccessDelta
        * InitSquashData
        * AllocConstantSize
        * GetCurrentAccessIndex
        * ShouldContinueSquashLoop
        * FieldSqrt
        * Uint512DivMod

* Add some small considerations regarding Cairo 1 programs [#1144](https://github.com/lambdaclass/cairo-vm/pull/1144):

  * Ignore Casm and Sierra files
  * Add special flag to compile Cairo 1 programs

* Make the VM able to run `CasmContractClass` files under `cairo-1-hints` feature [#1098](https://github.com/lambdaclass/cairo-vm/pull/1098)

  * Implement `TryFrom<CasmContractClass> for Program`
  * Add `Cairo1HintProcessor`

#### 0.5.0
**YANKED**

#### [0.4.0] - 2023-05-12

* perf: insert elements from the tail in `load_data` so reallocation happens only once [#1117](https://github.com/lambdaclass/cairo-vm/pull/1117)

* Add `CairoRunner::get_program method` [#1123](https://github.com/lambdaclass/cairo-vm/pull/1123)

* Use to_signed_felt as function for felt252 as BigInt within [-P/2, P/2] range and use to_bigint as function for representation as BigInt. [#1100](https://github.com/lambdaclass/cairo-vm/pull/1100)

* Implement hint on field_arithmetic lib [#1090](https://github.com/lambdaclass/cairo-vm/pull/1090)

    `BuiltinHintProcessor` now supports the following hints:

    ```python
        %{
            def split(num: int, num_bits_shift: int, length: int):
                a = []
                for _ in range(length):
                    a.append( num & ((1 << num_bits_shift) - 1) )
                    num = num >> num_bits_shift
                return tuple(a)

            def pack(z, num_bits_shift: int) -> int:
                limbs = (z.d0, z.d1, z.d2)
                return sum(limb << (num_bits_shift * i) for i, limb in enumerate(limbs))

            a = pack(ids.a, num_bits_shift = 128)
            b = pack(ids.b, num_bits_shift = 128)
            p = pack(ids.p, num_bits_shift = 128)

            res = (a - b) % p


            res_split = split(res, num_bits_shift=128, length=3)

            ids.res.d0 = res_split[0]
            ids.res.d1 = res_split[1]
            ids.res.d2 = res_split[2]
        %}
    ```

* Add missing hint on cairo_secp lib [#1089](https://github.com/lambdaclass/cairo-vm/pull/1089):
    `BuiltinHintProcessor` now supports the following hint:

    ```python

    from starkware.cairo.common.cairo_secp.secp_utils import pack

    slope = pack(ids.slope, PRIME)
    x0 = pack(ids.point0.x, PRIME)
    x1 = pack(ids.point1.x, PRIME)
    y0 = pack(ids.point0.y, PRIME)

    value = new_x = (pow(slope, 2, SECP_P) - x0 - x1) % SECP_P
    ```

* Add missing hint on vrf.json whitelist [#1055](https://github.com/lambdaclass/cairo-vm/pull/1055):

     `BuiltinHintProcessor` now supports the following hint:

     ```python
    %{
        PRIME = 2**255 - 19
        II = pow(2, (PRIME - 1) // 4, PRIME)

        xx = ids.xx.low + (ids.xx.high<<128)
        x = pow(xx, (PRIME + 3) // 8, PRIME)
        if (x * x - xx) % PRIME != 0:
            x = (x * II) % PRIME
        if x % 2 != 0:
            x = PRIME - x
        ids.x.low = x & ((1<<128)-1)
        ids.x.high = x >> 128
    %}
    ```

* Implement hint variant for finalize_blake2s[#1072](https://github.com/lambdaclass/cairo-vm/pull/1072)

    `BuiltinHintProcessor` now supports the following hint:

     ```python
    %{
        # Add dummy pairs of input and output.
        from starkware.cairo.common.cairo_blake2s.blake2s_utils import IV, blake2s_compress

        _n_packed_instances = int(ids.N_PACKED_INSTANCES)
        assert 0 <= _n_packed_instances < 20
        _blake2s_input_chunk_size_felts = int(ids.BLAKE2S_INPUT_CHUNK_SIZE_FELTS)
        assert 0 <= _blake2s_input_chunk_size_felts < 100

        message = [0] * _blake2s_input_chunk_size_felts
        modified_iv = [IV[0] ^ 0x01010020] + IV[1:]
        output = blake2s_compress(
            message=message,
            h=modified_iv,
            t0=0,
            t1=0,
            f0=0xffffffff,
            f1=0,
        )
        padding = (message + modified_iv + [0, 0xffffffff] + output) * (_n_packed_instances - 1)
        segments.write_arg(ids.blake2s_ptr_end, padding)
        %}
        ```

* Implement fast_ec_add hint variant [#1087](https://github.com/lambdaclass/cairo-vm/pull/1087)

`BuiltinHintProcessor` now supports the following hint:

    ```python
    %{
        from starkware.cairo.common.cairo_secp.secp_utils import SECP_P, pack

        slope = pack(ids.slope, PRIME)
        x0 = pack(ids.pt0.x, PRIME)
        x1 = pack(ids.pt1.x, PRIME)
        y0 = pack(ids.pt0.y, PRIME)

        value = new_x = (pow(slope, 2, SECP_P) - x0 - x1) % SECP_P
    %}
    ```

* feat(hints): Add alternative string for hint IS_ZERO_PACK_EXTERNAL_SECP [#1082](https://github.com/lambdaclass/cairo-vm/pull/1082)

    `BuiltinHintProcessor` now supports the following hint:

    ```python
    %{
        from starkware.cairo.common.cairo_secp.secp_utils import pack
        x = pack(ids.x, PRIME) % SECP_P
    %}
    ```

* Add alternative hint code for ec_double hint [#1083](https://github.com/lambdaclass/cairo-vm/pull/1083)

    `BuiltinHintProcessor` now supports the following hint:

    ```python
    %{
        from starkware.cairo.common.cairo_secp.secp_utils import SECP_P, pack

        slope = pack(ids.slope, PRIME)
        x = pack(ids.pt.x, PRIME)
        y = pack(ids.pt.y, PRIME)

        value = new_x = (pow(slope, 2, SECP_P) - 2 * x) % SECP_P
    %}
    ```

* fix(security)!: avoid DoS on malicious insertion to memory [#1099](https://github.com/lambdaclass/cairo-vm/pull/1099)
    * A program could crash the library by attempting to insert a value at an address with a big offset; fixed by trying to reserve to check for allocation failure
    * A program could crash the program by exploiting an integer overflow when attempting to insert a value at an address with offset `usize::MAX`

    BREAKING: added a new error variant `MemoryError::VecCapacityExceeded`

* perf: specialize addition for `u64` and `Felt252` [#932](https://github.com/lambdaclass/cairo-vm/pull/932)
    * Avoids the creation of a new `Felt252` instance for additions with a very restricted valid range
    * This impacts specially the addition of `Relocatable` with `Felt252` values in `update_pc`, which take a significant amount of time in some benchmarks

* fix(starknet-crypto): bump version to `0.5.0` [#1088](https://github.com/lambdaclass/cairo-vm/pull/1088)
    * This includes the fix for a `panic!` in `ecdsa::verify`.
      See: [#365](https://github.com/xJonathanLEI/starknet-rs/issues/365) and [#366](https://github.com/xJonathanLEI/starknet-rs/pulls/366)

* feat(hints): Add alternative string for hint IS_ZERO_PACK [#1081](https://github.com/lambdaclass/cairo-vm/pull/1081)

    `BuiltinHintProcessor` now supports the following hint:

    ```python
    %{
        from starkware.cairo.common.cairo_secp.secp_utils import SECP_P, pack
        x = pack(ids.x, PRIME) % SECP_P
    %}

* Add missing hints `NewHint#55`, `NewHint#56`, and `NewHint#57` [#1077](https://github.com/lambdaclass/cairo-vm/issues/1077)

    `BuiltinHintProcessor` now supports the following hints:

    ```python
    from starkware.cairo.common.cairo_secp.secp_utils import pack
    SECP_P=2**255-19

    x = pack(ids.x, PRIME) % SECP_P
    ```

    ```python
    from starkware.cairo.common.cairo_secp.secp_utils import pack
    SECP_P=2**255-19

    value = pack(ids.x, PRIME) % SECP_P
    ```

    ```python
    SECP_P=2**255-19
    from starkware.python.math_utils import div_mod

    value = x_inv = div_mod(1, x, SECP_P)
    ```

* Implement hint for `starkware.cairo.common.cairo_keccak.keccak._copy_inputs` as described by whitelist `starknet/security/whitelists/cairo_keccak.json` [#1058](https://github.com/lambdaclass/cairo-vm/pull/1058)

    `BuiltinHintProcessor` now supports the following hint:

    ```python
    %{ ids.full_word = int(ids.n_bytes >= 8) %}
    ```

* perf: cache decoded instructions [#944](https://github.com/lambdaclass/cairo-vm/pull/944)
    * Creates a new cache field in `VirtualMachine` that stores the `Instruction` instances as they get decoded from memory, significantly reducing decoding overhead, with gains up to 9% in runtime according to benchmarks in the performance server

* Add alternative hint code for nondet_bigint3 hint [#1071](https://github.com/lambdaclass/cairo-vm/pull/1071)

    `BuiltinHintProcessor` now supports the following hint:

    ```python
    %{
        from starkware.cairo.common.cairo_secp.secp_utils import split
        segments.write_arg(ids.res.address_, split(value))
    %}
    ```

* Add missing hint on vrf.json lib [#1052](https://github.com/lambdaclass/cairo-vm/pull/1052):

    `BuiltinHintProcessor` now supports the following hint:

    ```python
    %{
        from starkware.cairo.common.cairo_secp.secp_utils import pack
        SECP_P = 2**255-19

        slope = pack(ids.slope, PRIME)
        x0 = pack(ids.point0.x, PRIME)
        x1 = pack(ids.point1.x, PRIME)
        y0 = pack(ids.point0.y, PRIME)

        value = new_x = (pow(slope, 2, SECP_P) - x0 - x1) % SECP_P
    %}
    ```

* Implement hint for cairo_sha256_arbitrary_input_length whitelist [#1091](https://github.com/lambdaclass/cairo-vm/pull/1091)

    `BuiltinHintProcessor` now supports the following hint:

    ```python
    %{
        from starkware.cairo.common.cairo_sha256.sha256_utils import (
            compute_message_schedule, sha2_compress_function)

        _sha256_input_chunk_size_felts = int(ids.SHA256_INPUT_CHUNK_SIZE_FELTS)
        assert 0 <= _sha256_input_chunk_size_felts < 100
        _sha256_state_size_felts = int(ids.SHA256_STATE_SIZE_FELTS)
        assert 0 <= _sha256_state_size_felts < 100
        w = compute_message_schedule(memory.get_range(
            ids.sha256_start, _sha256_input_chunk_size_felts))
        new_state = sha2_compress_function(memory.get_range(ids.state, _sha256_state_size_felts), w)
        segments.write_arg(ids.output, new_state)
    %}
    ```

* Add missing hint on vrf.json lib [#1053](https://github.com/lambdaclass/cairo-vm/pull/1053):

     `BuiltinHintProcessor` now supports the following hint:

     ```python
    %{
        from starkware.cairo.common.cairo_secp.secp_utils import SECP_P, pack
        SECP_P = 2**255-19

        slope = pack(ids.slope, PRIME)
        x = pack(ids.point.x, PRIME)
        y = pack(ids.point.y, PRIME)

        value = new_x = (pow(slope, 2, SECP_P) - 2 * x) % SECP_P
    %}
    ```

* Implement hint on 0.6.0.json whitelist [#1044](https://github.com/lambdaclass/cairo-vm/pull/1044):

     `BuiltinHintProcessor` now supports the following hints:

    ```python
    %{
       ids.a_lsb = ids.a & 1
       ids.b_lsb = ids.b & 1
    %}
    ```

* Implement hint for `starkware.cairo.common.cairo_keccak.keccak._block_permutation` as described by whitelist `starknet/security/whitelists/cairo_keccak.json` [#1046](https://github.com/lambdaclass/cairo-vm/pull/1046)

    `BuiltinHintProcessor` now supports the following hint:

    ```python
    %{
        from starkware.cairo.common.cairo_keccak.keccak_utils import keccak_func
        _keccak_state_size_felts = int(ids.KECCAK_STATE_SIZE_FELTS)
        assert 0 <= _keccak_state_size_felts < 100
        output_values = keccak_func(memory.get_range(
            ids.keccak_ptr_start, _keccak_state_size_felts))
        segments.write_arg(ids.output, output_values)
    %}
    ```

* Implement hint on cairo_blake2s whitelist [#1040](https://github.com/lambdaclass/cairo-vm/pull/1040)

    `BuiltinHintProcessor` now supports the following hint:

    ```python
    %{
        from starkware.cairo.common.cairo_blake2s.blake2s_utils import IV, blake2s_compress

        _blake2s_input_chunk_size_felts = int(ids.BLAKE2S_INPUT_CHUNK_SIZE_FELTS)
        assert 0 <= _blake2s_input_chunk_size_felts < 100

        new_state = blake2s_compress(
            message=memory.get_range(ids.blake2s_start, _blake2s_input_chunk_size_felts),
            h=[IV[0] ^ 0x01010020] + IV[1:],
            t0=ids.n_bytes,
            t1=0,
            f0=0xffffffff,
            f1=0,
        )

        segments.write_arg(ids.output, new_state)
    %}
    ```

* Implement hint on cairo_blake2s whitelist [#1039](https://github.com/lambdaclass/cairo-vm/pull/1039)

    `BuiltinHintProcessor` now supports the following hint:

    ```python

    %{
        # Add dummy pairs of input and output.
        from starkware.cairo.common.cairo_blake2s.blake2s_utils import IV, blake2s_compress

        _n_packed_instances = int(ids.N_PACKED_INSTANCES)
        assert 0 <= _n_packed_instances < 20
        _blake2s_input_chunk_size_felts = int(ids.BLAKE2S_INPUT_CHUNK_SIZE_FELTS)
        assert 0 <= _blake2s_input_chunk_size_felts < 100

        message = [0] * _blake2s_input_chunk_size_felts
        modified_iv = [IV[0] ^ 0x01010020] + IV[1:]
        output = blake2s_compress(
            message=message,
            h=modified_iv,
            t0=0,
            t1=0,
            f0=0xffffffff,
            f1=0,
        )
        padding = (modified_iv + message + [0, 0xffffffff] + output) * (_n_packed_instances - 1)
        segments.write_arg(ids.blake2s_ptr_end, padding)
    %}

* Add `Program::iter_identifiers(&self) -> Iterator<Item = (&str, &Identifier)>` to get an iterator over the program's identifiers [#1079](https://github.com/lambdaclass/cairo-vm/pull/1079)

* Implement hint on `assert_le_felt` for versions 0.6.0 and 0.8.2 [#1047](https://github.com/lambdaclass/cairo-vm/pull/1047):

     `BuiltinHintProcessor` now supports the following hints:

     ```python

     %{
        from starkware.cairo.common.math_utils import assert_integer
        assert_integer(ids.a)
        assert_integer(ids.b)
        assert (ids.a % PRIME) <= (ids.b % PRIME), \
            f'a = {ids.a % PRIME} is not less than or equal to b = {ids.b % PRIME}.'
    %}

     ```

     ```python

    %{
        from starkware.cairo.common.math_utils import assert_integer
        assert_integer(ids.a)
        assert_integer(ids.b)
        a = ids.a % PRIME
        b = ids.b % PRIME
        assert a <= b, f'a = {a} is not less than or equal to b = {b}.'

        ids.small_inputs = int(
            a < range_check_builtin.bound and (b - a) < range_check_builtin.bound)
    %}

     ```

* Add missing hints on whitelist [#1073](https://github.com/lambdaclass/cairo-vm/pull/1073):

    `BuiltinHintProcessor` now supports the following hints:

    ```python
        ids.is_250 = 1 if ids.addr < 2**250 else 0
    ```

    ```python
        # Verify the assumptions on the relationship between 2**250, ADDR_BOUND and PRIME.
        ADDR_BOUND = ids.ADDR_BOUND % PRIME
        assert (2**250 < ADDR_BOUND <= 2**251) and (2 * 2**250 < PRIME) and (
                ADDR_BOUND * 2 > PRIME), \
            'normalize_address() cannot be used with the current constants.'
        ids.is_small = 1 if ids.addr < ADDR_BOUND else 0
    ```

* Implement hint on ec_recover.json whitelist [#1038](https://github.com/lambdaclass/cairo-vm/pull/1038):

    `BuiltinHintProcessor` now supports the following hint:

    ```python
    %{
         value = k = product // m
    %}
    ```

* Implement hint on ec_recover.json whitelist [#1037](https://github.com/lambdaclass/cairo-vm/pull/1037):

    `BuiltinHintProcessor` now supports the following hint:

    ```python
    %{
        from starkware.cairo.common.cairo_secp.secp_utils import pack
        from starkware.python.math_utils import div_mod, safe_div

        a = pack(ids.a, PRIME)
        b = pack(ids.b, PRIME)
        product = a * b
        m = pack(ids.m, PRIME)

        value = res = product % m

    %}
    ```

* Implement hint for `starkware.cairo.common.cairo_keccak.keccak.finalize_keccak` as described by whitelist `starknet/security/whitelists/cairo_keccak.json` [#1041](https://github.com/lambdaclass/cairo-vm/pull/1041)

    `BuiltinHintProcessor` now supports the following hint:

    ```python
    %{
        # Add dummy pairs of input and output.
        _keccak_state_size_felts = int(ids.KECCAK_STATE_SIZE_FELTS)
        _block_size = int(ids.BLOCK_SIZE)
        assert 0 <= _keccak_state_size_felts < 100
        assert 0 <= _block_size < 1000
        inp = [0] * _keccak_state_size_felts
        padding = (inp + keccak_func(inp)) * _block_size
        segments.write_arg(ids.keccak_ptr_end, padding)
    %}
    ```

* Implement hint on ec_recover.json whitelist [#1036](https://github.com/lambdaclass/cairo-vm/pull/1036):

    `BuiltinHintProcessor` now supports the following hint:

    ```python

    %{
        from starkware.cairo.common.cairo_secp.secp_utils import pack
        from starkware.python.math_utils import div_mod, safe_div

        a = pack(ids.a, PRIME)
        b = pack(ids.b, PRIME)

        value = res = a - b
    %}

    ```

* Add missing hint on vrf.json lib [#1054](https://github.com/lambdaclass/cairo-vm/pull/1054):

    `BuiltinHintProcessor` now supports the following hint:

    ```python
        from starkware.cairo.common.cairo_secp.secp_utils import pack
        SECP_P = 2**255-19

        y = pack(ids.point.y, PRIME) % SECP_P
        # The modulo operation in python always returns a nonnegative number.
        value = (-y) % SECP_P
    ```

* Implement hint on ec_recover.json whitelist [#1032](https://github.com/lambdaclass/cairo-vm/pull/1032):

    `BuiltinHintProcessor` now supports the following hint:

    ```python
    %{
        from starkware.cairo.common.cairo_secp.secp_utils import pack
        from starkware.python.math_utils import div_mod, safe_div

        N = pack(ids.n, PRIME)
        x = pack(ids.x, PRIME) % N
        s = pack(ids.s, PRIME) % N,
        value = res = div_mod(x, s, N)
    %}
    ```

* Implement hints on field_arithmetic lib (Part 2) [#1004](https://github.com/lambdaclass/cairo-vm/pull/1004)

    `BuiltinHintProcessor` now supports the following hint:

    ```python
    %{
        from starkware.python.math_utils import div_mod

        def split(num: int, num_bits_shift: int, length: int):
            a = []
            for _ in range(length):
                a.append( num & ((1 << num_bits_shift) - 1) )
                num = num >> num_bits_shift
            return tuple(a)

        def pack(z, num_bits_shift: int) -> int:
            limbs = (z.d0, z.d1, z.d2)
            return sum(limb << (num_bits_shift * i) for i, limb in enumerate(limbs))

        a = pack(ids.a, num_bits_shift = 128)
        b = pack(ids.b, num_bits_shift = 128)
        p = pack(ids.p, num_bits_shift = 128)
        # For python3.8 and above the modular inverse can be computed as follows:
        # b_inverse_mod_p = pow(b, -1, p)
        # Instead we use the python3.7-friendly function div_mod from starkware.python.math_utils
        b_inverse_mod_p = div_mod(1, b, p)


        b_inverse_mod_p_split = split(b_inverse_mod_p, num_bits_shift=128, length=3)

        ids.b_inverse_mod_p.d0 = b_inverse_mod_p_split[0]
        ids.b_inverse_mod_p.d1 = b_inverse_mod_p_split[1]
        ids.b_inverse_mod_p.d2 = b_inverse_mod_p_split[2]
    %}
    ```

* Optimizations for hash builtin [#1029](https://github.com/lambdaclass/cairo-vm/pull/1029):
  * Track the verified addresses by offset in a `Vec<bool>` rather than storing the address in a `Vec<Relocatable>`

* Add missing hint on vrf.json whitelist [#1056](https://github.com/lambdaclass/cairo-vm/pull/1056):

    `BuiltinHintProcessor` now supports the following hint:

    ```python
    %{
        from starkware.python.math_utils import ec_double_slope
        from starkware.cairo.common.cairo_secp.secp_utils import pack
        SECP_P = 2**255-19

        # Compute the slope.
        x = pack(ids.point.x, PRIME)
        y = pack(ids.point.y, PRIME)
        value = slope = ec_double_slope(point=(x, y), alpha=42204101795669822316448953119945047945709099015225996174933988943478124189485, p=SECP_P)
    %}
    ```

* Add missing hint on vrf.json whitelist [#1035](https://github.com/lambdaclass/cairo-vm/pull/1035):

    `BuiltinHintProcessor` now supports the following hint:

    ```python
    %{
        from starkware.python.math_utils import line_slope
        from starkware.cairo.common.cairo_secp.secp_utils import pack
        SECP_P = 2**255-19
        # Compute the slope.
        x0 = pack(ids.point0.x, PRIME)
        y0 = pack(ids.point0.y, PRIME)
        x1 = pack(ids.point1.x, PRIME)
        y1 = pack(ids.point1.y, PRIME)
        value = slope = line_slope(point1=(x0, y0), point2=(x1, y1), p=SECP_P)
    %}
    ```

* Add missing hint on vrf.json whitelist [#1035](https://github.com/lambdaclass/cairo-vm/pull/1035):

    `BuiltinHintProcessor` now supports the following hint:

    ```python
    %{
        from starkware.cairo.common.cairo_secp.secp_utils import pack
        SECP_P = 2**255-19
        to_assert = pack(ids.val, PRIME)
        q, r = divmod(pack(ids.val, PRIME), SECP_P)
        assert r == 0, f"verify_zero: Invalid input {ids.val.d0, ids.val.d1, ids.val.d2}."
        ids.q = q % PRIME
    %}
    ```

* Add missing hint on vrf.json whitelist [#1000](https://github.com/lambdaclass/cairo-vm/pull/1000):

    `BuiltinHintProcessor` now supports the following hint:

    ```python
        def pack_512(u, num_bits_shift: int) -> int:
            limbs = (u.d0, u.d1, u.d2, u.d3)
            return sum(limb << (num_bits_shift * i) for i, limb in enumerate(limbs))

        x = pack_512(ids.x, num_bits_shift = 128)
        p = ids.p.low + (ids.p.high << 128)
        x_inverse_mod_p = pow(x,-1, p)

        x_inverse_mod_p_split = (x_inverse_mod_p & ((1 << 128) - 1), x_inverse_mod_p >> 128)

        ids.x_inverse_mod_p.low = x_inverse_mod_p_split[0]
        ids.x_inverse_mod_p.high = x_inverse_mod_p_split[1]
    ```

* BREAKING CHANGE: Fix `CairoRunner::get_memory_holes` [#1027](https://github.com/lambdaclass/cairo-vm/pull/1027):

  * Skip builtin segements when counting memory holes
  * Check amount of memory holes for all tests in cairo_run_test
  * Remove duplicated tests in cairo_run_test
  * BREAKING CHANGE: `MemorySegmentManager.get_memory_holes` now also receives the amount of builtins in the vm. Signature is now `pub fn get_memory_holes(&self, builtin_count: usize) -> Result<usize, MemoryError>`

* Add missing hints on cairo_secp lib [#1026](https://github.com/lambdaclass/cairo-vm/pull/1026):

    `BuiltinHintProcessor` now supports the following hints:

    ```python
    from starkware.cairo.common.cairo_secp.secp256r1_utils import SECP256R1_ALPHA as ALPHA
    ```
    and:

    ```python
    from starkware.cairo.common.cairo_secp.secp256r1_utils import SECP256R1_N as N
    ```

* Add missing hint on vrf.json lib [#1043](https://github.com/lambdaclass/cairo-vm/pull/1043):

    `BuiltinHintProcessor` now supports the following hint:

    ```python
        from starkware.python.math_utils import div_mod

        def split(a: int):
            return (a & ((1 << 128) - 1), a >> 128)

        def pack(z, num_bits_shift: int) -> int:
            limbs = (z.low, z.high)
            return sum(limb << (num_bits_shift * i) for i, limb in enumerate(limbs))

        a = pack(ids.a, 128)
        b = pack(ids.b, 128)
        p = pack(ids.p, 128)
        # For python3.8 and above the modular inverse can be computed as follows:
        # b_inverse_mod_p = pow(b, -1, p)
        # Instead we use the python3.7-friendly function div_mod from starkware.python.math_utils
        b_inverse_mod_p = div_mod(1, b, p)

        b_inverse_mod_p_split = split(b_inverse_mod_p)

        ids.b_inverse_mod_p.low = b_inverse_mod_p_split[0]
        ids.b_inverse_mod_p.high = b_inverse_mod_p_split[1]
    ```

* Add missing hints `NewHint#35` and `NewHint#36` [#975](https://github.com/lambdaclass/cairo-vm/issues/975)

    `BuiltinHintProcessor` now supports the following hint:

    ```python
    from starkware.cairo.common.cairo_secp.secp_utils import pack
    from starkware.cairo.common.math_utils import as_int
    from starkware.python.math_utils import div_mod, safe_div

    p = pack(ids.P, PRIME)
    x = pack(ids.x, PRIME) + as_int(ids.x.d3, PRIME) * ids.BASE ** 3 + as_int(ids.x.d4, PRIME) * ids.BASE ** 4
    y = pack(ids.y, PRIME)

    value = res = div_mod(x, y, p)
    ```

    ```python
    k = safe_div(res * y - x, p)
    value = k if k > 0 else 0 - k
    ids.flag = 1 if k > 0 else 0
    ```

* Add missing hint on cairo_secp lib [#1057](https://github.com/lambdaclass/cairo-vm/pull/1057):

    `BuiltinHintProcessor` now supports the following hint:

    ```python
        from starkware.cairo.common.cairo_secp.secp_utils import pack
        from starkware.python.math_utils import ec_double_slope

        # Compute the slope.
        x = pack(ids.point.x, PRIME)
        y = pack(ids.point.y, PRIME)
        value = slope = ec_double_slope(point=(x, y), alpha=ALPHA, p=SECP_P)
    ```

* Add missing hint on uint256_improvements lib [#1025](https://github.com/lambdaclass/cairo-vm/pull/1025):

    `BuiltinHintProcessor` now supports the following hint:

    ```python
        from starkware.python.math_utils import isqrt
        n = (ids.n.high << 128) + ids.n.low
        root = isqrt(n)
        assert 0 <= root < 2 ** 128
        ids.root = root
    ```

* Add missing hint on vrf.json lib [#1045](https://github.com/lambdaclass/cairo-vm/pull/1045):

    `BuiltinHintProcessor` now supports the following hint:

    ```python
        from starkware.python.math_utils import is_quad_residue, sqrt

        def split(a: int):
            return (a & ((1 << 128) - 1), a >> 128)

        def pack(z) -> int:
            return z.low + (z.high << 128)

        generator = pack(ids.generator)
        x = pack(ids.x)
        p = pack(ids.p)

        success_x = is_quad_residue(x, p)
        root_x = sqrt(x, p) if success_x else None
        success_gx = is_quad_residue(generator*x, p)
        root_gx = sqrt(generator*x, p) if success_gx else None

        # Check that one is 0 and the other is 1
        if x != 0:
            assert success_x + success_gx == 1

        # `None` means that no root was found, but we need to transform these into a felt no matter what
        if root_x == None:
            root_x = 0
        if root_gx == None:
            root_gx = 0
        ids.success_x = int(success_x)
        ids.success_gx = int(success_gx)
        split_root_x = split(root_x)
        # print('split root x', split_root_x)
        split_root_gx = split(root_gx)
        ids.sqrt_x.low = split_root_x[0]
        ids.sqrt_x.high = split_root_x[1]
        ids.sqrt_gx.low = split_root_gx[0]
        ids.sqrt_gx.high = split_root_gx[1]
    ```

* Add missing hint on uint256_improvements lib [#1024](https://github.com/lambdaclass/cairo-vm/pull/1024):

    `BuiltinHintProcessor` now supports the following hint:

    ```python
        res = ids.a + ids.b
        ids.carry = 1 if res >= ids.SHIFT else 0
    ```

* BREAKING CHANGE: move `Program::identifiers` to `SharedProgramData::identifiers` [#1023](https://github.com/lambdaclass/cairo-vm/pull/1023)
    * Optimizes `CairoRunner::new`, needed for sequencers and other workflows reusing the same `Program` instance across `CairoRunner`s
    * Breaking change: make all fields in `Program` and `SharedProgramData` `pub(crate)`, since we break by moving the field let's make it the last break for this struct
    * Add `Program::get_identifier(&self, id: &str) -> &Identifier` to get a single identifier by name

* Implement hints on field_arithmetic lib[#985](https://github.com/lambdaclass/cairo-vm/pull/983)

    `BuiltinHintProcessor` now supports the following hint:

    ```python
        %{
            from starkware.python.math_utils import is_quad_residue, sqrt

            def split(num: int, num_bits_shift: int = 128, length: int = 3):
                a = []
                for _ in range(length):
                    a.append( num & ((1 << num_bits_shift) - 1) )
                    num = num >> num_bits_shift
                return tuple(a)

            def pack(z, num_bits_shift: int = 128) -> int:
                limbs = (z.d0, z.d1, z.d2)
                return sum(limb << (num_bits_shift * i) for i, limb in enumerate(limbs))


            generator = pack(ids.generator)
            x = pack(ids.x)
            p = pack(ids.p)

            success_x = is_quad_residue(x, p)
            root_x = sqrt(x, p) if success_x else None

            success_gx = is_quad_residue(generator*x, p)
            root_gx = sqrt(generator*x, p) if success_gx else None

            # Check that one is 0 and the other is 1
            if x != 0:
                assert success_x + success_gx ==1

            # `None` means that no root was found, but we need to transform these into a felt no matter what
            if root_x == None:
                root_x = 0
            if root_gx == None:
                root_gx = 0
            ids.success_x = int(success_x)
            ids.success_gx = int(success_gx)
            split_root_x = split(root_x)
            split_root_gx = split(root_gx)
            ids.sqrt_x.d0 = split_root_x[0]
            ids.sqrt_x.d1 = split_root_x[1]
            ids.sqrt_x.d2 = split_root_x[2]
            ids.sqrt_gx.d0 = split_root_gx[0]
            ids.sqrt_gx.d1 = split_root_gx[1]
            ids.sqrt_gx.d2 = split_root_gx[2]
        %}
    ```

* Add missing hint on vrf.json lib [#1050](https://github.com/lambdaclass/cairo-vm/pull/1050):

    `BuiltinHintProcessor` now supports the following hint:

    ```python
        sum_low = ids.a.low + ids.b.low
        ids.carry_low = 1 if sum_low >= ids.SHIFT else 0
    ```

* Add missing hint on uint256_improvements lib [#1016](https://github.com/lambdaclass/cairo-vm/pull/1016):

    `BuiltinHintProcessor` now supports the following hint:

    ```python
        def split(num: int, num_bits_shift: int = 128, length: int = 2):
            a = []
            for _ in range(length):
                a.append( num & ((1 << num_bits_shift) - 1) )
                num = num >> num_bits_shift
            return tuple(a)

        def pack(z, num_bits_shift: int = 128) -> int:
            limbs = (z.low, z.high)
            return sum(limb << (num_bits_shift * i) for i, limb in enumerate(limbs))

        a = pack(ids.a)
        b = pack(ids.b)
        res = (a - b)%2**256
        res_split = split(res)
        ids.res.low = res_split[0]
        ids.res.high = res_split[1]
    ```

* Implement hint on vrf.json lib [#1049](https://github.com/lambdaclass/cairo-vm/pull/1049)

    `BuiltinHintProcessor` now supports the following hint:

    ```python
        def split(num: int, num_bits_shift: int, length: int):
            a = []
            for _ in range(length):
                a.append( num & ((1 << num_bits_shift) - 1) )
                num = num >> num_bits_shift
            return tuple(a)

        def pack(z, num_bits_shift: int) -> int:
            limbs = (z.d0, z.d1, z.d2)
            return sum(limb << (num_bits_shift * i) for i, limb in enumerate(limbs))

        def pack_extended(z, num_bits_shift: int) -> int:
            limbs = (z.d0, z.d1, z.d2, z.d3, z.d4, z.d5)
            return sum(limb << (num_bits_shift * i) for i, limb in enumerate(limbs))

        a = pack_extended(ids.a, num_bits_shift = 128)
        div = pack(ids.div, num_bits_shift = 128)

        quotient, remainder = divmod(a, div)

        quotient_split = split(quotient, num_bits_shift=128, length=6)

        ids.quotient.d0 = quotient_split[0]
        ids.quotient.d1 = quotient_split[1]
        ids.quotient.d2 = quotient_split[2]
        ids.quotient.d3 = quotient_split[3]
        ids.quotient.d4 = quotient_split[4]
        ids.quotient.d5 = quotient_split[5]

        remainder_split = split(remainder, num_bits_shift=128, length=3)
        ids.remainder.d0 = remainder_split[0]
        ids.remainder.d1 = remainder_split[1]
        ids.remainder.d2 = remainder_split[2]
    ```

    _Note: this hint is similar to the one in #983, but with some trailing whitespace removed_

* Add missing hint on vrf.json whitelist [#1030](https://github.com/lambdaclass/cairo-vm/pull/1030):

    `BuiltinHintProcessor` now supports the following hint:

    ```python
        def split(num: int, num_bits_shift: int, length: int):
            a = []
            for _ in range(length):
                a.append( num & ((1 << num_bits_shift) - 1) )
                num = num >> num_bits_shift
            return tuple(a)

        def pack(z, num_bits_shift: int) -> int:
            limbs = (z.low, z.high)
            return sum(limb << (num_bits_shift * i) for i, limb in enumerate(limbs))

        def pack_extended(z, num_bits_shift: int) -> int:
            limbs = (z.d0, z.d1, z.d2, z.d3)
            return sum(limb << (num_bits_shift * i) for i, limb in enumerate(limbs))

        x = pack_extended(ids.x, num_bits_shift = 128)
        div = pack(ids.div, num_bits_shift = 128)

        quotient, remainder = divmod(x, div)

        quotient_split = split(quotient, num_bits_shift=128, length=4)

        ids.quotient.d0 = quotient_split[0]
        ids.quotient.d1 = quotient_split[1]
        ids.quotient.d2 = quotient_split[2]
        ids.quotient.d3 = quotient_split[3]

        remainder_split = split(remainder, num_bits_shift=128, length=2)
        ids.remainder.low = remainder_split[0]
        ids.remainder.high = remainder_split[1]
    ```

* Add method `Program::data_len(&self) -> usize` to get the number of data cells in a given program [#1022](https://github.com/lambdaclass/cairo-vm/pull/1022)

* Add missing hint on uint256_improvements lib [#1013](https://github.com/lambdaclass/cairo-vm/pull/1013):

    `BuiltinHintProcessor` now supports the following hint:

    ```python
        a = (ids.a.high << 128) + ids.a.low
        div = (ids.div.b23 << 128) + ids.div.b01
        quotient, remainder = divmod(a, div)

        ids.quotient.low = quotient & ((1 << 128) - 1)
        ids.quotient.high = quotient >> 128
        ids.remainder.low = remainder & ((1 << 128) - 1)
        ids.remainder.high = remainder >> 128
    ```

* Add missing hint on cairo_secp lib [#1010](https://github.com/lambdaclass/cairo-vm/pull/1010):

    `BuiltinHintProcessor` now supports the following hint:

    ```python
        memory[ap] = int(x == 0)
    ```

* Implement hint on `get_felt_bitlength` [#993](https://github.com/lambdaclass/cairo-vm/pull/993)

  `BuiltinHintProcessor` now supports the following hint:
  ```python
  x = ids.x
  ids.bit_length = x.bit_length()
  ```
  Used by the [`Garaga` library function `get_felt_bitlength`](https://github.com/keep-starknet-strange/garaga/blob/249f8a372126b3a839f9c1e1080ea8c6f9374c0c/src/utils.cairo#L54)

* Add missing hint on cairo_secp lib [#1009](https://github.com/lambdaclass/cairo-vm/pull/1009):

    `BuiltinHintProcessor` now supports the following hint:

    ```python
        ids.dibit = ((ids.scalar_u >> ids.m) & 1) + 2 * ((ids.scalar_v >> ids.m) & 1)
    ```

* Add getters to read properties of a `Program` [#1017](https://github.com/lambdaclass/cairo-vm/pull/1017):
  * `prime(&self) -> &str`: get the prime associated to data in hex representation
  * `iter_data(&self) -> Iterator<Item = &MaybeRelocatable>`: get an iterator over all elements in the program data
  * `iter_builtins(&self) -> Iterator<Item = &BuiltinName>`: get an iterator over the names of required builtins

* Add missing hint on cairo_secp lib [#1008](https://github.com/lambdaclass/cairo-vm/pull/1008):

    `BuiltinHintProcessor` now supports the following hint:

    ```python
        ids.len_hi = max(ids.scalar_u.d2.bit_length(), ids.scalar_v.d2.bit_length())-1
    ```

* Update `starknet-crypto` to version `0.4.3` [#1011](https://github.com/lambdaclass/cairo-vm/pull/1011)
  * The new version carries an 85% reduction in execution time for ECDSA signature verification

* BREAKING CHANGE: refactor `Program` to optimize `Program::clone` [#999](https://github.com/lambdaclass/cairo-vm/pull/999)

    * Breaking change: many fields that were (unnecessarily) public become hidden by the refactor.

* BREAKING CHANGE: Add _builtin suffix to builtin names e.g.: output -> output_builtin [#1005](https://github.com/lambdaclass/cairo-vm/pull/1005)

* Implement hint on uint384_extension lib [#983](https://github.com/lambdaclass/cairo-vm/pull/983)

    `BuiltinHintProcessor` now supports the following hint:

    ```python
        def split(num: int, num_bits_shift: int, length: int):
            a = []
            for _ in range(length):
                a.append( num & ((1 << num_bits_shift) - 1) )
                num = num >> num_bits_shift
            return tuple(a)

        def pack(z, num_bits_shift: int) -> int:
            limbs = (z.d0, z.d1, z.d2)
            return sum(limb << (num_bits_shift * i) for i, limb in enumerate(limbs))

        def pack_extended(z, num_bits_shift: int) -> int:
            limbs = (z.d0, z.d1, z.d2, z.d3, z.d4, z.d5)
            return sum(limb << (num_bits_shift * i) for i, limb in enumerate(limbs))

        a = pack_extended(ids.a, num_bits_shift = 128)
        div = pack(ids.div, num_bits_shift = 128)

        quotient, remainder = divmod(a, div)

        quotient_split = split(quotient, num_bits_shift=128, length=6)

        ids.quotient.d0 = quotient_split[0]
        ids.quotient.d1 = quotient_split[1]
        ids.quotient.d2 = quotient_split[2]
        ids.quotient.d3 = quotient_split[3]
        ids.quotient.d4 = quotient_split[4]
        ids.quotient.d5 = quotient_split[5]

        remainder_split = split(remainder, num_bits_shift=128, length=3)
        ids.remainder.d0 = remainder_split[0]
        ids.remainder.d1 = remainder_split[1]
        ids.remainder.d2 = remainder_split[2]
    ```

* BREAKING CHANGE: optimization for instruction decoding [#942](https://github.com/lambdaclass/cairo-vm/pull/942):
    * Avoids copying immediate arguments to the `Instruction` structure, as they get inferred from the offset anyway
    * Breaking: removal of the field `Instruction::imm`

* Add missing `\n` character in traceback string [#997](https://github.com/lambdaclass/cairo-vm/pull/997)
    * BugFix: Add missing `\n` character after traceback lines when the filename is missing ("Unknown Location")

* 0.11 Support
    * Add missing hints [#1014](https://github.com/lambdaclass/cairo-vm/pull/1014):
        `BuiltinHintProcessor` now supports the following hints:
        ```python
            from starkware.cairo.common.cairo_secp.secp256r1_utils import SECP256R1_P as SECP_P
        ```
        and:
        ```python
            from starkware.cairo.common.cairo_secp.secp_utils import pack
            from starkware.python.math_utils import line_slope

            # Compute the slope.
            x0 = pack(ids.point0.x, PRIME)
            y0 = pack(ids.point0.y, PRIME)
            x1 = pack(ids.point1.x, PRIME)
            y1 = pack(ids.point1.y, PRIME)
            value = slope = line_slope(point1=(x0, y0), point2=(x1, y1), p=SECP_P)
        ```
    * Add missing hints on cairo_secp lib [#991](https://github.com/lambdaclass/cairo-vm/pull/991):
        `BuiltinHintProcessor` now supports the following hints:
        ```python
        from starkware.cairo.common.cairo_secp.secp_utils import pack
        from starkware.python.math_utils import div_mod, safe_div

        N = 0xfffffffffffffffffffffffffffffffebaaedce6af48a03bbfd25e8cd0364141
        x = pack(ids.x, PRIME) % N
        s = pack(ids.s, PRIME) % N
        value = res = div_mod(x, s, N)
        ```
        and:
        ```python
        value = k = safe_div(res * s - x, N)
        ```
    * Layouts update [#874](https://github.com/lambdaclass/cairo-vm/pull/874)
    * Keccak builtin updated [#873](https://github.com/lambdaclass/cairo-vm/pull/873), [#883](https://github.com/lambdaclass/cairo-vm/pull/883)
    * Changes to `ec_op` [#876](https://github.com/lambdaclass/cairo-vm/pull/876)
    * Poseidon builtin [#875](https://github.com/lambdaclass/cairo-vm/pull/875)
    * Renamed Felt to Felt252 [#899](https://github.com/lambdaclass/cairo-vm/pull/899)
    * Added SegmentArenaBuiltinRunner [#913](https://github.com/lambdaclass/cairo-vm/pull/913)
    * Added `program_segment_size` argument to `verify_secure_runner` & `run_from_entrypoint` [#928](https://github.com/lambdaclass/cairo-vm/pull/928)
    * Added dynamic layout [#879](https://github.com/lambdaclass/cairo-vm/pull/879)
    * `get_segment_size` was exposed [#934](https://github.com/lambdaclass/cairo-vm/pull/934)

* Add missing hint on cairo_secp lib [#1006](https://github.com/lambdaclass/cairo-vm/pull/1006):

    `BuiltinHintProcessor` now supports the following hint:

    ```python
        ids.quad_bit = (
            8 * ((ids.scalar_v >> ids.m) & 1)
            + 4 * ((ids.scalar_u >> ids.m) & 1)
            + 2 * ((ids.scalar_v >> (ids.m - 1)) & 1)
            + ((ids.scalar_u >> (ids.m - 1)) & 1)
        )
    ```

* Add missing hint on cairo_secp lib [#1003](https://github.com/lambdaclass/cairo-vm/pull/1003):

    `BuiltinHintProcessor` now supports the following hint:

    ```python
        from starkware.cairo.common.cairo_secp.secp_utils import pack

        x = pack(ids.x, PRIME) % SECP_P
    ```

* Add missing hint on cairo_secp lib [#996](https://github.com/lambdaclass/cairo-vm/pull/996):

    `BuiltinHintProcessor` now supports the following hint:

    ```python
        from starkware.python.math_utils import div_mod
        value = x_inv = div_mod(1, x, SECP_P)
    ```

* Add missing hints on cairo_secp lib [#994](https://github.com/lambdaclass/cairo-vm/pull/994):

    `BuiltinHintProcessor` now supports the following hints:

    ```python
        from starkware.cairo.common.cairo_secp.secp_utils import pack
        from starkware.python.math_utils import div_mod, safe_div

        a = pack(ids.a, PRIME)
        b = pack(ids.b, PRIME)
        value = res = div_mod(a, b, N)
    ```

    ```python
        value = k_plus_one = safe_div(res * b - a, N) + 1
    ```

* Add missing hint on cairo_secp lib [#992](https://github.com/lambdaclass/cairo-vm/pull/992):

    `BuiltinHintProcessor` now supports the following hint:

    ```python
        from starkware.cairo.common.cairo_secp.secp_utils import pack

        q, r = divmod(pack(ids.val, PRIME), SECP_P)
        assert r == 0, f"verify_zero: Invalid input {ids.val.d0, ids.val.d1, ids.val.d2}."
        ids.q = q % PRIME
    ```

* Add missing hint on cairo_secp lib [#990](https://github.com/lambdaclass/cairo-vm/pull/990):

    `BuiltinHintProcessor` now supports the following hint:

    ```python
        from starkware.cairo.common.cairo_secp.secp_utils import pack

        slope = pack(ids.slope, PRIME)
        x = pack(ids.point.x, PRIME)
        y = pack(ids.point.y, PRIME)

        value = new_x = (pow(slope, 2, SECP_P) - 2 * x) % SECP_P
    ```

* Add missing hint on cairo_secp lib [#989](https://github.com/lambdaclass/cairo-vm/pull/989):

    `BuiltinHintProcessor` now supports the following hint:

    ```python
        from starkware.cairo.common.cairo_secp.secp_utils import SECP_P
        q, r = divmod(pack(ids.val, PRIME), SECP_P)
        assert r == 0, f"verify_zero: Invalid input {ids.val.d0, ids.val.d1, ids.val.d2}."
        ids.q = q % PRIME
    ```

* Add missing hint on cairo_secp lib [#986](https://github.com/lambdaclass/cairo-vm/pull/986):

    `BuiltinHintProcessor` now supports the following hint:

    ```python
        from starkware.cairo.common.cairo_secp.secp_utils import SECP_P, pack
        from starkware.python.math_utils import div_mod

        # Compute the slope.
        x = pack(ids.pt.x, PRIME)
        y = pack(ids.pt.y, PRIME)
        value = slope = div_mod(3 * x ** 2, 2 * y, SECP_P)
    ```

* Add missing hint on cairo_secp lib [#984](https://github.com/lambdaclass/cairo-vm/pull/984):

    `BuiltinHintProcessor` now supports the following hint:

    ```python
        from starkware.cairo.common.cairo_secp.secp_utils import SECP_P, pack
        from starkware.python.math_utils import div_mod

        # Compute the slope.
        x0 = pack(ids.pt0.x, PRIME)
        y0 = pack(ids.pt0.y, PRIME)
        x1 = pack(ids.pt1.x, PRIME)
        y1 = pack(ids.pt1.y, PRIME)
        value = slope = div_mod(y0 - y1, x0 - x1, SECP_P)
    ```

* Implement hints on uint384 lib (Part 2) [#971](https://github.com/lambdaclass/cairo-vm/pull/971)

    `BuiltinHintProcessor` now supports the following hint:

    ```python
        memory[ap] = 1 if 0 <= (ids.a.d2 % PRIME) < 2 ** 127 else 0
    ```

 * Add alternative hint code for hint on _block_permutation used by 0.10.3 whitelist [#958](https://github.com/lambdaclass/cairo-vm/pull/958)

     `BuiltinHintProcessor` now supports the following hint:

    ```python
        from starkware.cairo.common.keccak_utils.keccak_utils import keccak_func
        _keccak_state_size_felts = int(ids.KECCAK_STATE_SIZE_FELTS)
        assert 0 <= _keccak_state_size_felts < 100

        output_values = keccak_func(memory.get_range(
            ids.keccak_ptr - _keccak_state_size_felts, _keccak_state_size_felts))
        segments.write_arg(ids.keccak_ptr, output_values)
    ```

* Make  hints code `src/hint_processor/builtin_hint_processor/hint_code.rs` public [#988](https://github.com/lambdaclass/cairo-vm/pull/988)

* Implement hints on uint384 lib (Part 1) [#960](https://github.com/lambdaclass/cairo-vm/pull/960)

    `BuiltinHintProcessor` now supports the following hints:

    ```python
        def split(num: int, num_bits_shift: int, length: int):
        a = []
        for _ in range(length):
            a.append( num & ((1 << num_bits_shift) - 1) )
            num = num >> num_bits_shift
        return tuple(a)

        def pack(z, num_bits_shift: int) -> int:
            limbs = (z.d0, z.d1, z.d2)
            return sum(limb << (num_bits_shift * i) for i, limb in enumerate(limbs))

        a = pack(ids.a, num_bits_shift = 128)
        div = pack(ids.div, num_bits_shift = 128)
        quotient, remainder = divmod(a, div)

        quotient_split = split(quotient, num_bits_shift=128, length=3)
        assert len(quotient_split) == 3

        ids.quotient.d0 = quotient_split[0]
        ids.quotient.d1 = quotient_split[1]
        ids.quotient.d2 = quotient_split[2]

        remainder_split = split(remainder, num_bits_shift=128, length=3)
        ids.remainder.d0 = remainder_split[0]
        ids.remainder.d1 = remainder_split[1]
        ids.remainder.d2 = remainder_split[2]
    ```

    ```python
        ids.low = ids.a & ((1<<128) - 1)
        ids.high = ids.a >> 128
    ```

    ```python
            sum_d0 = ids.a.d0 + ids.b.d0
        ids.carry_d0 = 1 if sum_d0 >= ids.SHIFT else 0
        sum_d1 = ids.a.d1 + ids.b.d1 + ids.carry_d0
        ids.carry_d1 = 1 if sum_d1 >= ids.SHIFT else 0
        sum_d2 = ids.a.d2 + ids.b.d2 + ids.carry_d1
        ids.carry_d2 = 1 if sum_d2 >= ids.SHIFT else 0
    ```

    ```python
        from starkware.python.math_utils import isqrt

        def split(num: int, num_bits_shift: int, length: int):
            a = []
            for _ in range(length):
                a.append( num & ((1 << num_bits_shift) - 1) )
                num = num >> num_bits_shift
            return tuple(a)

        def pack(z, num_bits_shift: int) -> int:
            limbs = (z.d0, z.d1, z.d2)
            return sum(limb << (num_bits_shift * i) for i, limb in enumerate(limbs))

        a = pack(ids.a, num_bits_shift=128)
        root = isqrt(a)
        assert 0 <= root < 2 ** 192
        root_split = split(root, num_bits_shift=128, length=3)
        ids.root.d0 = root_split[0]
        ids.root.d1 = root_split[1]
        ids.root.d2 = root_split[2]
    ```

* Re-export the `cairo-felt` crate as `cairo_vm::felt` [#981](https://github.com/lambdaclass/cairo-vm/pull/981)
  * Removes the need of explicitly importing `cairo-felt` in downstream projects
  and helps ensure there is no version mismatch caused by that

* Implement hint on `uint256_mul_div_mod`[#957](https://github.com/lambdaclass/cairo-vm/pull/957)

    `BuiltinHintProcessor` now supports the following hint:

    ```python
    a = (ids.a.high << 128) + ids.a.low
    b = (ids.b.high << 128) + ids.b.low
    div = (ids.div.high << 128) + ids.div.low
    quotient, remainder = divmod(a * b, div)

    ids.quotient_low.low = quotient & ((1 << 128) - 1)
    ids.quotient_low.high = (quotient >> 128) & ((1 << 128) - 1)
    ids.quotient_high.low = (quotient >> 256) & ((1 << 128) - 1)
    ids.quotient_high.high = quotient >> 384
    ids.remainder.low = remainder & ((1 << 128) - 1)
    ids.remainder.high = remainder >> 128"
    ```

    Used by the common library function `uint256_mul_div_mod`

#### [0.3.0-rc1] - 2023-04-13
* Derive Deserialize for ExecutionResources [#922](https://github.com/lambdaclass/cairo-vm/pull/922)
* Remove builtin names from VirtualMachine.builtin_runners [#921](https://github.com/lambdaclass/cairo-vm/pull/921)
* Implemented hints on common/ec.cairo [#888](https://github.com/lambdaclass/cairo-vm/pull/888)
* Changed `Memory.insert` argument types [#902](https://github.com/lambdaclass/cairo-vm/pull/902)
* feat: implemented `Deserialize` on Program by changing builtins field type to enum [#896](https://github.com/lambdaclass/cairo-vm/pull/896)
* Effective size computation from the VM exposed [#887](https://github.com/lambdaclass/cairo-vm/pull/887)
* Wasm32 Support! [#828](https://github.com/lambdaclass/cairo-vm/pull/828), [#893](https://github.com/lambdaclass/cairo-vm/pull/893)
* `MathError` added for math operation [#855](https://github.com/lambdaclass/cairo-vm/pull/855)
* Check for overflows in relocatable operations [#859](https://github.com/lambdaclass/cairo-vm/pull/859)
* Use `Relocatable` instead of `&MaybeRelocatable` in `load_data` and `get_range`[#860](https://github.com/lambdaclass/cairo-vm/pull/860) [#867](https://github.com/lambdaclass/cairo-vm/pull/867)
* Memory-related errors moved to `MemoryError` [#854](https://github.com/lambdaclass/cairo-vm/pull/854)
    * Removed unused error variants
    * Moved memory-related error variants to `MemoryError`
    * Changed memory getters to return `MemoryError` instead of `VirtualMachineError`
    * Changed all memory-related errors in hint from `HintError::Internal(VmError::...` to `HintError::Memory(MemoryError::...`
* feat: Builder pattern for `VirtualMachine` [#820](https://github.com/lambdaclass/cairo-vm/pull/820)
* Simplified `Memory::get` return type to `Option` [#852](https://github.com/lambdaclass/cairo-vm/pull/852)
* Improved idenitifier variable error handling [#851](https://github.com/lambdaclass/cairo-vm/pull/851)
* `CairoRunner::write_output` now prints missing and relocatable values [#853](https://github.com/lambdaclass/cairo-vm/pull/853)
* `VirtualMachineError::FailedToComputeOperands` error message expanded [#848](https://github.com/lambdaclass/cairo-vm/pull/848)
* Builtin names made public [#849](https://github.com/lambdaclass/cairo-vm/pull/849)
* `secure_run` flag moved to `CairoRunConfig` struct [#832](https://github.com/lambdaclass/cairo-vm/pull/832)
* `vm_core` error types revised and iimplemented `AddAssign` for `Relocatable` [#837](https://github.com/lambdaclass/cairo-vm/pull/837)
* `to_bigint` and `to_biguint` deprecated [#757](https://github.com/lambdaclass/cairo-vm/pull/757)
* `Memory` moved into `MemorySegmentManager` [#830](https://github.com/lambdaclass/cairo-vm/pull/830)
    * To reduce the complexity of the VM's memory and enforce proper usage (as the memory and its segment manager are now a "unified" entity)
    * Removed `memory` field from `VirtualMachine`
    * Added `memory` field to `MemorySegmentManager`
    * Removed `Memory` argument from methods where `MemorySegmentManager` is also an argument
    * Added test macro `segments` (an extension of the `memory` macro)
* `Display` trait added to Memory struct [#812](https://github.com/lambdaclass/cairo-vm/pull/812)
* feat: Extensible VirtualMachineError and removed PartialEq trait [#783](https://github.com/lambdaclass/cairo-vm/pull/783)
    * `VirtualMachineError::Other(anyhow::Error)` was added to allow to returning custom errors when using `cairo-vm`
    * The `PartialEq` trait was removed from the `VirtualMachineError` enum
* VM hooks added as a conditional feature [#761](https://github.com/lambdaclass/cairo-vm/pull/761)
    * Cairo-vm based testing tools such as cairo-foundry or those built by FuzzingLabs need access to the state of the VM at specific points during the execution.
    * This PR adds the possibility for users of the cairo-vm lib to execute their custom additional code during the program execution.
    * The Rust "feature" mechanism was used in order to guarantee that this ability is only available when the lib user needs it, and is not compiled when it's not required.
    * Three hooks were created:
        * before the first step
        * before each step
        * after each step
* ExecutionResource operations: add and substract [#774](https://github.com/lambdaclass/cairo-vm/pull/774), multiplication [#908](https://github.com/lambdaclass/cairo-vm/pull/908) , and `AddAssign` [#914](https://github.com/lambdaclass/cairo-vm/pull/914)

* Move `Memory` into `MemorySegmentManager` [#830](https://github.com/lambdaclass/cairo-vm/pull/830)
    * Structural changes:
        * Remove `memory: Memory` field from `VirtualMachine`
        * Add `memory: Memory` field to `MemorySegmentManager`
    * As a result of this, multiple public methods' signatures changed:
        * `BuiltinRunner` (and its inner enum types):
            * `initialize_segments(&mut self, segments: &mut MemorySegmentManager, memory: &mut Memory)` -> `initialize_segments(&mut self, segments: &mut MemorySegmentManager)`
            * `final_stack(&mut self, segments: &MemorySegmentManager, memory: &Memory, stack_pointer: Relocatable) -> Result<Relocatable, RunnerError>` -> `final_stack(&mut self, segments: &MemorySegmentManager, stack_pointer: Relocatable) -> Result<Relocatable, RunnerError>`
        * `MemorySegmentManager`
            * `add(&mut self, memory: &mut Memory) -> Relocatable` -> `add(&mut self) -> Relocatable`
            * `add_temporary_segment(&mut self, memory: &mut Memory) -> Relocatable` -> `add_temporary_segment(&mut self) -> Relocatable`
            * `load_data(&mut self, memory: &mut Memory, ptr: &MaybeRelocatable, data: &Vec<MaybeRelocatable>) -> Result<MaybeRelocatable, MemoryError>` -> `load_data(&mut self, ptr: &MaybeRelocatable, data: &Vec<MaybeRelocatable>) -> Result<MaybeRelocatable, MemoryError>`
            * `compute_effective_sizes(&mut self, memory: &Memory) -> &Vec<usize>` -> `compute_effective_sizes(&mut self) -> &Vec<usize>`
            * `gen_arg(&mut self, arg: &dyn Any, memory: &mut Memory) -> Result<MaybeRelocatable, VirtualMachineError>` -> `gen_arg(&mut self, arg: &dyn Any) -> Result<MaybeRelocatable, VirtualMachineError>`
            * `gen_cairo_arg(&mut self, arg: &CairoArg, memory: &mut Memory) -> Result<MaybeRelocatable, VirtualMachineError>` -> `gen_cairo_arg(&mut self, arg: &CairoArg) -> Result<MaybeRelocatable, VirtualMachineError>`
            * `write_arg(&mut self, memory: &mut Memory, ptr: &Relocatable, arg: &dyn Any) -> Result<MaybeRelocatable, MemoryError>` -> `write_arg(&mut self, ptr: &Relocatable, arg: &dyn Any) -> Result<MaybeRelocatable, MemoryError>`

* Refactor `Memory::relocate memory` [#784](https://github.com/lambdaclass/cairo-vm/pull/784)
    * Bugfixes:
        * `Memory::relocate_memory` now moves data in the temporary memory relocated by a relocation rule to the real memory
    * Aditional Notes:
        * When relocating temporary memory produces clashes with pre-existing values in the real memory, an InconsistentMemory error is returned instead of keeping the last inserted value. This differs from the original implementation.

* Restrict addresses to Relocatable + fix some error variants used in signature.rs [#792](https://github.com/lambdaclass/cairo-vm/pull/792)
    * Public Api Changes:
        * Change `ValidationRule` inner type to `Box<dyn Fn(&Memory, &Relocatable) -> Result<Vec<Relocatable>, MemoryError>>`.
        * Change `validated_addresses` field of `Memory` to `HashSet<Relocatable>`.
        * Change `validate_memory_cell(&mut self, address: &MaybeRelocatable) -> Result<(), MemoryError>` to `validate_memory_cell(&mut self, addr: &Relocatable) -> Result<(), MemoryError>`.

* Add `VmException` to `CairoRunner::run_from_entrypoint`[#775](https://github.com/lambdaclass/cairo-vm/pull/775)
    * Public Api Changes:
        * Change error return type of `CairoRunner::run_from_entrypoint` to `CairoRunError`.
        * Convert `VirtualMachineError`s outputed during the vm run to `VmException` in `CairoRunner::run_from_entrypoint`.
        * Make `VmException` fields public

* Fix `BuiltinRunner::final_stack` and remove quick fix [#778](https://github.com/lambdaclass/cairo-vm/pull/778)
    * Public Api changes:
        * Various changes to public `BuiltinRunner` method's signatures:
            * `final_stack(&self, vm: &VirtualMachine, pointer: Relocatable) -> Result<(Relocatable, usize), RunnerError>` to `final_stack(&mut self, segments: &MemorySegmentManager, memory: &Memory, pointer: Relocatable) -> Result<Relocatable,RunnerError>`.
            * `get_used_cells(&self, vm: &VirtualMachine) -> Result<usize, MemoryError>` to  `get_used_cells(&self, segments: &MemorySegmentManager) -> Result<usize, MemoryError>`.
            * `get_used_instances(&self, vm: &VirtualMachine) -> Result<usize, MemoryError>` to `get_used_instances(&self, segments: &MemorySegmentManager) -> Result<usize, MemoryError>`.
    * Bugfixes:
        * `BuiltinRunner::final_stack` now updates the builtin's stop_ptr instead of returning it. This replaces the bugfix on PR #768.

#### [0.1.3] - 2023-01-26
* Add secure_run flag + integrate verify_secure_runner into cairo-run [#771](https://github.com/lambdaclass/cairo-vm/pull/777)
    * Public Api changes:
        * Add command_line argument `secure_run`
        * Add argument `secure_run: Option<bool>` to `cairo_run`
        * `verify_secure_runner` is now called inside `cairo-run` when `secure_run` is set to true or when it not set and the run is not on `proof_mode`
    * Bugfixes:
        * `EcOpBuiltinRunner::deduce_memory_cell` now checks that both points are on the curve instead of only the first one
        * `EcOpBuiltinRunner::deduce_memory_cell` now returns the values of the point coordinates instead of the indices when a `PointNotOnCurve` error is returned

* Refactor `Refactor verify_secure_runner` [#768](https://github.com/lambdaclass/cairo-vm/pull/768)
    * Public Api changes:
        * Remove builtin name from the return value of `BuiltinRunner::get_memory_segment_addresses`
        * Simplify the return value of `CairoRunner::get_builtin_segments_info` to `Vec<(usize, usize)>`
        * CairoRunner::read_return_values now receives a mutable reference to VirtualMachine
    * Bugfixes:
        * CairoRunner::read_return_values now updates the `stop_ptr` of each builtin after calling `BuiltinRunner::final_stack`

* Use CairoArg enum instead of Any in CairoRunner::run_from_entrypoint [#686](https://github.com/lambdaclass/cairo-vm/pull/686)
    * Public Api changes:
        * Remove `Result` from `MaybeRelocatable::mod_floor`, it now returns a `MaybeRelocatable`
        * Add struct `CairoArg`
        * Change `arg` argument of `CairoRunner::run_from_entrypoint` from `Vec<&dyn Any>` to `&[&CairoArg]`
        * Remove argument `typed_args` from `CairoRunner::run_from_entrypoint`
        * Remove no longer used method `gen_typed_arg` from `VirtualMachine` & `MemorySegmentManager`
        * Add methods `MemorySegmentManager::gen_cairo_arg` & `MemorySegmentManager::write_simple_args` as typed counterparts to `MemorySegmentManager::gen_arg` & `MemorySegmentManager::write_arg`

#### [0.1.1] - 2023-01-11

* Add input file contents to traceback [#666](https://github.com/lambdaclass/cairo-vm/pull/666/files)
    * Public Api changes:
        * `VirtualMachineError` enum variants containing `MaybeRelocatable` and/or `Relocatable` values now use the `Display` format instead of `Debug` in their `Display` implementation
        * `get_traceback` now adds the source code line to each traceback entry
* Use hint location instead of instruction location when building VmExceptions from hint failure [#673](https://github.com/lambdaclass/cairo-vm/pull/673/files)
    * Public Api changes:
        * `hints` field added to `InstructionLocation`
        * `Program.instruction_locations` type changed from `Option<HashMap<usize, Location>>` to `Option<HashMap<usize, InstructionLocation>>`
        * `VirtualMachineError`s produced by `HintProcessor::execute_hint()` will be wrapped in a `VirtualMachineError::Hint` error containing their hint_index
        * `get_location()` now receives an an optional usize value `hint_index`, used to obtain hint locations
* Default implementation of compile_hint [#680](https://github.com/lambdaclass/cairo-vm/pull/680)
    * Internal changes:
        * Make the `compile_hint` implementation which was in the `BuiltinHintProcessor` the default implementation in the trait.
* Add new error type `HintError` [#676](https://github.com/lambdaclass/cairo-vm/pull/676)
    * Public Api changes:
        * `HintProcessor::execute_hint()` now returns a `HintError` instead of a `VirtualMachineError`
        * Helper functions on `hint_processor_utils.rs` now return a `HintError`
* Change the Dictionary used in dict hints to store MaybeRelocatable instead of BigInt [#687](https://github.com/lambdaclass/cairo-vm/pull/687)
    * Public Api changes:
        * `DictManager`, its dictionaries, and all dict module hints implemented in rust now use `MaybeRelocatable` for keys and values instead of `BigInt`
        * Add helper functions that allow extracting ids variables as `MaybeRelocatable`: `get_maybe_relocatable_from_var_name` & `get_maybe_relocatable_from_reference`
        * Change inner value type of dict-related `HintError` variants to `MaybeRelocatable`

* Implement `substitute_error_message_attribute_references` [#689] (https://github.com/lambdaclass/cairo-vm/pull/689)
    * Public Api changes:
        * Remove `error_message_attributes` field from `VirtualMachine`, and `VirtualMachine::new`
        * Add `flow_tracking_data` field to `Attribute`
        * `get_error_attr_value` now replaces the references in the error message with the corresponding cairo values.
        * Remove duplicated handling of error attribute messages leading to duplicated into in the final error display.
* Fix multiplicative inverse bug [#697](https://github.com/lambdaclass/cairo-vm/pull/697) [#698](https://github.com/lambdaclass/cairo-vm/pull/698). The VM was using integer division rather than prime field inverse when deducing `op0` or `op1` for the multiplication opcode

#### [0.1.0] - 2022-12-30
* Add traceback to VmException [#657](https://github.com/lambdaclass/cairo-vm/pull/657)
    * Public API changes:
        * `traceback` field added to `VmException` struct
        * `pub fn from_vm_error(runner: &CairoRunner, error: VirtualMachineError, pc: usize) -> Self` is now `pub fn from_vm_error(runner: &CairoRunner, vm: &VirtualMachine, error: VirtualMachineError) -> Self`
        * `pub fn get_location(pc: &usize, runner: &CairoRunner) -> Option<Location>` is now `pub fn get_location(pc: usize, runner: &CairoRunner) -> Option<Location>`
        * `pub fn decode_instruction(encoded_instr: i64, mut imm: Option<BigInt>) -> Result<instruction::Instruction, VirtualMachineError>` is now `pub fn decode_instruction(encoded_instr: i64, mut imm: Option<&BigInt>) -> Result<instruction::Instruction, VirtualMachineError>`
        * `VmException` fields' string format now mirrors their cairo-lang counterparts.<|MERGE_RESOLUTION|>--- conflicted
+++ resolved
@@ -2,13 +2,11 @@
 
 #### Upcoming Changes
 
-<<<<<<< HEAD
 * perf: Add `extensive_hints` feature to prevent performance regression for the common use-case [#1503] (https://github.com/lambdaclass/cairo-vm/pull/1503)
 
   * Gates changes added by #1491 under the feature flag `extensive_hints`
-=======
+
 * chore: remove cancel-duplicates workflow [#1497](https://github.com/lambdaclass/cairo-vm/pull/1497)
->>>>>>> db708e3f
 
 * feat: Handle `pc`s outside of program segment in `VmException` [#1501] (https://github.com/lambdaclass/cairo-vm/pull/1501)
 

--- conflicted
+++ resolved
@@ -2,10 +2,9 @@
 
 #### Upcoming Changes
 
-<<<<<<< HEAD
 * feat: `Felt252` now uses _lambdaworks_' `FieldElement` internally
   * BREAKING: some methods of `Felt252` were removed, namely: `modpow` and `to_bytes_be`
-=======
+
 #### [0.5.2] - 2023-6-12
 
 * BREAKING: Compute `ExecutionResources.n_steps` without requiring trace [#1222](https://github.com/lambdaclass/cairo-rs/pull/1222)
@@ -15,7 +14,6 @@
 * Add `RunResources::get_n_steps` method [#1225](https://github.com/lambdaclass/cairo-rs/pull/1225)
 
 * refactor: simplify `mem_eq`
->>>>>>> f8927d97
 
 * fix: pin Cairo compiler version [#1220](https://github.com/lambdaclass/cairo-rs/pull/1220)
 

## Cairo-VM Changelog

#### Upcoming Changes

<<<<<<< HEAD
* feat(BREAKING): Add mod builtin [#1673](https://github.com/lambdaclass/cairo-vm/pull/1673)

  Main Changes:
  * Add the new `ModBuiltinRunner`, implementing the builtins `add_mod` & `mul_mod`
  * Adds `add_mod` & `mul_mod` to the `all_cairo` & `dynamic` layouts under the `mod_builtin` feature flag. This will be added to the main code in a future update.
  * Add method `VirtualMachine::fill_memory` in order to perform the new builtin's main logic from within hints
  * Add hints to run arithmetic circuits using `add_mod` and/or `mul_mod` builtins

  Other Changes:
  * BREAKING: BuiltinRunner method signature change from
  `air_private_input(&self, memory: &Memory) -> Vec<PrivateInput>` to `pub fn air_private_input(&self, segments: &MemorySegmentManager) -> Vec<PrivateInput>`
  * Add `MayleRelocatable::sub_usize`
  * Implement `Add<u32> for Relocatable`
  * Add `Memory::get_usize`
  * BREAKING: Clean up unused/duplicated code from builtins module:
    * Remove unused method `get_memory_segment_addresses` from all builtin runners & the enum
    * Remove empty implementations of `deduce_memory_cell` & `add_validation_rules` from all builtin runners
    * Remove duplicated implementation of `final_stack` from all builtin runners except output and move it to the enum implementation
=======
* bugfix(BREAKING): Handle off2 immediate case in `get_integer_from_reference`[#1701](https://github.com/lambdaclass/cairo-vm/pull/1701)
  * `get_integer_from_reference` & `get_integer_from_var_name` output changed from `Result<Cow<'a, Felt252>, HintError>` to `Result<Felt252, HintError>`
>>>>>>> 404407de

* feat: Reorganized builtins to be in the top of stack at the end of a run (Cairo1).

* BREAKING: Remove `CairoRunner::add_additional_hash_builtin` & `VirtualMachine::disable_trace`[#1658](https://github.com/lambdaclass/cairo-vm/pull/1658)

* feat: output builtin add_attribute method [#1691](https://github.com/lambdaclass/cairo-vm/pull/1691)
 
* feat: add a method to retrieve the output builtin from the VM [#1690](https://github.com/lambdaclass/cairo-vm/pull/1690)

* feat: Add zero segment [#1668](https://github.com/lambdaclass/cairo-vm/pull/1668)

* feat: Bump cairo_lang to 0.13.1 in testing env [#1687](https://github.com/lambdaclass/cairo-vm/pull/1687)

* feat(BREAKING): Use return type info from sierra when serializing return values in cairo1-run crate [#1665](https://github.com/lambdaclass/cairo-vm/pull/1665)
  * Removed public function `serialize_output`.
  * Add field `serialize_output` to `Cairo1RunConfig`.
  * Function `cairo_run_program` now returns an extra `Option<String>` value with the serialized output if `serialize_output` is enabled in the config.
  * Output serialization improved as it now uses the sierra program data to identify return value's types.

* feat: Create hyper_threading crate to benchmark the `cairo-vm` in a hyper-threaded environment [#1679](https://github.com/lambdaclass/cairo-vm/pull/1679)

* feat: add a `--tracer` option which hosts a web server that shows the line by line execution of cairo code along with memory registers [#1265](https://github.com/lambdaclass/cairo-vm/pull/1265)

* feat: Fix error handling in `initialize_state`[#1657](https://github.com/lambdaclass/cairo-vm/pull/1657)

* feat: Make air public inputs deserializable [#1657](https://github.com/lambdaclass/cairo-vm/pull/1648)

* feat: Show only layout builtins in air private input [#1651](https://github.com/lambdaclass/cairo-vm/pull/1651)

* feat: Sort builtin segment info upon serialization for Cairo PIE [#1654](https://github.com/lambdaclass/cairo-vm/pull/1654)

* feat: Fix output serialization for cairo 1 [#1645](https://github.com/lambdaclass/cairo-vm/pull/1645)
  * Reverts changes added by #1630
  * Extends the serialization of Arrays added by the `print_output` flag to Spans and Dictionaries
  * Now dereferences references upon serialization

* feat: Add flag to append return values to output segment when not running in proof_mode [#1646](https://github.com/lambdaclass/cairo-vm/pull/1646)
  * Adds the flag `append_return_values` to both the CLI and `Cairo1RunConfig` struct.
  * Enabling flag will add the output builtin and the necessary instructions to append the return values to the output builtin's memory segment.

* feat: Compute program hash chain [#1647](https://github.com/lambdaclass/cairo-vm/pull/1647)

* feat: Add cairo1-run output pretty-printing for felts, arrays/spans and dicts [#1630](https://github.com/lambdaclass/cairo-vm/pull/1630)

* feat: output builtin features for bootloader support [#1580](https://github.com/lambdaclass/cairo-vm/pull/1580)

#### [1.0.0-rc1] - 2024-02-23

* Bump `starknet-types-core` dependency version to 0.0.9 [#1628](https://github.com/lambdaclass/cairo-vm/pull/1628)

* feat: Implement `Display` for `MemorySegmentManager`[#1606](https://github.com/lambdaclass/cairo-vm/pull/1606)

* fix: make Felt252DictEntryUpdate work with MaybeRelocatable instead of only Felt [#1624](https://github.com/lambdaclass/cairo-vm/pull/1624).

* chore: bump `cairo-lang-` dependencies to 2.5.4 [#1629](https://github.com/lambdaclass/cairo-vm/pull/1629)

* chore: bump `cairo-lang-` dependencies to 2.5.3 [#1596](https://github.com/lambdaclass/cairo-vm/pull/1596)

* refactor: Refactor `cairo1-run` crate [#1601](https://github.com/lambdaclass/cairo-vm/pull/1601)
  * Add function `cairo_run_program` & struct `Cairo1RunConfig` in `cairo1-run::cairo_run` module.
  * Function `serialize_output` & structs `FuncArg` and `Error` in crate `cairo1-run` are now public.

* feat(BREAKING): Add `allow_missing_builtins` flag [#1600](https://github.com/lambdaclass/cairo-vm/pull/1600)

    This new flag will skip the check that all builtins used by the program need to be present in the selected layout if enabled. It will also be enabled by default when running in proof_mode.

  * Add `allow_missing_builtins` flag to `cairo-vm-cli` crate
  * Add `allow_missing_builtins` field to `CairoRunConfig` struct
  * Add `allow_missing_builtins` boolean argument to `CairoRunner` methods `initialize` & `initialize_builtins`

* feat: Append return values to the output segment when running cairo1-run in proof_mode [#1597](https://github.com/lambdaclass/cairo-vm/pull/1597)
  * Add instructions to the proof_mode header to copy return values to the output segment before initiating the infinite loop
  * Output builtin is now always included when running cairo 1 programs in proof_mode

* feat: deserialize AIR private input [#1589](https://github.com/lambdaclass/cairo-vm/pull/1589)

* feat(BREAKING): Remove unecessary conversion functions between `Felt` & `BigUint`/`BigInt` [#1562](https://github.com/lambdaclass/cairo-vm/pull/1562)
  * Remove the following functions:
    * felt_from_biguint
    * felt_from_bigint
    * felt_to_biguint
    * felt_to_bigint

* perf: optimize instruction cache allocations by using `VirtualMachine::load_data` [#1441](https://github.com/lambdaclass/cairo-vm/pull/1441)

* feat: Add `print_output` flag to `cairo-1` crate [#1575] (https://github.com/lambdaclass/cairo-vm/pull/1575)

* bugfixes(BREAKING): Fix memory hole count inconsistencies #[1585] (https://github.com/lambdaclass/cairo-vm/pull/1585)
  * Output builtin memory segment is no longer skipped when counting memory holes
  * Temporary memory cells now keep their accessed status when relocated
  * BREAKING: Signature change: `get_memory_holes(&self, builtin_count: usize) -> Result<usize, MemoryError>` ->  `get_memory_holes(&self, builtin_count: usize,  has_output_builtin: bool) -> Result<usize, MemoryError>`

* feat: Add `cairo_pie_output` flag to `cairo1-run` [#1581] (https://github.com/lambdaclass/cairo-vm/pull/1581)

* feat: Add `cairo_pie_output` flag to `cairo_vm_cli` [#1578] (https://github.com/lambdaclass/cairo-vm/pull/1578)
  * Fix serialization of CairoPie to be fully compatible with the python version
  * Add `CairoPie::write_zip_file`
  * Move handling of required and exclusive arguments in `cairo-vm-cli` to struct definition using clap derives

* feat: Add doc + default impl for ResourceTracker trait [#1576] (https://github.com/lambdaclass/cairo-vm/pull/1576)

* feat: Add `air_private_input` flag to `cairo1-run` [#1559] (https://github.com/lambdaclass/cairo-vm/pull/1559)

* feat: Add `args` flag to `cairo1-run` [#1551] (https://github.com/lambdaclass/cairo-vm/pull/1551)

* feat: Add `air_public_input` flag to `cairo1-run` [#1539] (https://github.com/lambdaclass/cairo-vm/pull/1539)

* feat: Implement air_private_input [#1552](https://github.com/lambdaclass/cairo-vm/pull/1552)

* feat: Add `proof_mode` flag to `cairo1-run` [#1537] (https://github.com/lambdaclass/cairo-vm/pull/1537)
  * The cairo1-run crate no longer compiles and executes in proof_mode by default
  * Add flag `proof_mode` to cairo1-run crate. Activating this flag will enable proof_mode compilation and execution

* dev: bump cairo 1 compiler dep to 2.4 [#1530](https://github.com/lambdaclass/cairo-vm/pull/1530)

#### [1.0.0-rc0] - 2024-1-5

* feat: Use `ProjectivePoint` from types-rs in ec_op builtin impl [#1532](https://github.com/lambdaclass/cairo-vm/pull/1532)

* feat(BREAKING): Replace `cairo-felt` crate with `starknet-types-core` (0.0.5) [#1408](https://github.com/lambdaclass/cairo-vm/pull/1408)

* feat(BREAKING): Add Cairo 1 proof mode compilation and execution [#1517] (https://github.com/lambdaclass/cairo-vm/pull/1517)
    * In the cairo1-run crate, now the Cairo 1 Programs are compiled and executed in proof-mode
    * BREAKING: Remove `CairoRunner.proof_mode: bool` field and replace it with `CairoRunner.runner_mode: RunnerMode`

* perf: Add `extensive_hints` feature to prevent performance regression for the common use-case [#1503] (https://github.com/lambdaclass/cairo-vm/pull/1503)

  * Gates changes added by #1491 under the feature flag `extensive_hints`

* chore: remove cancel-duplicates workflow [#1497](https://github.com/lambdaclass/cairo-vm/pull/1497)

* feat: Handle `pc`s outside of program segment in `VmException` [#1501] (https://github.com/lambdaclass/cairo-vm/pull/1501)

  * `VmException` now shows the full pc value instead of just the offset (`VmException.pc` field type changed to `Relocatable`)
  * `VmException.traceback` now shows the full pc value for each entry instead of hardcoding its index to 0.
  * Disable debug information for errors produced when `pc` is outside of the program segment (segment_index != 0). `VmException` fields `inst_location` & `error_attr_value` will be `None` in such case.

* feat: Allow running instructions from pcs outside the program segement [#1493](https://github.com/lambdaclass/cairo-vm/pull/1493)

* BREAKING: Partially Revert `Optimize trace relocation #906` [#1492](https://github.com/lambdaclass/cairo-vm/pull/1492)

  * Remove methods `VirtualMachine::get_relocated_trace`& `VirtualMachine::relocate_trace`.
  * Add `relocated_trace` field  & `relocate_trace` method to `CairoRunner`.
  * Swap `TraceEntry` for `RelocatedTraceEntry` type in `write_encoded_trace` & `PublicInput::new` signatures.
  * Now takes into account the program counter's segment index when building the execution trace instead of assuming it to be 0.

* feat: Add HintProcessor::execute_hint_extensive + refactor hint_ranges [#1491](https://github.com/lambdaclass/cairo-vm/pull/1491)

  * Add trait method `HintProcessorLogic::execute_hint_extensive`:
    * This method has a similar behaviour to `HintProcessorLogic::execute_hint` but it also returns a `HintExtension` (type alias for `HashMap<Relocatable, Vec<Box<dyn Any>>>`) that can be used to extend the current map of hints used by the VM. This behaviour achieves what the `vm_load_data` primitive does for cairo-lang, and is needed to implement os hints.
    * This method is now used by the VM to execute hints instead of `execute_hint`, but it's default implementation calls `execute_hint`, so current implementors of the `HintProcessor` trait won't notice any change.

  * Signature changes:
    * `pub fn step_hint(&mut self, hint_executor: &mut dyn HintProcessor, exec_scopes: &mut ExecutionScopes, hint_datas: &mut Vec<Box<dyn Any>>, constants: &HashMap<String, Felt252>) -> Result<(), VirtualMachineError>` -> `pub fn step_hint(&mut self, hint_processor: &mut dyn HintProcessor, exec_scopes: &mut ExecutionScopes, hint_datas: &mut Vec<Box<dyn Any>>, hint_ranges: &mut HashMap<Relocatable, HintRange>, constants: &HashMap<String, Felt252>) -> Result<(), VirtualMachineError>`
    * `pub fn step(&mut self, hint_executor: &mut dyn HintProcessor, exec_scopes: &mut ExecutionScopes, hint_data: &[Box<dyn Any>], constants: &HashMap<String, Felt252>) -> Result<(), VirtualMachineError>` -> `pub fn step(&mut self, hint_processor: &mut dyn HintProcessor, exec_scopes: &mut ExecutionScopes, hint_datas: &mut Vec<Box<dyn Any>>, hint_ranges: &mut HashMap<Relocatable, HintRange>, constants: &HashMap<String, Felt252>) -> Result<(), VirtualMachineError>`

* feat: add debugging capabilities behind `print` feature flag. [#1476](https://github.com/lambdaclass/cairo-vm/pull/1476)

* feat: add `cairo_run_program` function that takes a `Program` as an arg. [#1496](https://github.com/lambdaclass/cairo-vm/pull/1496)

#### [0.9.1] - 2023-11-16

* chore: bump `cairo-lang-` dependencies to 2.3.1 [#1482](https://github.com/lambdaclass/cairo-vm/pull/1482), [#1483](https://github.com/lambdaclass/cairo-vm/pull/1483)

* feat: Make PublicInput fields public [#1474](https://github.com/lambdaclass/cairo-vm/pull/1474)

* chore: bump starknet-crypto to v0.6.1 [#1469](https://github.com/lambdaclass/cairo-vm/pull/1469)

* feat: Implement the Serialize and Deserialize methods for the Program struct [#1458](https://github.com/lambdaclass/cairo-vm/pull/1458)

* feat: Use only program builtins when running cairo 1 programs [#1457](https://github.com/lambdaclass/cairo-vm/pull/1457)

* feat: Use latest cairo-vm version in cairo1-run crate [#1455](https://github.com/lambdaclass/cairo-vm/pull/1455)

* feat: Implement a CLI to run cairo 1 programs [#1370](https://github.com/lambdaclass/cairo-vm/pull/1370)

* fix: Fix string code of `BLAKE2S_ADD_UINT256` hint [#1454](https://github.com/lambdaclass/cairo-vm/pull/1454)

#### [0.9.0] - 2023-10-03

* fix: Default to empty attributes vector when the field is missing from the program JSON [#1450](https://github.com/lambdaclass/cairo-vm/pull/1450)

* fix: Change serialization of CairoPieMemory to match Python's binary format [#1447](https://github.com/lambdaclass/cairo-vm/pull/1447)

* fix: Remove Deserialize derive from CairoPie and fix Serialize implementation to match Python's [#1444](https://github.com/lambdaclass/cairo-vm/pull/1444)

* fix: ec_recover hints no longer panic when divisor is 0 [#1433](https://github.com/lambdaclass/cairo-vm/pull/1433)

* feat: Implement the Serialize and Deserialize traits for the CairoPie struct [#1438](https://github.com/lambdaclass/cairo-vm/pull/1438)

* fix: Using UINT256_HINT no longer panics when b is greater than 2^256 [#1430](https://github.com/lambdaclass/cairo-vm/pull/1430)

* feat: Added a differential fuzzer for programs with whitelisted hints [#1358](https://github.com/lambdaclass/cairo-vm/pull/1358)

* fix(breaking): Change return type of `get_execution_resources` to `RunnerError` [#1398](https://github.com/lambdaclass/cairo-vm/pull/1398)

* Don't build wasm-demo in `build` target + add ci job to run the wasm demo [#1393](https://github.com/lambdaclass/cairo-vm/pull/1393)

    * Adds default-members to workspace
    * Crate `examples/wasm-demo` is no longer built during `make build`
    * `make check` no longer compiles the cairo file used in the wasm-demo
    * Removes Makefile targets `examples/wasm-demo/src/array_sum.json` & `example_program`
    * `wasm-demo` now uses the compiled cairo file in `cairo_programs` directory instead of its own copy

* feat: Add `Program::new_for_proof` [#1396](https://github.com/lambdaclass/cairo-vm/pull/1396)

#### [0.8.7] - 2023-8-28

* Add REDUCE_V2 hint [#1420](https://github.com/lambdaclass/cairo-vm/pull/1420):
    * Implement REDUCE_V2 hint
    * Rename hint REDUCE -> REDUCE_V1

* BREAKING: Add `disable_trace_padding` to `CairoRunConfig`[#1233](https://github.com/lambdaclass/cairo-rs/pull/1233)

* feat: Implement `CairoRunner.get_cairo_pie`[#1375](https://github.com/lambdaclass/cairo-vm/pull/1375)

* fix: Compare air_public_inputs against python vm + Fix how public memory is built [#391](https://github.com/lambdaclass/cairo-vm/pull/1391)

    BugFixes:

    *  `CairoRunner.finalize_segments` now builds the output builtin's public memory (if applicable).
    * `MemorySegmentManager.get_public_memory_addresses` logic fixed.
    * `MemorySegmentManager.finalize` no longer skips segments when their public memory is None

    Minor changes:

    * `VirtualMachine.get_public_memory_addresses` now strips the "_builtin" suffix from builtin names
    * `MemorySegmentAddresses.stop_address` renamed to `stop_ptr`

    Overall these changes make the the air public input file (obtained through the --air_public_input flag) equivalent to the ones outputted by the cairo-lang version

* fix: Fix `SPLIT_FELT` hint [#1387](https://github.com/lambdaclass/cairo-vm/pull/1387)

* refactor: combine `Program.hints` and `Program.hints_ranges` into custom collection [#1366](https://github.com/lambdaclass/cairo-vm/pull/1366)

* fix: Fix div_mod [#1383](https://github.com/lambdaclass/cairo-vm/pull/1383)

  * Fixes `div_mod` function so that it behaves like the cairo-lang version
  * Various functions in the `math_utils` crate can now return a `MathError` : `div_mod`, `ec_add`, `line_slope`, `ec_double`, `ec_double_slope`.
  * Fixes `UINT256_MUL_INV_MOD_P` hint so that it behaves like the python code.

#### [0.8.6] - 2023-8-11

* fix: Handle error in hint `UINT256_MUL_DIV_MOD` when divides by zero [#1367](https://github.com/lambdaclass/cairo-vm/pull/1367)

* Add HintError::SyscallError and VmErrors::HINT_ERROR_STR constant [#1357](https://github.com/lambdaclass/cairo-rs/pull/1357)

* feat: make *arbitrary* feature also enable a `proptest::arbitrary::Arbitrary` implementation for `Felt252` [#1355](https://github.com/lambdaclass/cairo-vm/pull/1355)

* fix: correctly display invalid signature error message [#1361](https://github.com/lambdaclass/cairo-vm/pull/1361)

#### [0.8.5] - 2023-7-31

* fix: `Program` comparison depending on `hints_ranges` ordering [#1351](https://github.com/lambdaclass/cairo-rs/pull/1351)

* feat: implement the `--air_public_input` flag to the runner for outputting public inputs into a file [#1268](https://github.com/lambdaclass/cairo-rs/pull/1268)

* fix: CLI errors bad formatting and handling

* perf: replace insertion with bit-setting in validated addresses [#1208](https://github.com/lambdaclass/cairo-vm/pull/1208)

* fix: return error when a parsed hint's PC is invalid [#1340](https://github.com/lambdaclass/cairo-vm/pull/1340)

* chore(deps): bump _cairo-lang_ dependencies to v2.1.0-rc2 [#1345](https://github.com/lambdaclass/cairo-vm/pull/1345)

* chore(examples): remove _wee_alloc_ dependency from _wasm-demo_ example and _ensure-no_std_ dummy crate [#1337](https://github.com/lambdaclass/cairo-vm/pull/1337)

* docs: improved crate documentation [#1334](https://github.com/lambdaclass/cairo-vm/pull/1334)

* chore!: made `deserialize_utils` module private [#1334](https://github.com/lambdaclass/cairo-vm/pull/1334)
  BREAKING:
  * `deserialize_utils` is no longer exported
  * functions `maybe_add_padding`, `parse_value`, and `take_until_unbalanced` are no longer exported
  * `ReferenceParseError` is no more

* perf: changed `ok_or` usage for `ok_or_else` in expensive cases [#1332](https://github.com/lambdaclass/cairo-vm/pull/1332)

* feat: updated the old WASM example and moved it to [`examples/wasm-demo`](examples/wasm-demo/) [#1315](https://github.com/lambdaclass/cairo-vm/pull/1315)

* feat(fuzzing): add `arbitrary` feature to enable arbitrary derive in `Program` and `CairoRunConfig` [#1306](https://github.com/lambdaclass/cairo-vm/pull/1306) [#1330](https://github.com/lambdaclass/cairo-vm/pull/1330)

* perf: remove pointless iterator from rc limits tracking [#1316](https://github.com/lambdaclass/cairo-vm/pull/1316)

* feat(felt): add `from_bytes_le` and `from_bytes_ne` methods to `Felt252` [#1326](https://github.com/lambdaclass/cairo-vm/pull/1326)

* perf: change `Program::shared_program_data::hints` from `HashMap<usize, Vec<Box<dyn Any>>>` to `Vec<Box<dyn Any>>` and refer to them as ranges stored in a `Vec<_>` indexed by PC with run time reductions of up to 12% [#931](https://github.com/lambdaclass/cairo-vm/pull/931)
  BREAKING:
  * `get_hint_dictionary(&self, &[HintReference], &mut dyn HintProcessor) -> Result<HashMap<usize, Vec<Box<dyn Any>>, VirtualMachineError>` ->
    `get_hint_data(self, &[HintReference], &mut dyn HintProcessor) -> Result<Vec<Box<dyn Any>, VirtualMachineError>`
  * Hook methods receive `&[Box<dyn Any>]` rather than `&HashMap<usize, Vec<Box<dyn Any>>>`

#### [0.8.4]
**YANKED**

#### [0.8.3]
**YANKED**

#### [0.8.2] - 2023-7-10

* chore: update dependencies, particularly lamdaworks 0.1.2 -> 0.1.3 [#1323](https://github.com/lambdaclass/cairo-vm/pull/1323)

* fix: fix `UINT256_MUL_DIV_MOD` hint [#1320](https://github.com/lambdaclass/cairo-vm/pull/1320)

* feat: add dependency installation script `install.sh` [#1298](https://github.com/lambdaclass/cairo-vm/pull/1298)

* fix: specify resolver version 2 in the virtual workspace's manifest [#1311](https://github.com/lambdaclass/cairo-vm/pull/1311)

* feat: add `lambdaworks-felt` feature to `cairo-vm-cli` [#1308](https://github.com/lambdaclass/cairo-vm/pull/1308)

* chore: update dependencies, particularly clap 3.2 -> 4.3 [#1309](https://github.com/lambdaclass/cairo-vm/pull/1309)
  * this removes dependency on _atty_, that's no longer mantained

* chore: remove unused dependencies [#1307](https://github.com/lambdaclass/cairo-vm/pull/1307)
  * rand_core
  * serde_bytes
  * rusty-hook (_dev-dependency_)

* chore: bump `cairo-lang-starknet` and `cairo-lang-casm` dependencies to 2.0.0 [#1313](https://github.com/lambdaclass/cairo-vm/pull/1313)

#### [0.8.1] - 2023-6-29

* chore: change mentions of *cairo-rs-py* to *cairo-vm-py* [#1296](https://github.com/lambdaclass/cairo-vm/pull/1296)

* rename github repo from https://github.com/lambdaclass/cairo-rs to https://github.com/lambdaclass/cairo-vm [#1289](https://github.com/lambdaclass/cairo-vm/pull/1289)

* fix(security): avoid OOM crashes when programs jump to very high invalid addresses [#1285](https://github.com/lambdaclass/cairo-vm/pull/1285)

* fix: add `to_bytes_be` to the felt when `lambdaworks-felt` feature is active [#1290](https://github.com/lambdaclass/cairo-vm/pull/1290)

* chore: mark `modpow` and `to_signed_bytes_le` as *deprecated* [#1290](https://github.com/lambdaclass/cairo-vm/pull/1290)

* fix: bump *lambdaworks-math* to latest version, that fixes no-std support [#1293](https://github.com/lambdaclass/cairo-vm/pull/1293)

* build: remove dependency to `thiserror` (use `thiserror-no-std/std` instead)

* chore: use LambdaWorks' implementation of bit operations for `Felt252` [#1291](https://github.com/lambdaclass/cairo-vm/pull/1291)

* update `cairo-lang-starknet` and `cairo-lang-casm` dependencies to v2.0.0-rc6 [#1299](https://github.com/lambdaclass/cairo-vm/pull/1299)

#### [0.8.0] - 2023-6-26

* feat: Add feature `lambdaworks-felt` to `felt` & `cairo-vm` crates [#1281](https://github.com/lambdaclass/cairo-vm/pull/1281)

    Changes under this feature:
  * `Felt252` now uses *LambdaWorks*' `FieldElement` internally
  * BREAKING: some methods of `Felt252` were removed, namely: `modpow` and `to_signed_bytes_le`

#### [0.7.0] - 2023-6-26

* BREAKING: Integrate `RunResources` logic into `HintProcessor` trait [#1274](https://github.com/lambdaclass/cairo-vm/pull/1274)
  * Rename trait `HintProcessor` to `HintProcessorLogic`
  * Add trait `ResourceTracker`
  * Trait `HintProcessor` is now `HintProcessor: HintProcessorLogic + ResourceTracker`
  * `BuiltinHintProcessor::new` & `Cairo1HintProcessor::new` now receive the argumet `run_resources: RunResources`
  * `HintProcessorLogic::execute_hint` no longer receives `run_resources: &mut RunResources`
  * Remove argument `run_resources: &mut RunResources` from `CairoRunner::run_until_pc` & `CairoRunner::run_from_entrypoint`

* build: remove unused implicit features from cairo-vm [#1266](https://github.com/lambdaclass/cairo-vm/pull/1266)


#### [0.6.1] - 2023-6-23

* fix: updated the `custom_hint_example` and added it to the workspace [#1258](https://github.com/lambdaclass/cairo-vm/pull/1258)

* Add path to cairo-vm README.md [#1276](https://github.com/lambdaclass/cairo-vm/pull/1276)

* fix: change error returned when subtracting two `MaybeRelocatable`s to better reflect the cause [#1271](https://github.com/lambdaclass/cairo-vm/pull/1271)

* fix: CLI error message when using --help [#1270](https://github.com/lambdaclass/cairo-vm/pull/1270)

#### [0.6.0] - 2023-6-18

* fix: `dibit` hint no longer fails when called with an `m` of zero [#1247](https://github.com/lambdaclass/cairo-vm/pull/1247)

* fix(security): avoid denial of service on malicious input exploiting the scientific notation parser [#1239](https://github.com/lambdaclass/cairo-vm/pull/1239)

* BREAKING: Change `RunResources` usage:
    * Modify field type `RunResources.n_steps: Option<usize>,`

    * Public Api Changes:
        *  CairoRunner::run_until_pc: Now receive a `&mut RunResources` instead of an `&mut Option<RunResources>`
        *  CairoRunner::run_from_entrypoint: Now receive a `&mut RunResources` instead of an `&mut Option<RunResources>`
        * VirtualMachine::Step: Add `&mut RunResources` as input
        * Trait HintProcessor::execute_hint: Add  `&mut RunResources` as an input

* perf: accumulate `min` and `max` instruction offsets during run to speed up range check [#1080](https://github.com/lambdaclass/cairo-vm/pull/)
  BREAKING: `Cairo_runner::get_perm_range_check_limits` no longer returns an error when called without trace enabled, as it no longer depends on it

* perf: process reference list on `Program` creation only [#1214](https://github.com/lambdaclass/cairo-vm/pull/1214)
  Also keep them in a `Vec<_>` instead of a `HashMap<_, _>` since it will be continuous anyway.
  BREAKING:
  * `HintProcessor::compile_hint` now receies a `&[HintReference]` rather than `&HashMap<usize, HintReference>`
  * Public `CairoRunner::get_reference_list` has been removed

* BREAKING: Add no_std compatibility to cairo-vm (cairo-1-hints feature still not supported)
    * Move the vm to its own directory and crate, different from the workspace [#1215](https://github.com/lambdaclass/cairo-vm/pull/1215)

    * Add an `ensure_no_std` crate that the CI will use to check that new changes don't revert `no_std` support [#1215](https://github.com/lambdaclass/cairo-vm/pull/1215) [#1232](https://github.com/lambdaclass/cairo-vm/pull/1232)

    * replace the use of `num-prime::is_prime` by a custom implementation, therefore restoring `no_std` compatibility [#1238](https://github.com/lambdaclass/cairo-vm/pull/1238)

#### [0.5.2] - 2023-6-12

* BREAKING: Compute `ExecutionResources.n_steps` without requiring trace [#1222](https://github.com/lambdaclass/cairo-vm/pull/1222)

  * `CairoRunner::get_execution_resources` return's `n_steps` field value is now set to `vm.current_step` instead of `0` if both `original_steps` and `trace` are set to `None`

* Add `RunResources::get_n_steps` method [#1225](https://github.com/lambdaclass/cairo-vm/pull/1225)

* refactor: simplify `mem_eq`

* fix: pin Cairo compiler version [#1220](https://github.com/lambdaclass/cairo-vm/pull/1220)

* perf: make `inner_rc_bound` a constant, improving performance of the range-check builtin

* fix: substraction of `MaybeRelocatable` always behaves as signed [#1218](https://github.com/lambdaclass/cairo-vm/pull/1218)

#### [0.5.1] - 2023-6-7

* fix: fix overflow for `QUAD_BIT` and `DI_BIT` hints [#1209](https://github.com/lambdaclass/cairo-vm/pull/1209)
  Fixes [#1205](https://github.com/lambdaclass/cairo-vm/issue/1205)

* fix: fix hints `UINT256_UNSIGNED_DIV_REM` && `UINT256_EXPANDED_UNSIGNED_DIV_REM` [#1203](https://github.com/lambdaclass/cairo-vm/pull/1203)

* bugfix: fix deserialization of scientific notation with fractional values [#1202](https://github.com/lambdaclass/cairo-vm/pull/1202)

* feat: implement `mem_eq` function to test for equality of two ranges in memory [#1198](https://github.com/lambdaclass/cairo-vm/pull/1198)

* perf: use `mem_eq` in `set_add` [#1198](https://github.com/lambdaclass/cairo-vm/pull/1198)

* feat: wrap big variants of `HintError`, `VirtualMachineError`, `RunnerError`, `MemoryError`, `MathError`, `InsufficientAllocatedCellsError` in `Box` [#1193](https://github.com/lambdaclass/cairo-vm/pull/1193)
  * BREAKING: all tuple variants of `HintError` with a single `Felt252` or multiple elements now receive a single `Box`

* Add `Program::builtins_len method` [#1194](https://github.com/lambdaclass/cairo-vm/pull/1194)

* fix: Handle the deserialization of serde_json::Number with scientific notation (e.g.: Number(1e27)) in felt_from_number function [#1188](https://github.com/lambdaclass/cairo-vm/pull/1188)

* feat: Add RunResources Struct [#1175](https://github.com/lambdaclass/cairo-vm/pull/1175)
  * BREAKING: Modify `CairoRunner::run_until_pc` arity. Add `run_resources: &mut Option<RunResources>` input
  * BREAKING: Modify `CairoRunner::run_from_entrypoint` arity. Add `run_resources: &mut Option<RunResources>` input

* fix: Fix 'as_int' conversion usage in hints `ASSERT_250_BIT` &  `SIGNED_DIV_REM` [#1191](https://github.com/lambdaclass/cairo-vm/pull/1191)


* bugfix: Use cairo constants in `ASSERT_250_BIT` hint [#1187](https://github.com/lambdaclass/cairo-vm/pull/1187)

* bugfix: Fix `EC_DOUBLE_ASSIGN_NEW_X_V2` hint not taking `SECP_P` value from the current execution scope [#1186](https://github.com/lambdaclass/cairo-vm/pull/1186)

* fix: Fix hint `BIGINT_PACK_DIV_MOD` [#1189](https://github.com/lambdaclass/cairo-vm/pull/1189)

* fix: Fix possible subtraction overflow in `QUAD_BIT` & `DI_BIT` hints [#1185](https://github.com/lambdaclass/cairo-vm/pull/1185)

  * These hints now return an error when ids.m equals zero

* fix: felt_from_number not properly returning parse errors [#1012](https://github.com/lambdaclass/cairo-vm/pull/1012)

* fix: Fix felt sqrt and Signed impl [#1150](https://github.com/lambdaclass/cairo-vm/pull/1150)

  * BREAKING: Fix `Felt252` methods `abs`, `signum`, `is_positive`, `is_negative` and `sqrt`
  * BREAKING: Remove function `math_utils::sqrt`(Now moved to `Felt252::sqrt`)

* feat: Add method `CairoRunner::initialize_function_runner_cairo_1` [#1151](https://github.com/lambdaclass/cairo-vm/pull/1151)

  * Add method `pub fn initialize_function_runner_cairo_1(
        &mut self,
        vm: &mut VirtualMachine,
        program_builtins: &[BuiltinName],
    ) -> Result<(), RunnerError>` to `CairoRunner`

  * BREAKING: Move field `builtins` from `SharedProgramData` to `Program`
  * BREAKING: Remove argument `add_segment_arena_builtin` from `CairoRunner::initialize_function_runner`, it is now always false
  * BREAKING: Add `segment_arena` enum variant to `BuiltinName`

* Fix implementation of `InitSquashData` and `ShouldSkipSquashLoop`

* Add more hints to `Cairo1HintProcessor` [#1171](https://github.com/lambdaclass/cairo-vm/pull/1171)
                                          [#1143](https://github.com/lambdaclass/cairo-vm/pull/1143)

    * `Cairo1HintProcessor` can now run the following hints:
        * Felt252DictEntryInit
        * Felt252DictEntryUpdate
        * GetCurrentAccessDelta
        * InitSquashData
        * AllocConstantSize
        * GetCurrentAccessIndex
        * ShouldContinueSquashLoop
        * FieldSqrt
        * Uint512DivMod

* Add some small considerations regarding Cairo 1 programs [#1144](https://github.com/lambdaclass/cairo-vm/pull/1144):

  * Ignore Casm and Sierra files
  * Add special flag to compile Cairo 1 programs

* Make the VM able to run `CasmContractClass` files under `cairo-1-hints` feature [#1098](https://github.com/lambdaclass/cairo-vm/pull/1098)

  * Implement `TryFrom<CasmContractClass> for Program`
  * Add `Cairo1HintProcessor`

#### 0.5.0
**YANKED**

#### [0.4.0] - 2023-05-12

* perf: insert elements from the tail in `load_data` so reallocation happens only once [#1117](https://github.com/lambdaclass/cairo-vm/pull/1117)

* Add `CairoRunner::get_program method` [#1123](https://github.com/lambdaclass/cairo-vm/pull/1123)

* Use to_signed_felt as function for felt252 as BigInt within [-P/2, P/2] range and use to_bigint as function for representation as BigInt. [#1100](https://github.com/lambdaclass/cairo-vm/pull/1100)

* Implement hint on field_arithmetic lib [#1090](https://github.com/lambdaclass/cairo-vm/pull/1090)

    `BuiltinHintProcessor` now supports the following hints:

    ```python
        %{
            def split(num: int, num_bits_shift: int, length: int):
                a = []
                for _ in range(length):
                    a.append( num & ((1 << num_bits_shift) - 1) )
                    num = num >> num_bits_shift
                return tuple(a)

            def pack(z, num_bits_shift: int) -> int:
                limbs = (z.d0, z.d1, z.d2)
                return sum(limb << (num_bits_shift * i) for i, limb in enumerate(limbs))

            a = pack(ids.a, num_bits_shift = 128)
            b = pack(ids.b, num_bits_shift = 128)
            p = pack(ids.p, num_bits_shift = 128)

            res = (a - b) % p


            res_split = split(res, num_bits_shift=128, length=3)

            ids.res.d0 = res_split[0]
            ids.res.d1 = res_split[1]
            ids.res.d2 = res_split[2]
        %}
    ```

* Add missing hint on cairo_secp lib [#1089](https://github.com/lambdaclass/cairo-vm/pull/1089):
    `BuiltinHintProcessor` now supports the following hint:

    ```python

    from starkware.cairo.common.cairo_secp.secp_utils import pack

    slope = pack(ids.slope, PRIME)
    x0 = pack(ids.point0.x, PRIME)
    x1 = pack(ids.point1.x, PRIME)
    y0 = pack(ids.point0.y, PRIME)

    value = new_x = (pow(slope, 2, SECP_P) - x0 - x1) % SECP_P
    ```

* Add missing hint on vrf.json whitelist [#1055](https://github.com/lambdaclass/cairo-vm/pull/1055):

     `BuiltinHintProcessor` now supports the following hint:

     ```python
    %{
        PRIME = 2**255 - 19
        II = pow(2, (PRIME - 1) // 4, PRIME)

        xx = ids.xx.low + (ids.xx.high<<128)
        x = pow(xx, (PRIME + 3) // 8, PRIME)
        if (x * x - xx) % PRIME != 0:
            x = (x * II) % PRIME
        if x % 2 != 0:
            x = PRIME - x
        ids.x.low = x & ((1<<128)-1)
        ids.x.high = x >> 128
    %}
    ```

* Implement hint variant for finalize_blake2s[#1072](https://github.com/lambdaclass/cairo-vm/pull/1072)

    `BuiltinHintProcessor` now supports the following hint:

     ```python
    %{
        # Add dummy pairs of input and output.
        from starkware.cairo.common.cairo_blake2s.blake2s_utils import IV, blake2s_compress

        _n_packed_instances = int(ids.N_PACKED_INSTANCES)
        assert 0 <= _n_packed_instances < 20
        _blake2s_input_chunk_size_felts = int(ids.BLAKE2S_INPUT_CHUNK_SIZE_FELTS)
        assert 0 <= _blake2s_input_chunk_size_felts < 100

        message = [0] * _blake2s_input_chunk_size_felts
        modified_iv = [IV[0] ^ 0x01010020] + IV[1:]
        output = blake2s_compress(
            message=message,
            h=modified_iv,
            t0=0,
            t1=0,
            f0=0xffffffff,
            f1=0,
        )
        padding = (message + modified_iv + [0, 0xffffffff] + output) * (_n_packed_instances - 1)
        segments.write_arg(ids.blake2s_ptr_end, padding)
        %}
        ```

* Implement fast_ec_add hint variant [#1087](https://github.com/lambdaclass/cairo-vm/pull/1087)

`BuiltinHintProcessor` now supports the following hint:

    ```python
    %{
        from starkware.cairo.common.cairo_secp.secp_utils import SECP_P, pack

        slope = pack(ids.slope, PRIME)
        x0 = pack(ids.pt0.x, PRIME)
        x1 = pack(ids.pt1.x, PRIME)
        y0 = pack(ids.pt0.y, PRIME)

        value = new_x = (pow(slope, 2, SECP_P) - x0 - x1) % SECP_P
    %}
    ```

* feat(hints): Add alternative string for hint IS_ZERO_PACK_EXTERNAL_SECP [#1082](https://github.com/lambdaclass/cairo-vm/pull/1082)

    `BuiltinHintProcessor` now supports the following hint:

    ```python
    %{
        from starkware.cairo.common.cairo_secp.secp_utils import pack
        x = pack(ids.x, PRIME) % SECP_P
    %}
    ```

* Add alternative hint code for ec_double hint [#1083](https://github.com/lambdaclass/cairo-vm/pull/1083)

    `BuiltinHintProcessor` now supports the following hint:

    ```python
    %{
        from starkware.cairo.common.cairo_secp.secp_utils import SECP_P, pack

        slope = pack(ids.slope, PRIME)
        x = pack(ids.pt.x, PRIME)
        y = pack(ids.pt.y, PRIME)

        value = new_x = (pow(slope, 2, SECP_P) - 2 * x) % SECP_P
    %}
    ```

* fix(security)!: avoid DoS on malicious insertion to memory [#1099](https://github.com/lambdaclass/cairo-vm/pull/1099)
    * A program could crash the library by attempting to insert a value at an address with a big offset; fixed by trying to reserve to check for allocation failure
    * A program could crash the program by exploiting an integer overflow when attempting to insert a value at an address with offset `usize::MAX`

    BREAKING: added a new error variant `MemoryError::VecCapacityExceeded`

* perf: specialize addition for `u64` and `Felt252` [#932](https://github.com/lambdaclass/cairo-vm/pull/932)
    * Avoids the creation of a new `Felt252` instance for additions with a very restricted valid range
    * This impacts specially the addition of `Relocatable` with `Felt252` values in `update_pc`, which take a significant amount of time in some benchmarks

* fix(starknet-crypto): bump version to `0.5.0` [#1088](https://github.com/lambdaclass/cairo-vm/pull/1088)
    * This includes the fix for a `panic!` in `ecdsa::verify`.
      See: [#365](https://github.com/xJonathanLEI/starknet-rs/issues/365) and [#366](https://github.com/xJonathanLEI/starknet-rs/pulls/366)

* feat(hints): Add alternative string for hint IS_ZERO_PACK [#1081](https://github.com/lambdaclass/cairo-vm/pull/1081)

    `BuiltinHintProcessor` now supports the following hint:

    ```python
    %{
        from starkware.cairo.common.cairo_secp.secp_utils import SECP_P, pack
        x = pack(ids.x, PRIME) % SECP_P
    %}

* Add missing hints `NewHint#55`, `NewHint#56`, and `NewHint#57` [#1077](https://github.com/lambdaclass/cairo-vm/issues/1077)

    `BuiltinHintProcessor` now supports the following hints:

    ```python
    from starkware.cairo.common.cairo_secp.secp_utils import pack
    SECP_P=2**255-19

    x = pack(ids.x, PRIME) % SECP_P
    ```

    ```python
    from starkware.cairo.common.cairo_secp.secp_utils import pack
    SECP_P=2**255-19

    value = pack(ids.x, PRIME) % SECP_P
    ```

    ```python
    SECP_P=2**255-19
    from starkware.python.math_utils import div_mod

    value = x_inv = div_mod(1, x, SECP_P)
    ```

* Implement hint for `starkware.cairo.common.cairo_keccak.keccak._copy_inputs` as described by whitelist `starknet/security/whitelists/cairo_keccak.json` [#1058](https://github.com/lambdaclass/cairo-vm/pull/1058)

    `BuiltinHintProcessor` now supports the following hint:

    ```python
    %{ ids.full_word = int(ids.n_bytes >= 8) %}
    ```

* perf: cache decoded instructions [#944](https://github.com/lambdaclass/cairo-vm/pull/944)
    * Creates a new cache field in `VirtualMachine` that stores the `Instruction` instances as they get decoded from memory, significantly reducing decoding overhead, with gains up to 9% in runtime according to benchmarks in the performance server

* Add alternative hint code for nondet_bigint3 hint [#1071](https://github.com/lambdaclass/cairo-vm/pull/1071)

    `BuiltinHintProcessor` now supports the following hint:

    ```python
    %{
        from starkware.cairo.common.cairo_secp.secp_utils import split
        segments.write_arg(ids.res.address_, split(value))
    %}
    ```

* Add missing hint on vrf.json lib [#1052](https://github.com/lambdaclass/cairo-vm/pull/1052):

    `BuiltinHintProcessor` now supports the following hint:

    ```python
    %{
        from starkware.cairo.common.cairo_secp.secp_utils import pack
        SECP_P = 2**255-19

        slope = pack(ids.slope, PRIME)
        x0 = pack(ids.point0.x, PRIME)
        x1 = pack(ids.point1.x, PRIME)
        y0 = pack(ids.point0.y, PRIME)

        value = new_x = (pow(slope, 2, SECP_P) - x0 - x1) % SECP_P
    %}
    ```

* Implement hint for cairo_sha256_arbitrary_input_length whitelist [#1091](https://github.com/lambdaclass/cairo-vm/pull/1091)

    `BuiltinHintProcessor` now supports the following hint:

    ```python
    %{
        from starkware.cairo.common.cairo_sha256.sha256_utils import (
            compute_message_schedule, sha2_compress_function)

        _sha256_input_chunk_size_felts = int(ids.SHA256_INPUT_CHUNK_SIZE_FELTS)
        assert 0 <= _sha256_input_chunk_size_felts < 100
        _sha256_state_size_felts = int(ids.SHA256_STATE_SIZE_FELTS)
        assert 0 <= _sha256_state_size_felts < 100
        w = compute_message_schedule(memory.get_range(
            ids.sha256_start, _sha256_input_chunk_size_felts))
        new_state = sha2_compress_function(memory.get_range(ids.state, _sha256_state_size_felts), w)
        segments.write_arg(ids.output, new_state)
    %}
    ```

* Add missing hint on vrf.json lib [#1053](https://github.com/lambdaclass/cairo-vm/pull/1053):

     `BuiltinHintProcessor` now supports the following hint:

     ```python
    %{
        from starkware.cairo.common.cairo_secp.secp_utils import SECP_P, pack
        SECP_P = 2**255-19

        slope = pack(ids.slope, PRIME)
        x = pack(ids.point.x, PRIME)
        y = pack(ids.point.y, PRIME)

        value = new_x = (pow(slope, 2, SECP_P) - 2 * x) % SECP_P
    %}
    ```

* Implement hint on 0.6.0.json whitelist [#1044](https://github.com/lambdaclass/cairo-vm/pull/1044):

     `BuiltinHintProcessor` now supports the following hints:

    ```python
    %{
       ids.a_lsb = ids.a & 1
       ids.b_lsb = ids.b & 1
    %}
    ```

* Implement hint for `starkware.cairo.common.cairo_keccak.keccak._block_permutation` as described by whitelist `starknet/security/whitelists/cairo_keccak.json` [#1046](https://github.com/lambdaclass/cairo-vm/pull/1046)

    `BuiltinHintProcessor` now supports the following hint:

    ```python
    %{
        from starkware.cairo.common.cairo_keccak.keccak_utils import keccak_func
        _keccak_state_size_felts = int(ids.KECCAK_STATE_SIZE_FELTS)
        assert 0 <= _keccak_state_size_felts < 100
        output_values = keccak_func(memory.get_range(
            ids.keccak_ptr_start, _keccak_state_size_felts))
        segments.write_arg(ids.output, output_values)
    %}
    ```

* Implement hint on cairo_blake2s whitelist [#1040](https://github.com/lambdaclass/cairo-vm/pull/1040)

    `BuiltinHintProcessor` now supports the following hint:

    ```python
    %{
        from starkware.cairo.common.cairo_blake2s.blake2s_utils import IV, blake2s_compress

        _blake2s_input_chunk_size_felts = int(ids.BLAKE2S_INPUT_CHUNK_SIZE_FELTS)
        assert 0 <= _blake2s_input_chunk_size_felts < 100

        new_state = blake2s_compress(
            message=memory.get_range(ids.blake2s_start, _blake2s_input_chunk_size_felts),
            h=[IV[0] ^ 0x01010020] + IV[1:],
            t0=ids.n_bytes,
            t1=0,
            f0=0xffffffff,
            f1=0,
        )

        segments.write_arg(ids.output, new_state)
    %}
    ```

* Implement hint on cairo_blake2s whitelist [#1039](https://github.com/lambdaclass/cairo-vm/pull/1039)

    `BuiltinHintProcessor` now supports the following hint:

    ```python

    %{
        # Add dummy pairs of input and output.
        from starkware.cairo.common.cairo_blake2s.blake2s_utils import IV, blake2s_compress

        _n_packed_instances = int(ids.N_PACKED_INSTANCES)
        assert 0 <= _n_packed_instances < 20
        _blake2s_input_chunk_size_felts = int(ids.BLAKE2S_INPUT_CHUNK_SIZE_FELTS)
        assert 0 <= _blake2s_input_chunk_size_felts < 100

        message = [0] * _blake2s_input_chunk_size_felts
        modified_iv = [IV[0] ^ 0x01010020] + IV[1:]
        output = blake2s_compress(
            message=message,
            h=modified_iv,
            t0=0,
            t1=0,
            f0=0xffffffff,
            f1=0,
        )
        padding = (modified_iv + message + [0, 0xffffffff] + output) * (_n_packed_instances - 1)
        segments.write_arg(ids.blake2s_ptr_end, padding)
    %}

* Add `Program::iter_identifiers(&self) -> Iterator<Item = (&str, &Identifier)>` to get an iterator over the program's identifiers [#1079](https://github.com/lambdaclass/cairo-vm/pull/1079)

* Implement hint on `assert_le_felt` for versions 0.6.0 and 0.8.2 [#1047](https://github.com/lambdaclass/cairo-vm/pull/1047):

     `BuiltinHintProcessor` now supports the following hints:

     ```python

     %{
        from starkware.cairo.common.math_utils import assert_integer
        assert_integer(ids.a)
        assert_integer(ids.b)
        assert (ids.a % PRIME) <= (ids.b % PRIME), \
            f'a = {ids.a % PRIME} is not less than or equal to b = {ids.b % PRIME}.'
    %}

     ```

     ```python

    %{
        from starkware.cairo.common.math_utils import assert_integer
        assert_integer(ids.a)
        assert_integer(ids.b)
        a = ids.a % PRIME
        b = ids.b % PRIME
        assert a <= b, f'a = {a} is not less than or equal to b = {b}.'

        ids.small_inputs = int(
            a < range_check_builtin.bound and (b - a) < range_check_builtin.bound)
    %}

     ```

* Add missing hints on whitelist [#1073](https://github.com/lambdaclass/cairo-vm/pull/1073):

    `BuiltinHintProcessor` now supports the following hints:

    ```python
        ids.is_250 = 1 if ids.addr < 2**250 else 0
    ```

    ```python
        # Verify the assumptions on the relationship between 2**250, ADDR_BOUND and PRIME.
        ADDR_BOUND = ids.ADDR_BOUND % PRIME
        assert (2**250 < ADDR_BOUND <= 2**251) and (2 * 2**250 < PRIME) and (
                ADDR_BOUND * 2 > PRIME), \
            'normalize_address() cannot be used with the current constants.'
        ids.is_small = 1 if ids.addr < ADDR_BOUND else 0
    ```

* Implement hint on ec_recover.json whitelist [#1038](https://github.com/lambdaclass/cairo-vm/pull/1038):

    `BuiltinHintProcessor` now supports the following hint:

    ```python
    %{
         value = k = product // m
    %}
    ```

* Implement hint on ec_recover.json whitelist [#1037](https://github.com/lambdaclass/cairo-vm/pull/1037):

    `BuiltinHintProcessor` now supports the following hint:

    ```python
    %{
        from starkware.cairo.common.cairo_secp.secp_utils import pack
        from starkware.python.math_utils import div_mod, safe_div

        a = pack(ids.a, PRIME)
        b = pack(ids.b, PRIME)
        product = a * b
        m = pack(ids.m, PRIME)

        value = res = product % m

    %}
    ```

* Implement hint for `starkware.cairo.common.cairo_keccak.keccak.finalize_keccak` as described by whitelist `starknet/security/whitelists/cairo_keccak.json` [#1041](https://github.com/lambdaclass/cairo-vm/pull/1041)

    `BuiltinHintProcessor` now supports the following hint:

    ```python
    %{
        # Add dummy pairs of input and output.
        _keccak_state_size_felts = int(ids.KECCAK_STATE_SIZE_FELTS)
        _block_size = int(ids.BLOCK_SIZE)
        assert 0 <= _keccak_state_size_felts < 100
        assert 0 <= _block_size < 1000
        inp = [0] * _keccak_state_size_felts
        padding = (inp + keccak_func(inp)) * _block_size
        segments.write_arg(ids.keccak_ptr_end, padding)
    %}
    ```

* Implement hint on ec_recover.json whitelist [#1036](https://github.com/lambdaclass/cairo-vm/pull/1036):

    `BuiltinHintProcessor` now supports the following hint:

    ```python

    %{
        from starkware.cairo.common.cairo_secp.secp_utils import pack
        from starkware.python.math_utils import div_mod, safe_div

        a = pack(ids.a, PRIME)
        b = pack(ids.b, PRIME)

        value = res = a - b
    %}

    ```

* Add missing hint on vrf.json lib [#1054](https://github.com/lambdaclass/cairo-vm/pull/1054):

    `BuiltinHintProcessor` now supports the following hint:

    ```python
        from starkware.cairo.common.cairo_secp.secp_utils import pack
        SECP_P = 2**255-19

        y = pack(ids.point.y, PRIME) % SECP_P
        # The modulo operation in python always returns a nonnegative number.
        value = (-y) % SECP_P
    ```

* Implement hint on ec_recover.json whitelist [#1032](https://github.com/lambdaclass/cairo-vm/pull/1032):

    `BuiltinHintProcessor` now supports the following hint:

    ```python
    %{
        from starkware.cairo.common.cairo_secp.secp_utils import pack
        from starkware.python.math_utils import div_mod, safe_div

        N = pack(ids.n, PRIME)
        x = pack(ids.x, PRIME) % N
        s = pack(ids.s, PRIME) % N,
        value = res = div_mod(x, s, N)
    %}
    ```

* Implement hints on field_arithmetic lib (Part 2) [#1004](https://github.com/lambdaclass/cairo-vm/pull/1004)

    `BuiltinHintProcessor` now supports the following hint:

    ```python
    %{
        from starkware.python.math_utils import div_mod

        def split(num: int, num_bits_shift: int, length: int):
            a = []
            for _ in range(length):
                a.append( num & ((1 << num_bits_shift) - 1) )
                num = num >> num_bits_shift
            return tuple(a)

        def pack(z, num_bits_shift: int) -> int:
            limbs = (z.d0, z.d1, z.d2)
            return sum(limb << (num_bits_shift * i) for i, limb in enumerate(limbs))

        a = pack(ids.a, num_bits_shift = 128)
        b = pack(ids.b, num_bits_shift = 128)
        p = pack(ids.p, num_bits_shift = 128)
        # For python3.8 and above the modular inverse can be computed as follows:
        # b_inverse_mod_p = pow(b, -1, p)
        # Instead we use the python3.7-friendly function div_mod from starkware.python.math_utils
        b_inverse_mod_p = div_mod(1, b, p)


        b_inverse_mod_p_split = split(b_inverse_mod_p, num_bits_shift=128, length=3)

        ids.b_inverse_mod_p.d0 = b_inverse_mod_p_split[0]
        ids.b_inverse_mod_p.d1 = b_inverse_mod_p_split[1]
        ids.b_inverse_mod_p.d2 = b_inverse_mod_p_split[2]
    %}
    ```

* Optimizations for hash builtin [#1029](https://github.com/lambdaclass/cairo-vm/pull/1029):
  * Track the verified addresses by offset in a `Vec<bool>` rather than storing the address in a `Vec<Relocatable>`

* Add missing hint on vrf.json whitelist [#1056](https://github.com/lambdaclass/cairo-vm/pull/1056):

    `BuiltinHintProcessor` now supports the following hint:

    ```python
    %{
        from starkware.python.math_utils import ec_double_slope
        from starkware.cairo.common.cairo_secp.secp_utils import pack
        SECP_P = 2**255-19

        # Compute the slope.
        x = pack(ids.point.x, PRIME)
        y = pack(ids.point.y, PRIME)
        value = slope = ec_double_slope(point=(x, y), alpha=42204101795669822316448953119945047945709099015225996174933988943478124189485, p=SECP_P)
    %}
    ```

* Add missing hint on vrf.json whitelist [#1035](https://github.com/lambdaclass/cairo-vm/pull/1035):

    `BuiltinHintProcessor` now supports the following hint:

    ```python
    %{
        from starkware.python.math_utils import line_slope
        from starkware.cairo.common.cairo_secp.secp_utils import pack
        SECP_P = 2**255-19
        # Compute the slope.
        x0 = pack(ids.point0.x, PRIME)
        y0 = pack(ids.point0.y, PRIME)
        x1 = pack(ids.point1.x, PRIME)
        y1 = pack(ids.point1.y, PRIME)
        value = slope = line_slope(point1=(x0, y0), point2=(x1, y1), p=SECP_P)
    %}
    ```

* Add missing hint on vrf.json whitelist [#1035](https://github.com/lambdaclass/cairo-vm/pull/1035):

    `BuiltinHintProcessor` now supports the following hint:

    ```python
    %{
        from starkware.cairo.common.cairo_secp.secp_utils import pack
        SECP_P = 2**255-19
        to_assert = pack(ids.val, PRIME)
        q, r = divmod(pack(ids.val, PRIME), SECP_P)
        assert r == 0, f"verify_zero: Invalid input {ids.val.d0, ids.val.d1, ids.val.d2}."
        ids.q = q % PRIME
    %}
    ```

* Add missing hint on vrf.json whitelist [#1000](https://github.com/lambdaclass/cairo-vm/pull/1000):

    `BuiltinHintProcessor` now supports the following hint:

    ```python
        def pack_512(u, num_bits_shift: int) -> int:
            limbs = (u.d0, u.d1, u.d2, u.d3)
            return sum(limb << (num_bits_shift * i) for i, limb in enumerate(limbs))

        x = pack_512(ids.x, num_bits_shift = 128)
        p = ids.p.low + (ids.p.high << 128)
        x_inverse_mod_p = pow(x,-1, p)

        x_inverse_mod_p_split = (x_inverse_mod_p & ((1 << 128) - 1), x_inverse_mod_p >> 128)

        ids.x_inverse_mod_p.low = x_inverse_mod_p_split[0]
        ids.x_inverse_mod_p.high = x_inverse_mod_p_split[1]
    ```

* BREAKING CHANGE: Fix `CairoRunner::get_memory_holes` [#1027](https://github.com/lambdaclass/cairo-vm/pull/1027):

  * Skip builtin segements when counting memory holes
  * Check amount of memory holes for all tests in cairo_run_test
  * Remove duplicated tests in cairo_run_test
  * BREAKING CHANGE: `MemorySegmentManager.get_memory_holes` now also receives the amount of builtins in the vm. Signature is now `pub fn get_memory_holes(&self, builtin_count: usize) -> Result<usize, MemoryError>`

* Add missing hints on cairo_secp lib [#1026](https://github.com/lambdaclass/cairo-vm/pull/1026):

    `BuiltinHintProcessor` now supports the following hints:

    ```python
    from starkware.cairo.common.cairo_secp.secp256r1_utils import SECP256R1_ALPHA as ALPHA
    ```
    and:

    ```python
    from starkware.cairo.common.cairo_secp.secp256r1_utils import SECP256R1_N as N
    ```

* Add missing hint on vrf.json lib [#1043](https://github.com/lambdaclass/cairo-vm/pull/1043):

    `BuiltinHintProcessor` now supports the following hint:

    ```python
        from starkware.python.math_utils import div_mod

        def split(a: int):
            return (a & ((1 << 128) - 1), a >> 128)

        def pack(z, num_bits_shift: int) -> int:
            limbs = (z.low, z.high)
            return sum(limb << (num_bits_shift * i) for i, limb in enumerate(limbs))

        a = pack(ids.a, 128)
        b = pack(ids.b, 128)
        p = pack(ids.p, 128)
        # For python3.8 and above the modular inverse can be computed as follows:
        # b_inverse_mod_p = pow(b, -1, p)
        # Instead we use the python3.7-friendly function div_mod from starkware.python.math_utils
        b_inverse_mod_p = div_mod(1, b, p)

        b_inverse_mod_p_split = split(b_inverse_mod_p)

        ids.b_inverse_mod_p.low = b_inverse_mod_p_split[0]
        ids.b_inverse_mod_p.high = b_inverse_mod_p_split[1]
    ```

* Add missing hints `NewHint#35` and `NewHint#36` [#975](https://github.com/lambdaclass/cairo-vm/issues/975)

    `BuiltinHintProcessor` now supports the following hint:

    ```python
    from starkware.cairo.common.cairo_secp.secp_utils import pack
    from starkware.cairo.common.math_utils import as_int
    from starkware.python.math_utils import div_mod, safe_div

    p = pack(ids.P, PRIME)
    x = pack(ids.x, PRIME) + as_int(ids.x.d3, PRIME) * ids.BASE ** 3 + as_int(ids.x.d4, PRIME) * ids.BASE ** 4
    y = pack(ids.y, PRIME)

    value = res = div_mod(x, y, p)
    ```

    ```python
    k = safe_div(res * y - x, p)
    value = k if k > 0 else 0 - k
    ids.flag = 1 if k > 0 else 0
    ```

* Add missing hint on cairo_secp lib [#1057](https://github.com/lambdaclass/cairo-vm/pull/1057):

    `BuiltinHintProcessor` now supports the following hint:

    ```python
        from starkware.cairo.common.cairo_secp.secp_utils import pack
        from starkware.python.math_utils import ec_double_slope

        # Compute the slope.
        x = pack(ids.point.x, PRIME)
        y = pack(ids.point.y, PRIME)
        value = slope = ec_double_slope(point=(x, y), alpha=ALPHA, p=SECP_P)
    ```

* Add missing hint on uint256_improvements lib [#1025](https://github.com/lambdaclass/cairo-vm/pull/1025):

    `BuiltinHintProcessor` now supports the following hint:

    ```python
        from starkware.python.math_utils import isqrt
        n = (ids.n.high << 128) + ids.n.low
        root = isqrt(n)
        assert 0 <= root < 2 ** 128
        ids.root = root
    ```

* Add missing hint on vrf.json lib [#1045](https://github.com/lambdaclass/cairo-vm/pull/1045):

    `BuiltinHintProcessor` now supports the following hint:

    ```python
        from starkware.python.math_utils import is_quad_residue, sqrt

        def split(a: int):
            return (a & ((1 << 128) - 1), a >> 128)

        def pack(z) -> int:
            return z.low + (z.high << 128)

        generator = pack(ids.generator)
        x = pack(ids.x)
        p = pack(ids.p)

        success_x = is_quad_residue(x, p)
        root_x = sqrt(x, p) if success_x else None
        success_gx = is_quad_residue(generator*x, p)
        root_gx = sqrt(generator*x, p) if success_gx else None

        # Check that one is 0 and the other is 1
        if x != 0:
            assert success_x + success_gx == 1

        # `None` means that no root was found, but we need to transform these into a felt no matter what
        if root_x == None:
            root_x = 0
        if root_gx == None:
            root_gx = 0
        ids.success_x = int(success_x)
        ids.success_gx = int(success_gx)
        split_root_x = split(root_x)
        # print('split root x', split_root_x)
        split_root_gx = split(root_gx)
        ids.sqrt_x.low = split_root_x[0]
        ids.sqrt_x.high = split_root_x[1]
        ids.sqrt_gx.low = split_root_gx[0]
        ids.sqrt_gx.high = split_root_gx[1]
    ```

* Add missing hint on uint256_improvements lib [#1024](https://github.com/lambdaclass/cairo-vm/pull/1024):

    `BuiltinHintProcessor` now supports the following hint:

    ```python
        res = ids.a + ids.b
        ids.carry = 1 if res >= ids.SHIFT else 0
    ```

* BREAKING CHANGE: move `Program::identifiers` to `SharedProgramData::identifiers` [#1023](https://github.com/lambdaclass/cairo-vm/pull/1023)
    * Optimizes `CairoRunner::new`, needed for sequencers and other workflows reusing the same `Program` instance across `CairoRunner`s
    * Breaking change: make all fields in `Program` and `SharedProgramData` `pub(crate)`, since we break by moving the field let's make it the last break for this struct
    * Add `Program::get_identifier(&self, id: &str) -> &Identifier` to get a single identifier by name

* Implement hints on field_arithmetic lib[#985](https://github.com/lambdaclass/cairo-vm/pull/983)

    `BuiltinHintProcessor` now supports the following hint:

    ```python
        %{
            from starkware.python.math_utils import is_quad_residue, sqrt

            def split(num: int, num_bits_shift: int = 128, length: int = 3):
                a = []
                for _ in range(length):
                    a.append( num & ((1 << num_bits_shift) - 1) )
                    num = num >> num_bits_shift
                return tuple(a)

            def pack(z, num_bits_shift: int = 128) -> int:
                limbs = (z.d0, z.d1, z.d2)
                return sum(limb << (num_bits_shift * i) for i, limb in enumerate(limbs))


            generator = pack(ids.generator)
            x = pack(ids.x)
            p = pack(ids.p)

            success_x = is_quad_residue(x, p)
            root_x = sqrt(x, p) if success_x else None

            success_gx = is_quad_residue(generator*x, p)
            root_gx = sqrt(generator*x, p) if success_gx else None

            # Check that one is 0 and the other is 1
            if x != 0:
                assert success_x + success_gx ==1

            # `None` means that no root was found, but we need to transform these into a felt no matter what
            if root_x == None:
                root_x = 0
            if root_gx == None:
                root_gx = 0
            ids.success_x = int(success_x)
            ids.success_gx = int(success_gx)
            split_root_x = split(root_x)
            split_root_gx = split(root_gx)
            ids.sqrt_x.d0 = split_root_x[0]
            ids.sqrt_x.d1 = split_root_x[1]
            ids.sqrt_x.d2 = split_root_x[2]
            ids.sqrt_gx.d0 = split_root_gx[0]
            ids.sqrt_gx.d1 = split_root_gx[1]
            ids.sqrt_gx.d2 = split_root_gx[2]
        %}
    ```

* Add missing hint on vrf.json lib [#1050](https://github.com/lambdaclass/cairo-vm/pull/1050):

    `BuiltinHintProcessor` now supports the following hint:

    ```python
        sum_low = ids.a.low + ids.b.low
        ids.carry_low = 1 if sum_low >= ids.SHIFT else 0
    ```

* Add missing hint on uint256_improvements lib [#1016](https://github.com/lambdaclass/cairo-vm/pull/1016):

    `BuiltinHintProcessor` now supports the following hint:

    ```python
        def split(num: int, num_bits_shift: int = 128, length: int = 2):
            a = []
            for _ in range(length):
                a.append( num & ((1 << num_bits_shift) - 1) )
                num = num >> num_bits_shift
            return tuple(a)

        def pack(z, num_bits_shift: int = 128) -> int:
            limbs = (z.low, z.high)
            return sum(limb << (num_bits_shift * i) for i, limb in enumerate(limbs))

        a = pack(ids.a)
        b = pack(ids.b)
        res = (a - b)%2**256
        res_split = split(res)
        ids.res.low = res_split[0]
        ids.res.high = res_split[1]
    ```

* Implement hint on vrf.json lib [#1049](https://github.com/lambdaclass/cairo-vm/pull/1049)

    `BuiltinHintProcessor` now supports the following hint:

    ```python
        def split(num: int, num_bits_shift: int, length: int):
            a = []
            for _ in range(length):
                a.append( num & ((1 << num_bits_shift) - 1) )
                num = num >> num_bits_shift
            return tuple(a)

        def pack(z, num_bits_shift: int) -> int:
            limbs = (z.d0, z.d1, z.d2)
            return sum(limb << (num_bits_shift * i) for i, limb in enumerate(limbs))

        def pack_extended(z, num_bits_shift: int) -> int:
            limbs = (z.d0, z.d1, z.d2, z.d3, z.d4, z.d5)
            return sum(limb << (num_bits_shift * i) for i, limb in enumerate(limbs))

        a = pack_extended(ids.a, num_bits_shift = 128)
        div = pack(ids.div, num_bits_shift = 128)

        quotient, remainder = divmod(a, div)

        quotient_split = split(quotient, num_bits_shift=128, length=6)

        ids.quotient.d0 = quotient_split[0]
        ids.quotient.d1 = quotient_split[1]
        ids.quotient.d2 = quotient_split[2]
        ids.quotient.d3 = quotient_split[3]
        ids.quotient.d4 = quotient_split[4]
        ids.quotient.d5 = quotient_split[5]

        remainder_split = split(remainder, num_bits_shift=128, length=3)
        ids.remainder.d0 = remainder_split[0]
        ids.remainder.d1 = remainder_split[1]
        ids.remainder.d2 = remainder_split[2]
    ```

    _Note: this hint is similar to the one in #983, but with some trailing whitespace removed_

* Add missing hint on vrf.json whitelist [#1030](https://github.com/lambdaclass/cairo-vm/pull/1030):

    `BuiltinHintProcessor` now supports the following hint:

    ```python
        def split(num: int, num_bits_shift: int, length: int):
            a = []
            for _ in range(length):
                a.append( num & ((1 << num_bits_shift) - 1) )
                num = num >> num_bits_shift
            return tuple(a)

        def pack(z, num_bits_shift: int) -> int:
            limbs = (z.low, z.high)
            return sum(limb << (num_bits_shift * i) for i, limb in enumerate(limbs))

        def pack_extended(z, num_bits_shift: int) -> int:
            limbs = (z.d0, z.d1, z.d2, z.d3)
            return sum(limb << (num_bits_shift * i) for i, limb in enumerate(limbs))

        x = pack_extended(ids.x, num_bits_shift = 128)
        div = pack(ids.div, num_bits_shift = 128)

        quotient, remainder = divmod(x, div)

        quotient_split = split(quotient, num_bits_shift=128, length=4)

        ids.quotient.d0 = quotient_split[0]
        ids.quotient.d1 = quotient_split[1]
        ids.quotient.d2 = quotient_split[2]
        ids.quotient.d3 = quotient_split[3]

        remainder_split = split(remainder, num_bits_shift=128, length=2)
        ids.remainder.low = remainder_split[0]
        ids.remainder.high = remainder_split[1]
    ```

* Add method `Program::data_len(&self) -> usize` to get the number of data cells in a given program [#1022](https://github.com/lambdaclass/cairo-vm/pull/1022)

* Add missing hint on uint256_improvements lib [#1013](https://github.com/lambdaclass/cairo-vm/pull/1013):

    `BuiltinHintProcessor` now supports the following hint:

    ```python
        a = (ids.a.high << 128) + ids.a.low
        div = (ids.div.b23 << 128) + ids.div.b01
        quotient, remainder = divmod(a, div)

        ids.quotient.low = quotient & ((1 << 128) - 1)
        ids.quotient.high = quotient >> 128
        ids.remainder.low = remainder & ((1 << 128) - 1)
        ids.remainder.high = remainder >> 128
    ```

* Add missing hint on cairo_secp lib [#1010](https://github.com/lambdaclass/cairo-vm/pull/1010):

    `BuiltinHintProcessor` now supports the following hint:

    ```python
        memory[ap] = int(x == 0)
    ```

* Implement hint on `get_felt_bitlength` [#993](https://github.com/lambdaclass/cairo-vm/pull/993)

  `BuiltinHintProcessor` now supports the following hint:
  ```python
  x = ids.x
  ids.bit_length = x.bit_length()
  ```
  Used by the [`Garaga` library function `get_felt_bitlength`](https://github.com/keep-starknet-strange/garaga/blob/249f8a372126b3a839f9c1e1080ea8c6f9374c0c/src/utils.cairo#L54)

* Add missing hint on cairo_secp lib [#1009](https://github.com/lambdaclass/cairo-vm/pull/1009):

    `BuiltinHintProcessor` now supports the following hint:

    ```python
        ids.dibit = ((ids.scalar_u >> ids.m) & 1) + 2 * ((ids.scalar_v >> ids.m) & 1)
    ```

* Add getters to read properties of a `Program` [#1017](https://github.com/lambdaclass/cairo-vm/pull/1017):
  * `prime(&self) -> &str`: get the prime associated to data in hex representation
  * `iter_data(&self) -> Iterator<Item = &MaybeRelocatable>`: get an iterator over all elements in the program data
  * `iter_builtins(&self) -> Iterator<Item = &BuiltinName>`: get an iterator over the names of required builtins

* Add missing hint on cairo_secp lib [#1008](https://github.com/lambdaclass/cairo-vm/pull/1008):

    `BuiltinHintProcessor` now supports the following hint:

    ```python
        ids.len_hi = max(ids.scalar_u.d2.bit_length(), ids.scalar_v.d2.bit_length())-1
    ```

* Update `starknet-crypto` to version `0.4.3` [#1011](https://github.com/lambdaclass/cairo-vm/pull/1011)
  * The new version carries an 85% reduction in execution time for ECDSA signature verification

* BREAKING CHANGE: refactor `Program` to optimize `Program::clone` [#999](https://github.com/lambdaclass/cairo-vm/pull/999)

    * Breaking change: many fields that were (unnecessarily) public become hidden by the refactor.

* BREAKING CHANGE: Add _builtin suffix to builtin names e.g.: output -> output_builtin [#1005](https://github.com/lambdaclass/cairo-vm/pull/1005)

* Implement hint on uint384_extension lib [#983](https://github.com/lambdaclass/cairo-vm/pull/983)

    `BuiltinHintProcessor` now supports the following hint:

    ```python
        def split(num: int, num_bits_shift: int, length: int):
            a = []
            for _ in range(length):
                a.append( num & ((1 << num_bits_shift) - 1) )
                num = num >> num_bits_shift
            return tuple(a)

        def pack(z, num_bits_shift: int) -> int:
            limbs = (z.d0, z.d1, z.d2)
            return sum(limb << (num_bits_shift * i) for i, limb in enumerate(limbs))

        def pack_extended(z, num_bits_shift: int) -> int:
            limbs = (z.d0, z.d1, z.d2, z.d3, z.d4, z.d5)
            return sum(limb << (num_bits_shift * i) for i, limb in enumerate(limbs))

        a = pack_extended(ids.a, num_bits_shift = 128)
        div = pack(ids.div, num_bits_shift = 128)

        quotient, remainder = divmod(a, div)

        quotient_split = split(quotient, num_bits_shift=128, length=6)

        ids.quotient.d0 = quotient_split[0]
        ids.quotient.d1 = quotient_split[1]
        ids.quotient.d2 = quotient_split[2]
        ids.quotient.d3 = quotient_split[3]
        ids.quotient.d4 = quotient_split[4]
        ids.quotient.d5 = quotient_split[5]

        remainder_split = split(remainder, num_bits_shift=128, length=3)
        ids.remainder.d0 = remainder_split[0]
        ids.remainder.d1 = remainder_split[1]
        ids.remainder.d2 = remainder_split[2]
    ```

* BREAKING CHANGE: optimization for instruction decoding [#942](https://github.com/lambdaclass/cairo-vm/pull/942):
    * Avoids copying immediate arguments to the `Instruction` structure, as they get inferred from the offset anyway
    * Breaking: removal of the field `Instruction::imm`

* Add missing `\n` character in traceback string [#997](https://github.com/lambdaclass/cairo-vm/pull/997)
    * BugFix: Add missing `\n` character after traceback lines when the filename is missing ("Unknown Location")

* 0.11 Support
    * Add missing hints [#1014](https://github.com/lambdaclass/cairo-vm/pull/1014):
        `BuiltinHintProcessor` now supports the following hints:
        ```python
            from starkware.cairo.common.cairo_secp.secp256r1_utils import SECP256R1_P as SECP_P
        ```
        and:
        ```python
            from starkware.cairo.common.cairo_secp.secp_utils import pack
            from starkware.python.math_utils import line_slope

            # Compute the slope.
            x0 = pack(ids.point0.x, PRIME)
            y0 = pack(ids.point0.y, PRIME)
            x1 = pack(ids.point1.x, PRIME)
            y1 = pack(ids.point1.y, PRIME)
            value = slope = line_slope(point1=(x0, y0), point2=(x1, y1), p=SECP_P)
        ```
    * Add missing hints on cairo_secp lib [#991](https://github.com/lambdaclass/cairo-vm/pull/991):
        `BuiltinHintProcessor` now supports the following hints:
        ```python
        from starkware.cairo.common.cairo_secp.secp_utils import pack
        from starkware.python.math_utils import div_mod, safe_div

        N = 0xfffffffffffffffffffffffffffffffebaaedce6af48a03bbfd25e8cd0364141
        x = pack(ids.x, PRIME) % N
        s = pack(ids.s, PRIME) % N
        value = res = div_mod(x, s, N)
        ```
        and:
        ```python
        value = k = safe_div(res * s - x, N)
        ```
    * Layouts update [#874](https://github.com/lambdaclass/cairo-vm/pull/874)
    * Keccak builtin updated [#873](https://github.com/lambdaclass/cairo-vm/pull/873), [#883](https://github.com/lambdaclass/cairo-vm/pull/883)
    * Changes to `ec_op` [#876](https://github.com/lambdaclass/cairo-vm/pull/876)
    * Poseidon builtin [#875](https://github.com/lambdaclass/cairo-vm/pull/875)
    * Renamed Felt to Felt252 [#899](https://github.com/lambdaclass/cairo-vm/pull/899)
    * Added SegmentArenaBuiltinRunner [#913](https://github.com/lambdaclass/cairo-vm/pull/913)
    * Added `program_segment_size` argument to `verify_secure_runner` & `run_from_entrypoint` [#928](https://github.com/lambdaclass/cairo-vm/pull/928)
    * Added dynamic layout [#879](https://github.com/lambdaclass/cairo-vm/pull/879)
    * `get_segment_size` was exposed [#934](https://github.com/lambdaclass/cairo-vm/pull/934)

* Add missing hint on cairo_secp lib [#1006](https://github.com/lambdaclass/cairo-vm/pull/1006):

    `BuiltinHintProcessor` now supports the following hint:

    ```python
        ids.quad_bit = (
            8 * ((ids.scalar_v >> ids.m) & 1)
            + 4 * ((ids.scalar_u >> ids.m) & 1)
            + 2 * ((ids.scalar_v >> (ids.m - 1)) & 1)
            + ((ids.scalar_u >> (ids.m - 1)) & 1)
        )
    ```

* Add missing hint on cairo_secp lib [#1003](https://github.com/lambdaclass/cairo-vm/pull/1003):

    `BuiltinHintProcessor` now supports the following hint:

    ```python
        from starkware.cairo.common.cairo_secp.secp_utils import pack

        x = pack(ids.x, PRIME) % SECP_P
    ```

* Add missing hint on cairo_secp lib [#996](https://github.com/lambdaclass/cairo-vm/pull/996):

    `BuiltinHintProcessor` now supports the following hint:

    ```python
        from starkware.python.math_utils import div_mod
        value = x_inv = div_mod(1, x, SECP_P)
    ```

* Add missing hints on cairo_secp lib [#994](https://github.com/lambdaclass/cairo-vm/pull/994):

    `BuiltinHintProcessor` now supports the following hints:

    ```python
        from starkware.cairo.common.cairo_secp.secp_utils import pack
        from starkware.python.math_utils import div_mod, safe_div

        a = pack(ids.a, PRIME)
        b = pack(ids.b, PRIME)
        value = res = div_mod(a, b, N)
    ```

    ```python
        value = k_plus_one = safe_div(res * b - a, N) + 1
    ```

* Add missing hint on cairo_secp lib [#992](https://github.com/lambdaclass/cairo-vm/pull/992):

    `BuiltinHintProcessor` now supports the following hint:

    ```python
        from starkware.cairo.common.cairo_secp.secp_utils import pack

        q, r = divmod(pack(ids.val, PRIME), SECP_P)
        assert r == 0, f"verify_zero: Invalid input {ids.val.d0, ids.val.d1, ids.val.d2}."
        ids.q = q % PRIME
    ```

* Add missing hint on cairo_secp lib [#990](https://github.com/lambdaclass/cairo-vm/pull/990):

    `BuiltinHintProcessor` now supports the following hint:

    ```python
        from starkware.cairo.common.cairo_secp.secp_utils import pack

        slope = pack(ids.slope, PRIME)
        x = pack(ids.point.x, PRIME)
        y = pack(ids.point.y, PRIME)

        value = new_x = (pow(slope, 2, SECP_P) - 2 * x) % SECP_P
    ```

* Add missing hint on cairo_secp lib [#989](https://github.com/lambdaclass/cairo-vm/pull/989):

    `BuiltinHintProcessor` now supports the following hint:

    ```python
        from starkware.cairo.common.cairo_secp.secp_utils import SECP_P
        q, r = divmod(pack(ids.val, PRIME), SECP_P)
        assert r == 0, f"verify_zero: Invalid input {ids.val.d0, ids.val.d1, ids.val.d2}."
        ids.q = q % PRIME
    ```

* Add missing hint on cairo_secp lib [#986](https://github.com/lambdaclass/cairo-vm/pull/986):

    `BuiltinHintProcessor` now supports the following hint:

    ```python
        from starkware.cairo.common.cairo_secp.secp_utils import SECP_P, pack
        from starkware.python.math_utils import div_mod

        # Compute the slope.
        x = pack(ids.pt.x, PRIME)
        y = pack(ids.pt.y, PRIME)
        value = slope = div_mod(3 * x ** 2, 2 * y, SECP_P)
    ```

* Add missing hint on cairo_secp lib [#984](https://github.com/lambdaclass/cairo-vm/pull/984):

    `BuiltinHintProcessor` now supports the following hint:

    ```python
        from starkware.cairo.common.cairo_secp.secp_utils import SECP_P, pack
        from starkware.python.math_utils import div_mod

        # Compute the slope.
        x0 = pack(ids.pt0.x, PRIME)
        y0 = pack(ids.pt0.y, PRIME)
        x1 = pack(ids.pt1.x, PRIME)
        y1 = pack(ids.pt1.y, PRIME)
        value = slope = div_mod(y0 - y1, x0 - x1, SECP_P)
    ```

* Implement hints on uint384 lib (Part 2) [#971](https://github.com/lambdaclass/cairo-vm/pull/971)

    `BuiltinHintProcessor` now supports the following hint:

    ```python
        memory[ap] = 1 if 0 <= (ids.a.d2 % PRIME) < 2 ** 127 else 0
    ```

 * Add alternative hint code for hint on _block_permutation used by 0.10.3 whitelist [#958](https://github.com/lambdaclass/cairo-vm/pull/958)

     `BuiltinHintProcessor` now supports the following hint:

    ```python
        from starkware.cairo.common.keccak_utils.keccak_utils import keccak_func
        _keccak_state_size_felts = int(ids.KECCAK_STATE_SIZE_FELTS)
        assert 0 <= _keccak_state_size_felts < 100

        output_values = keccak_func(memory.get_range(
            ids.keccak_ptr - _keccak_state_size_felts, _keccak_state_size_felts))
        segments.write_arg(ids.keccak_ptr, output_values)
    ```

* Make  hints code `src/hint_processor/builtin_hint_processor/hint_code.rs` public [#988](https://github.com/lambdaclass/cairo-vm/pull/988)

* Implement hints on uint384 lib (Part 1) [#960](https://github.com/lambdaclass/cairo-vm/pull/960)

    `BuiltinHintProcessor` now supports the following hints:

    ```python
        def split(num: int, num_bits_shift: int, length: int):
        a = []
        for _ in range(length):
            a.append( num & ((1 << num_bits_shift) - 1) )
            num = num >> num_bits_shift
        return tuple(a)

        def pack(z, num_bits_shift: int) -> int:
            limbs = (z.d0, z.d1, z.d2)
            return sum(limb << (num_bits_shift * i) for i, limb in enumerate(limbs))

        a = pack(ids.a, num_bits_shift = 128)
        div = pack(ids.div, num_bits_shift = 128)
        quotient, remainder = divmod(a, div)

        quotient_split = split(quotient, num_bits_shift=128, length=3)
        assert len(quotient_split) == 3

        ids.quotient.d0 = quotient_split[0]
        ids.quotient.d1 = quotient_split[1]
        ids.quotient.d2 = quotient_split[2]

        remainder_split = split(remainder, num_bits_shift=128, length=3)
        ids.remainder.d0 = remainder_split[0]
        ids.remainder.d1 = remainder_split[1]
        ids.remainder.d2 = remainder_split[2]
    ```

    ```python
        ids.low = ids.a & ((1<<128) - 1)
        ids.high = ids.a >> 128
    ```

    ```python
            sum_d0 = ids.a.d0 + ids.b.d0
        ids.carry_d0 = 1 if sum_d0 >= ids.SHIFT else 0
        sum_d1 = ids.a.d1 + ids.b.d1 + ids.carry_d0
        ids.carry_d1 = 1 if sum_d1 >= ids.SHIFT else 0
        sum_d2 = ids.a.d2 + ids.b.d2 + ids.carry_d1
        ids.carry_d2 = 1 if sum_d2 >= ids.SHIFT else 0
    ```

    ```python
        from starkware.python.math_utils import isqrt

        def split(num: int, num_bits_shift: int, length: int):
            a = []
            for _ in range(length):
                a.append( num & ((1 << num_bits_shift) - 1) )
                num = num >> num_bits_shift
            return tuple(a)

        def pack(z, num_bits_shift: int) -> int:
            limbs = (z.d0, z.d1, z.d2)
            return sum(limb << (num_bits_shift * i) for i, limb in enumerate(limbs))

        a = pack(ids.a, num_bits_shift=128)
        root = isqrt(a)
        assert 0 <= root < 2 ** 192
        root_split = split(root, num_bits_shift=128, length=3)
        ids.root.d0 = root_split[0]
        ids.root.d1 = root_split[1]
        ids.root.d2 = root_split[2]
    ```

* Re-export the `cairo-felt` crate as `cairo_vm::felt` [#981](https://github.com/lambdaclass/cairo-vm/pull/981)
  * Removes the need of explicitly importing `cairo-felt` in downstream projects
  and helps ensure there is no version mismatch caused by that

* Implement hint on `uint256_mul_div_mod`[#957](https://github.com/lambdaclass/cairo-vm/pull/957)

    `BuiltinHintProcessor` now supports the following hint:

    ```python
    a = (ids.a.high << 128) + ids.a.low
    b = (ids.b.high << 128) + ids.b.low
    div = (ids.div.high << 128) + ids.div.low
    quotient, remainder = divmod(a * b, div)

    ids.quotient_low.low = quotient & ((1 << 128) - 1)
    ids.quotient_low.high = (quotient >> 128) & ((1 << 128) - 1)
    ids.quotient_high.low = (quotient >> 256) & ((1 << 128) - 1)
    ids.quotient_high.high = quotient >> 384
    ids.remainder.low = remainder & ((1 << 128) - 1)
    ids.remainder.high = remainder >> 128"
    ```

    Used by the common library function `uint256_mul_div_mod`

#### [0.3.0-rc1] - 2023-04-13
* Derive Deserialize for ExecutionResources [#922](https://github.com/lambdaclass/cairo-vm/pull/922)
* Remove builtin names from VirtualMachine.builtin_runners [#921](https://github.com/lambdaclass/cairo-vm/pull/921)
* Implemented hints on common/ec.cairo [#888](https://github.com/lambdaclass/cairo-vm/pull/888)
* Changed `Memory.insert` argument types [#902](https://github.com/lambdaclass/cairo-vm/pull/902)
* feat: implemented `Deserialize` on Program by changing builtins field type to enum [#896](https://github.com/lambdaclass/cairo-vm/pull/896)
* Effective size computation from the VM exposed [#887](https://github.com/lambdaclass/cairo-vm/pull/887)
* Wasm32 Support! [#828](https://github.com/lambdaclass/cairo-vm/pull/828), [#893](https://github.com/lambdaclass/cairo-vm/pull/893)
* `MathError` added for math operation [#855](https://github.com/lambdaclass/cairo-vm/pull/855)
* Check for overflows in relocatable operations [#859](https://github.com/lambdaclass/cairo-vm/pull/859)
* Use `Relocatable` instead of `&MaybeRelocatable` in `load_data` and `get_range`[#860](https://github.com/lambdaclass/cairo-vm/pull/860) [#867](https://github.com/lambdaclass/cairo-vm/pull/867)
* Memory-related errors moved to `MemoryError` [#854](https://github.com/lambdaclass/cairo-vm/pull/854)
    * Removed unused error variants
    * Moved memory-related error variants to `MemoryError`
    * Changed memory getters to return `MemoryError` instead of `VirtualMachineError`
    * Changed all memory-related errors in hint from `HintError::Internal(VmError::...` to `HintError::Memory(MemoryError::...`
* feat: Builder pattern for `VirtualMachine` [#820](https://github.com/lambdaclass/cairo-vm/pull/820)
* Simplified `Memory::get` return type to `Option` [#852](https://github.com/lambdaclass/cairo-vm/pull/852)
* Improved idenitifier variable error handling [#851](https://github.com/lambdaclass/cairo-vm/pull/851)
* `CairoRunner::write_output` now prints missing and relocatable values [#853](https://github.com/lambdaclass/cairo-vm/pull/853)
* `VirtualMachineError::FailedToComputeOperands` error message expanded [#848](https://github.com/lambdaclass/cairo-vm/pull/848)
* Builtin names made public [#849](https://github.com/lambdaclass/cairo-vm/pull/849)
* `secure_run` flag moved to `CairoRunConfig` struct [#832](https://github.com/lambdaclass/cairo-vm/pull/832)
* `vm_core` error types revised and iimplemented `AddAssign` for `Relocatable` [#837](https://github.com/lambdaclass/cairo-vm/pull/837)
* `to_bigint` and `to_biguint` deprecated [#757](https://github.com/lambdaclass/cairo-vm/pull/757)
* `Memory` moved into `MemorySegmentManager` [#830](https://github.com/lambdaclass/cairo-vm/pull/830)
    * To reduce the complexity of the VM's memory and enforce proper usage (as the memory and its segment manager are now a "unified" entity)
    * Removed `memory` field from `VirtualMachine`
    * Added `memory` field to `MemorySegmentManager`
    * Removed `Memory` argument from methods where `MemorySegmentManager` is also an argument
    * Added test macro `segments` (an extension of the `memory` macro)
* `Display` trait added to Memory struct [#812](https://github.com/lambdaclass/cairo-vm/pull/812)
* feat: Extensible VirtualMachineError and removed PartialEq trait [#783](https://github.com/lambdaclass/cairo-vm/pull/783)
    * `VirtualMachineError::Other(anyhow::Error)` was added to allow to returning custom errors when using `cairo-vm`
    * The `PartialEq` trait was removed from the `VirtualMachineError` enum
* VM hooks added as a conditional feature [#761](https://github.com/lambdaclass/cairo-vm/pull/761)
    * Cairo-vm based testing tools such as cairo-foundry or those built by FuzzingLabs need access to the state of the VM at specific points during the execution.
    * This PR adds the possibility for users of the cairo-vm lib to execute their custom additional code during the program execution.
    * The Rust "feature" mechanism was used in order to guarantee that this ability is only available when the lib user needs it, and is not compiled when it's not required.
    * Three hooks were created:
        * before the first step
        * before each step
        * after each step
* ExecutionResource operations: add and substract [#774](https://github.com/lambdaclass/cairo-vm/pull/774), multiplication [#908](https://github.com/lambdaclass/cairo-vm/pull/908) , and `AddAssign` [#914](https://github.com/lambdaclass/cairo-vm/pull/914)

* Move `Memory` into `MemorySegmentManager` [#830](https://github.com/lambdaclass/cairo-vm/pull/830)
    * Structural changes:
        * Remove `memory: Memory` field from `VirtualMachine`
        * Add `memory: Memory` field to `MemorySegmentManager`
    * As a result of this, multiple public methods' signatures changed:
        * `BuiltinRunner` (and its inner enum types):
            * `initialize_segments(&mut self, segments: &mut MemorySegmentManager, memory: &mut Memory)` -> `initialize_segments(&mut self, segments: &mut MemorySegmentManager)`
            * `final_stack(&mut self, segments: &MemorySegmentManager, memory: &Memory, stack_pointer: Relocatable) -> Result<Relocatable, RunnerError>` -> `final_stack(&mut self, segments: &MemorySegmentManager, stack_pointer: Relocatable) -> Result<Relocatable, RunnerError>`
        * `MemorySegmentManager`
            * `add(&mut self, memory: &mut Memory) -> Relocatable` -> `add(&mut self) -> Relocatable`
            * `add_temporary_segment(&mut self, memory: &mut Memory) -> Relocatable` -> `add_temporary_segment(&mut self) -> Relocatable`
            * `load_data(&mut self, memory: &mut Memory, ptr: &MaybeRelocatable, data: &Vec<MaybeRelocatable>) -> Result<MaybeRelocatable, MemoryError>` -> `load_data(&mut self, ptr: &MaybeRelocatable, data: &Vec<MaybeRelocatable>) -> Result<MaybeRelocatable, MemoryError>`
            * `compute_effective_sizes(&mut self, memory: &Memory) -> &Vec<usize>` -> `compute_effective_sizes(&mut self) -> &Vec<usize>`
            * `gen_arg(&mut self, arg: &dyn Any, memory: &mut Memory) -> Result<MaybeRelocatable, VirtualMachineError>` -> `gen_arg(&mut self, arg: &dyn Any) -> Result<MaybeRelocatable, VirtualMachineError>`
            * `gen_cairo_arg(&mut self, arg: &CairoArg, memory: &mut Memory) -> Result<MaybeRelocatable, VirtualMachineError>` -> `gen_cairo_arg(&mut self, arg: &CairoArg) -> Result<MaybeRelocatable, VirtualMachineError>`
            * `write_arg(&mut self, memory: &mut Memory, ptr: &Relocatable, arg: &dyn Any) -> Result<MaybeRelocatable, MemoryError>` -> `write_arg(&mut self, ptr: &Relocatable, arg: &dyn Any) -> Result<MaybeRelocatable, MemoryError>`

* Refactor `Memory::relocate memory` [#784](https://github.com/lambdaclass/cairo-vm/pull/784)
    * Bugfixes:
        * `Memory::relocate_memory` now moves data in the temporary memory relocated by a relocation rule to the real memory
    * Aditional Notes:
        * When relocating temporary memory produces clashes with pre-existing values in the real memory, an InconsistentMemory error is returned instead of keeping the last inserted value. This differs from the original implementation.

* Restrict addresses to Relocatable + fix some error variants used in signature.rs [#792](https://github.com/lambdaclass/cairo-vm/pull/792)
    * Public Api Changes:
        * Change `ValidationRule` inner type to `Box<dyn Fn(&Memory, &Relocatable) -> Result<Vec<Relocatable>, MemoryError>>`.
        * Change `validated_addresses` field of `Memory` to `HashSet<Relocatable>`.
        * Change `validate_memory_cell(&mut self, address: &MaybeRelocatable) -> Result<(), MemoryError>` to `validate_memory_cell(&mut self, addr: &Relocatable) -> Result<(), MemoryError>`.

* Add `VmException` to `CairoRunner::run_from_entrypoint`[#775](https://github.com/lambdaclass/cairo-vm/pull/775)
    * Public Api Changes:
        * Change error return type of `CairoRunner::run_from_entrypoint` to `CairoRunError`.
        * Convert `VirtualMachineError`s outputed during the vm run to `VmException` in `CairoRunner::run_from_entrypoint`.
        * Make `VmException` fields public

* Fix `BuiltinRunner::final_stack` and remove quick fix [#778](https://github.com/lambdaclass/cairo-vm/pull/778)
    * Public Api changes:
        * Various changes to public `BuiltinRunner` method's signatures:
            * `final_stack(&self, vm: &VirtualMachine, pointer: Relocatable) -> Result<(Relocatable, usize), RunnerError>` to `final_stack(&mut self, segments: &MemorySegmentManager, memory: &Memory, pointer: Relocatable) -> Result<Relocatable,RunnerError>`.
            * `get_used_cells(&self, vm: &VirtualMachine) -> Result<usize, MemoryError>` to  `get_used_cells(&self, segments: &MemorySegmentManager) -> Result<usize, MemoryError>`.
            * `get_used_instances(&self, vm: &VirtualMachine) -> Result<usize, MemoryError>` to `get_used_instances(&self, segments: &MemorySegmentManager) -> Result<usize, MemoryError>`.
    * Bugfixes:
        * `BuiltinRunner::final_stack` now updates the builtin's stop_ptr instead of returning it. This replaces the bugfix on PR #768.

#### [0.1.3] - 2023-01-26
* Add secure_run flag + integrate verify_secure_runner into cairo-run [#771](https://github.com/lambdaclass/cairo-vm/pull/777)
    * Public Api changes:
        * Add command_line argument `secure_run`
        * Add argument `secure_run: Option<bool>` to `cairo_run`
        * `verify_secure_runner` is now called inside `cairo-run` when `secure_run` is set to true or when it not set and the run is not on `proof_mode`
    * Bugfixes:
        * `EcOpBuiltinRunner::deduce_memory_cell` now checks that both points are on the curve instead of only the first one
        * `EcOpBuiltinRunner::deduce_memory_cell` now returns the values of the point coordinates instead of the indices when a `PointNotOnCurve` error is returned

* Refactor `Refactor verify_secure_runner` [#768](https://github.com/lambdaclass/cairo-vm/pull/768)
    * Public Api changes:
        * Remove builtin name from the return value of `BuiltinRunner::get_memory_segment_addresses`
        * Simplify the return value of `CairoRunner::get_builtin_segments_info` to `Vec<(usize, usize)>`
        * CairoRunner::read_return_values now receives a mutable reference to VirtualMachine
    * Bugfixes:
        * CairoRunner::read_return_values now updates the `stop_ptr` of each builtin after calling `BuiltinRunner::final_stack`

* Use CairoArg enum instead of Any in CairoRunner::run_from_entrypoint [#686](https://github.com/lambdaclass/cairo-vm/pull/686)
    * Public Api changes:
        * Remove `Result` from `MaybeRelocatable::mod_floor`, it now returns a `MaybeRelocatable`
        * Add struct `CairoArg`
        * Change `arg` argument of `CairoRunner::run_from_entrypoint` from `Vec<&dyn Any>` to `&[&CairoArg]`
        * Remove argument `typed_args` from `CairoRunner::run_from_entrypoint`
        * Remove no longer used method `gen_typed_arg` from `VirtualMachine` & `MemorySegmentManager`
        * Add methods `MemorySegmentManager::gen_cairo_arg` & `MemorySegmentManager::write_simple_args` as typed counterparts to `MemorySegmentManager::gen_arg` & `MemorySegmentManager::write_arg`

#### [0.1.1] - 2023-01-11

* Add input file contents to traceback [#666](https://github.com/lambdaclass/cairo-vm/pull/666/files)
    * Public Api changes:
        * `VirtualMachineError` enum variants containing `MaybeRelocatable` and/or `Relocatable` values now use the `Display` format instead of `Debug` in their `Display` implementation
        * `get_traceback` now adds the source code line to each traceback entry
* Use hint location instead of instruction location when building VmExceptions from hint failure [#673](https://github.com/lambdaclass/cairo-vm/pull/673/files)
    * Public Api changes:
        * `hints` field added to `InstructionLocation`
        * `Program.instruction_locations` type changed from `Option<HashMap<usize, Location>>` to `Option<HashMap<usize, InstructionLocation>>`
        * `VirtualMachineError`s produced by `HintProcessor::execute_hint()` will be wrapped in a `VirtualMachineError::Hint` error containing their hint_index
        * `get_location()` now receives an an optional usize value `hint_index`, used to obtain hint locations
* Default implementation of compile_hint [#680](https://github.com/lambdaclass/cairo-vm/pull/680)
    * Internal changes:
        * Make the `compile_hint` implementation which was in the `BuiltinHintProcessor` the default implementation in the trait.
* Add new error type `HintError` [#676](https://github.com/lambdaclass/cairo-vm/pull/676)
    * Public Api changes:
        * `HintProcessor::execute_hint()` now returns a `HintError` instead of a `VirtualMachineError`
        * Helper functions on `hint_processor_utils.rs` now return a `HintError`
* Change the Dictionary used in dict hints to store MaybeRelocatable instead of BigInt [#687](https://github.com/lambdaclass/cairo-vm/pull/687)
    * Public Api changes:
        * `DictManager`, its dictionaries, and all dict module hints implemented in rust now use `MaybeRelocatable` for keys and values instead of `BigInt`
        * Add helper functions that allow extracting ids variables as `MaybeRelocatable`: `get_maybe_relocatable_from_var_name` & `get_maybe_relocatable_from_reference`
        * Change inner value type of dict-related `HintError` variants to `MaybeRelocatable`

* Implement `substitute_error_message_attribute_references` [#689] (https://github.com/lambdaclass/cairo-vm/pull/689)
    * Public Api changes:
        * Remove `error_message_attributes` field from `VirtualMachine`, and `VirtualMachine::new`
        * Add `flow_tracking_data` field to `Attribute`
        * `get_error_attr_value` now replaces the references in the error message with the corresponding cairo values.
        * Remove duplicated handling of error attribute messages leading to duplicated into in the final error display.
* Fix multiplicative inverse bug [#697](https://github.com/lambdaclass/cairo-vm/pull/697) [#698](https://github.com/lambdaclass/cairo-vm/pull/698). The VM was using integer division rather than prime field inverse when deducing `op0` or `op1` for the multiplication opcode

#### [0.1.0] - 2022-12-30
* Add traceback to VmException [#657](https://github.com/lambdaclass/cairo-vm/pull/657)
    * Public API changes:
        * `traceback` field added to `VmException` struct
        * `pub fn from_vm_error(runner: &CairoRunner, error: VirtualMachineError, pc: usize) -> Self` is now `pub fn from_vm_error(runner: &CairoRunner, vm: &VirtualMachine, error: VirtualMachineError) -> Self`
        * `pub fn get_location(pc: &usize, runner: &CairoRunner) -> Option<Location>` is now `pub fn get_location(pc: usize, runner: &CairoRunner) -> Option<Location>`
        * `pub fn decode_instruction(encoded_instr: i64, mut imm: Option<BigInt>) -> Result<instruction::Instruction, VirtualMachineError>` is now `pub fn decode_instruction(encoded_instr: i64, mut imm: Option<&BigInt>) -> Result<instruction::Instruction, VirtualMachineError>`
        * `VmException` fields' string format now mirrors their cairo-lang counterparts.<|MERGE_RESOLUTION|>--- conflicted
+++ resolved
@@ -2,7 +2,6 @@
 
 #### Upcoming Changes
 
-<<<<<<< HEAD
 * feat(BREAKING): Add mod builtin [#1673](https://github.com/lambdaclass/cairo-vm/pull/1673)
 
   Main Changes:
@@ -21,10 +20,9 @@
     * Remove unused method `get_memory_segment_addresses` from all builtin runners & the enum
     * Remove empty implementations of `deduce_memory_cell` & `add_validation_rules` from all builtin runners
     * Remove duplicated implementation of `final_stack` from all builtin runners except output and move it to the enum implementation
-=======
+
 * bugfix(BREAKING): Handle off2 immediate case in `get_integer_from_reference`[#1701](https://github.com/lambdaclass/cairo-vm/pull/1701)
   * `get_integer_from_reference` & `get_integer_from_var_name` output changed from `Result<Cow<'a, Felt252>, HintError>` to `Result<Felt252, HintError>`
->>>>>>> 404407de
 
 * feat: Reorganized builtins to be in the top of stack at the end of a run (Cairo1).
 

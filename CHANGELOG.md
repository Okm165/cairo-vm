## Cairo-VM Changelog

#### Upcoming Changes

<<<<<<< HEAD
* Make `ProgramError` & `CairoRunError` implement `PartialEq`[#776](https://github.com/lambdaclass/cairo-rs/pull/776)
    * Public Api changes:
        * `CairoRunError` & `ProgramError` now implemnt `PartialEq`.
        * `serde_json::Error`s & `io::Error`s are now mapped into classified string errors when converted to `ProgramError`s instead of keeping the original error.
=======
* Refactor `Refactor verify_secure_runner` [#768](https://github.com/lambdaclass/cairo-rs/pull/768)
    Public Api changes:
    * Remove builtin name from the return value of `BuiltinRunner::get_memory_segment_addresses`
    * Simplify the return value of `CairoRunner::get_builtin_segments_info` to `Vec<(usize, usize)>`
    * CairoRunner::read_return_values now receives a mutable reference to VirtualMachine
    Bugfixes:
    * CairoRunner::read_return_values now updates the `stop_ptr` of each builtin after calling `BuiltinRunner::final_stack`
>>>>>>> 9d239ebc

* Use CairoArg enum instead of Any in CairoRunner::run_from_entrypoint [#686](https://github.com/lambdaclass/cairo-rs/pull/686)
    * Public Api changes:
        * Remove `Result` from `MaybeRelocatable::mod_floor`, it now returns a `MaybeRelocatable` 
        * Add struct `CairoArg`
        * Change `arg` argument of `CairoRunner::run_from_entrypoint` from `Vec<&dyn Any>` to `&[&CairoArg]`
        * Remove argument `typed_args` from `CairoRunner::run_from_entrypoint`
        * Remove no longer used method `gen_typed_arg` from `VirtualMachine` & `MemorySegmentManager`
        * Add methods `MemorySegmentManager::gen_cairo_arg` & `MemorySegmentManager::write_simple_args` as typed counterparts to `MemorySegmentManager::gen_arg` & `MemorySegmentManager::write_arg`
        
#### [0.1.1] - 2023-01-11

* Add input file contents to traceback [#666](https://github.com/lambdaclass/cairo-rs/pull/666/files)
    * Public Api changes:
        * `VirtualMachineError` enum variants containing `MaybeRelocatable` and/or `Relocatable` values now use the `Display` format instead of `Debug` in their `Display` implementation
        * `get_traceback` now adds the source code line to each traceback entry
* Use hint location instead of instruction location when building VmExceptions from hint failure [#673](https://github.com/lambdaclass/cairo-rs/pull/673/files)
    * Public Api changes:
        * `hints` field added to `InstructionLocation`
        * `Program.instruction_locations` type changed from `Option<HashMap<usize, Location>>` to `Option<HashMap<usize, InstructionLocation>>`
        * `VirtualMachineError`s produced by `HintProcessor::execute_hint()` will be wrapped in a `VirtualMachineError::Hint` error containing their hint_index
        * `get_location()` now receives an an optional usize value `hint_index`, used to obtain hint locations
* Default implementation of compile_hint [#680](https://github.com/lambdaclass/cairo-rs/pull/680)
    * Internal changes: 
        * Make the `compile_hint` implementation which was in the `BuiltinHintProcessor` the default implementation in the trait. 
* Add new error type `HintError` [#676](https://github.com/lambdaclass/cairo-rs/pull/676)
    * Public Api changes:
        * `HintProcessor::execute_hint()` now returns a `HintError` instead of a `VirtualMachineError`
        * Helper functions on `hint_processor_utils.rs` now return a `HintError`
* Change the Dictionary used in dict hints to store MaybeRelocatable instead of BigInt [#687](https://github.com/lambdaclass/cairo-rs/pull/687)
    * Public Api changes:
        * `DictManager`, its dictionaries, and all dict module hints implemented in rust now use `MaybeRelocatable` for keys and values instead of `BigInt`
        * Add helper functions that allow extracting ids variables as `MaybeRelocatable`: `get_maybe_relocatable_from_var_name` & `get_maybe_relocatable_from_reference`
        * Change inner value type of dict-related `HintError` variants to `MaybeRelocatable`
        
* Implement `substitute_error_message_attribute_references` [#689] (https://github.com/lambdaclass/cairo-rs/pull/689)
    * Public Api changes:
        * Remove `error_message_attributes` field from `VirtualMachine`, and `VirtualMachine::new`
        * Add `flow_tracking_data` field to `Attribute`
        * `get_error_attr_value` now replaces the references in the error message with the corresponding cairo values.
        * Remove duplicated handling of error attribute messages leading to duplicated into in the final error display.
* Fix multiplicative inverse bug [#697](https://github.com/lambdaclass/cairo-rs/pull/697) [#698](https://github.com/lambdaclass/cairo-rs/pull/698). The VM was using integer division rather than prime field inverse when deducing `op0` or `op1` for the multiplication opcode

#### [0.1.0] - 2022-12-30
* Add traceback to VmException [#657](https://github.com/lambdaclass/cairo-rs/pull/657)
    * Public API changes: 
        * `traceback` field added to `VmException` struct
        * `pub fn from_vm_error(runner: &CairoRunner, error: VirtualMachineError, pc: usize) -> Self` is now `pub fn from_vm_error(runner: &CairoRunner, vm: &VirtualMachine, error: VirtualMachineError) -> Self`
        * `pub fn get_location(pc: &usize, runner: &CairoRunner) -> Option<Location>` is now `pub fn get_location(pc: usize, runner: &CairoRunner) -> Option<Location>`
        * `pub fn decode_instruction(encoded_instr: i64, mut imm: Option<BigInt>) -> Result<instruction::Instruction, VirtualMachineError>` is now `pub fn decode_instruction(encoded_instr: i64, mut imm: Option<&BigInt>) -> Result<instruction::Instruction, VirtualMachineError>`
        * `VmExcepion` field's string format now mirror their cairo-lang conterparts.<|MERGE_RESOLUTION|>--- conflicted
+++ resolved
@@ -2,12 +2,11 @@
 
 #### Upcoming Changes
 
-<<<<<<< HEAD
 * Make `ProgramError` & `CairoRunError` implement `PartialEq`[#776](https://github.com/lambdaclass/cairo-rs/pull/776)
     * Public Api changes:
         * `CairoRunError` & `ProgramError` now implemnt `PartialEq`.
         * `serde_json::Error`s & `io::Error`s are now mapped into classified string errors when converted to `ProgramError`s instead of keeping the original error.
-=======
+
 * Refactor `Refactor verify_secure_runner` [#768](https://github.com/lambdaclass/cairo-rs/pull/768)
     Public Api changes:
     * Remove builtin name from the return value of `BuiltinRunner::get_memory_segment_addresses`
@@ -15,7 +14,6 @@
     * CairoRunner::read_return_values now receives a mutable reference to VirtualMachine
     Bugfixes:
     * CairoRunner::read_return_values now updates the `stop_ptr` of each builtin after calling `BuiltinRunner::final_stack`
->>>>>>> 9d239ebc
 
 * Use CairoArg enum instead of Any in CairoRunner::run_from_entrypoint [#686](https://github.com/lambdaclass/cairo-rs/pull/686)
     * Public Api changes:

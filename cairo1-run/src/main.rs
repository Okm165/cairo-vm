use bincode::enc::write::Writer;
<<<<<<< HEAD
use cairo_lang_compiler::{
    compile_prepared_db, db::RootDatabase, project::setup_project, CompilerConfig,
};
use cairo_lang_sierra::{ids::ConcreteTypeId, program_registry::ProgramRegistryError};
use cairo_lang_sierra_to_casm::{compiler::CompilationError, metadata::MetadataError};
use cairo_run::Cairo1RunConfig;
=======
use cairo1_run::error::Error;
use cairo1_run::{cairo_run_program, Cairo1RunConfig, FuncArg};
use cairo_lang_compiler::{compile_cairo_project_at_path, CompilerConfig};
>>>>>>> 3f1f9ecf
use cairo_vm::{
    air_public_input::PublicInputError, types::layout_name::LayoutName,
    vm::errors::trace_errors::TraceError, Felt252,
};
use clap::{Parser, ValueHint};
use itertools::Itertools;
use std::{
    io::{self, Write},
    path::PathBuf,
};

#[derive(Parser, Debug)]
#[clap(author, version, about, long_about = None)]
struct Args {
    #[clap(value_parser, value_hint=ValueHint::FilePath)]
    filename: PathBuf,
    #[clap(long = "trace_file", value_parser)]
    trace_file: Option<PathBuf>,
    #[structopt(long = "memory_file")]
    memory_file: Option<PathBuf>,
    #[clap(long = "layout", default_value = "plain", value_enum)]
    layout: LayoutName,
    #[clap(long = "proof_mode", value_parser)]
    proof_mode: bool,
    #[clap(long = "air_public_input", requires = "proof_mode")]
    air_public_input: Option<PathBuf>,
    #[clap(
        long = "air_private_input",
        requires_all = ["proof_mode", "trace_file", "memory_file"] 
    )]
    air_private_input: Option<PathBuf>,
    #[clap(
        long = "cairo_pie_output",
        // We need to add these air_private_input & air_public_input or else
        // passing cairo_pie_output + either of these without proof_mode will not fail
        conflicts_with_all = ["proof_mode", "air_private_input", "air_public_input"]
    )]
    cairo_pie_output: Option<PathBuf>,
    // Arguments should be spaced, with array elements placed between brackets
    // For example " --args '1 2 [1 2 3]'" will yield 3 arguments, with the last one being an array of 3 elements
    #[clap(long = "args", default_value = "", value_parser=process_args)]
    args: FuncArgs,
    #[clap(long = "print_output", value_parser)]
    print_output: bool,
    #[clap(
        long = "append_return_values",
        // We need to add these air_private_input & air_public_input or else
        // passing cairo_pie_output + either of these without proof_mode will not fail
        conflicts_with_all = ["proof_mode", "air_private_input", "air_public_input"]
    )]
    append_return_values: bool,
}

#[derive(Debug, Clone, Default)]
struct FuncArgs(Vec<FuncArg>);

fn process_args(value: &str) -> Result<FuncArgs, String> {
    if value.is_empty() {
        return Ok(FuncArgs::default());
    }
    let mut args = Vec::new();
    let mut input = value.split(' ');
    while let Some(value) = input.next() {
        // First argument in an array
        if value.starts_with('[') {
            let mut array_arg =
                vec![Felt252::from_dec_str(value.strip_prefix('[').unwrap()).unwrap()];
            // Process following args in array
            let mut array_end = false;
            while !array_end {
                if let Some(value) = input.next() {
                    // Last arg in array
                    if value.ends_with(']') {
                        array_arg
                            .push(Felt252::from_dec_str(value.strip_suffix(']').unwrap()).unwrap());
                        array_end = true;
                    } else {
                        array_arg.push(Felt252::from_dec_str(value).unwrap())
                    }
                }
            }
            // Finalize array
            args.push(FuncArg::Array(array_arg))
        } else {
            // Single argument
            args.push(FuncArg::Single(Felt252::from_dec_str(value).unwrap()))
        }
    }
    Ok(FuncArgs(args))
}

pub struct FileWriter {
    buf_writer: io::BufWriter<std::fs::File>,
    bytes_written: usize,
}

impl Writer for FileWriter {
    fn write(&mut self, bytes: &[u8]) -> Result<(), bincode::error::EncodeError> {
        self.buf_writer
            .write_all(bytes)
            .map_err(|e| bincode::error::EncodeError::Io {
                inner: e,
                index: self.bytes_written,
            })?;

        self.bytes_written += bytes.len();

        Ok(())
    }
}

impl FileWriter {
    fn new(buf_writer: io::BufWriter<std::fs::File>) -> Self {
        Self {
            buf_writer,
            bytes_written: 0,
        }
    }

    fn flush(&mut self) -> io::Result<()> {
        self.buf_writer.flush()
    }
}

fn run(args: impl Iterator<Item = String>) -> Result<Option<String>, Error> {
    let args = Args::try_parse_from(args)?;

    let cairo_run_config = Cairo1RunConfig {
        proof_mode: args.proof_mode,
        serialize_output: args.print_output,
        relocate_mem: args.memory_file.is_some() || args.air_public_input.is_some(),
        layout: args.layout,
        trace_enabled: args.trace_file.is_some() || args.air_public_input.is_some(),
        args: &args.args.0,
        finalize_builtins: args.air_private_input.is_some() || args.cairo_pie_output.is_some(),
        append_return_values: args.append_return_values,
    };

    // Try to parse the file as a sierra program
    let file = std::fs::read(&args.filename)?;
    let sierra_program = match serde_json::from_slice(&file) {
        Ok(program) => program,
        Err(_) => {
            // If it fails, try to compile it as a cairo program
            let compiler_config = CompilerConfig {
                replace_ids: true,
                ..CompilerConfig::default()
            };
            compile_cairo_project_at_path(&args.filename, compiler_config)
                .map_err(|err| Error::SierraCompilation(err.to_string()))?
        }
    };

<<<<<<< HEAD
    let mut db = RootDatabase::builder()
        .detect_corelib()
        .skip_auto_withdraw_gas()
        .build()
        .unwrap();
    let main_crate_ids = setup_project(&mut db, &args.filename).unwrap();
    let sierra_program = compile_prepared_db(&mut db, main_crate_ids, compiler_config).unwrap();

    let (runner, vm, _, serialized_output) =
        cairo_run::cairo_run_program(&sierra_program, cairo_run_config)?;
=======
    let (runner, vm, _, serialized_output) = cairo_run_program(&sierra_program, cairo_run_config)?;
>>>>>>> 3f1f9ecf

    if let Some(file_path) = args.air_public_input {
        let json = runner.get_air_public_input(&vm)?.serialize_json()?;
        std::fs::write(file_path, json)?;
    }

    if let (Some(file_path), Some(trace_file), Some(memory_file)) = (
        args.air_private_input,
        args.trace_file.clone(),
        args.memory_file.clone(),
    ) {
        // Get absolute paths of trace_file & memory_file
        let trace_path = trace_file
            .as_path()
            .canonicalize()
            .unwrap_or(trace_file.clone())
            .to_string_lossy()
            .to_string();
        let memory_path = memory_file
            .as_path()
            .canonicalize()
            .unwrap_or(memory_file.clone())
            .to_string_lossy()
            .to_string();

        let json = runner
            .get_air_private_input(&vm)
            .to_serializable(trace_path, memory_path)
            .serialize_json()
            .map_err(PublicInputError::Serde)?;
        std::fs::write(file_path, json)?;
    }

    if let Some(ref file_path) = args.cairo_pie_output {
        runner.get_cairo_pie(&vm)?.write_zip_file(file_path)?
    }

    if let Some(trace_path) = args.trace_file {
        let relocated_trace = runner
            .relocated_trace
            .ok_or(Error::Trace(TraceError::TraceNotRelocated))?;
        let trace_file = std::fs::File::create(trace_path)?;
        let mut trace_writer =
            FileWriter::new(io::BufWriter::with_capacity(3 * 1024 * 1024, trace_file));

        cairo_vm::cairo_run::write_encoded_trace(&relocated_trace, &mut trace_writer)?;
        trace_writer.flush()?;
    }
    if let Some(memory_path) = args.memory_file {
        let memory_file = std::fs::File::create(memory_path)?;
        let mut memory_writer =
            FileWriter::new(io::BufWriter::with_capacity(5 * 1024 * 1024, memory_file));

        cairo_vm::cairo_run::write_encoded_memory(&runner.relocated_memory, &mut memory_writer)?;
        memory_writer.flush()?;
    }

    Ok(serialized_output)
}

fn main() -> Result<(), Error> {
    match run(std::env::args()) {
        Err(Error::Cli(err)) => err.exit(),
        Ok(output) => {
            if let Some(output_string) = output {
                println!("Program Output : {}", output_string);
            }
            Ok(())
        }
        Err(Error::RunPanic(panic_data)) => {
            if !panic_data.is_empty() {
                let panic_data_string_list = panic_data
                    .iter()
                    .map(|m| {
                        // Try to parse to utf8 string
                        let msg = String::from_utf8(m.to_bytes_be().to_vec());
                        if let Ok(msg) = msg {
                            format!("{} ('{}')", m, msg)
                        } else {
                            m.to_string()
                        }
                    })
                    .join(", ");
                println!("Run panicked with: [{}]", panic_data_string_list);
            }
            Ok(())
        }
        Err(err) => Err(err),
    }
}

#[cfg(test)]
mod tests {
    use super::*;
    use assert_matches::assert_matches;
    use rstest::rstest;

    #[rstest]
    #[case(["cairo1-run", "../cairo_programs/cairo-1-programs/fibonacci.cairo", "--print_output", "--trace_file", "/dev/null", "--memory_file", "/dev/null", "--layout", "all_cairo", "--cairo_pie_output", "/dev/null"].as_slice())]
    #[case(["cairo1-run", "../cairo_programs/cairo-1-programs/fibonacci.cairo", "--print_output", "--trace_file", "/dev/null", "--memory_file", "/dev/null", "--layout", "all_cairo", "--proof_mode", "--air_public_input", "/dev/null", "--air_private_input", "/dev/null"].as_slice())]
    fn test_run_fibonacci_ok(#[case] args: &[&str]) {
        let args = args.iter().cloned().map(String::from);
        assert_matches!(run(args), Ok(Some(res)) if res == "89");
    }

    #[rstest]
    #[case(["cairo1-run", "../cairo_programs/cairo-1-programs/factorial.cairo", "--print_output", "--trace_file", "/dev/null", "--memory_file", "/dev/null", "--layout", "all_cairo", "--cairo_pie_output", "/dev/null"].as_slice())]
    #[case(["cairo1-run", "../cairo_programs/cairo-1-programs/factorial.cairo", "--print_output", "--trace_file", "/dev/null", "--memory_file", "/dev/null", "--layout", "all_cairo", "--proof_mode", "--air_public_input", "/dev/null", "--air_private_input", "/dev/null"].as_slice())]
    fn test_run_factorial_ok(#[case] args: &[&str]) {
        let args = args.iter().cloned().map(String::from);
        assert_matches!(run(args), Ok(Some(res)) if res == "3628800");
    }

    #[rstest]
    #[case(["cairo1-run", "../cairo_programs/cairo-1-programs/bitwise.cairo", "--print_output", "--trace_file", "/dev/null", "--memory_file", "/dev/null", "--layout", "all_cairo", "--cairo_pie_output", "/dev/null"].as_slice())]
    #[case(["cairo1-run", "../cairo_programs/cairo-1-programs/bitwise.cairo", "--print_output", "--trace_file", "/dev/null", "--memory_file", "/dev/null", "--layout", "all_cairo", "--proof_mode", "--air_public_input", "/dev/null", "--air_private_input", "/dev/null"].as_slice())]
    fn test_run_bitwise_ok(#[case] args: &[&str]) {
        let args = args.iter().cloned().map(String::from);
        assert_matches!(run(args), Ok(Some(res)) if res == "11772");
    }

    #[rstest]
    #[case(["cairo1-run", "../cairo_programs/cairo-1-programs/array_get.cairo", "--print_output", "--trace_file", "/dev/null", "--memory_file", "/dev/null", "--layout", "all_cairo", "--cairo_pie_output", "/dev/null"].as_slice())]
    #[case(["cairo1-run", "../cairo_programs/cairo-1-programs/array_get.cairo", "--print_output", "--trace_file", "/dev/null", "--memory_file", "/dev/null", "--layout", "all_cairo", "--proof_mode", "--air_public_input", "/dev/null", "--air_private_input", "/dev/null"].as_slice())]
    fn test_run_array_get_ok(#[case] args: &[&str]) {
        let args = args.iter().cloned().map(String::from);
        assert_matches!(run(args), Ok(Some(res)) if res == "3");
    }

    #[rstest]
    #[case(["cairo1-run", "../cairo_programs/cairo-1-programs/enum_flow.cairo", "--print_output", "--trace_file", "/dev/null", "--memory_file", "/dev/null", "--layout", "all_cairo", "--cairo_pie_output", "/dev/null"].as_slice())]
    #[case(["cairo1-run", "../cairo_programs/cairo-1-programs/enum_flow.cairo", "--print_output", "--trace_file", "/dev/null", "--memory_file", "/dev/null", "--layout", "all_cairo", "--proof_mode", "--air_public_input", "/dev/null", "--air_private_input", "/dev/null"].as_slice())]
    fn test_run_enum_flow_ok(#[case] args: &[&str]) {
        let args = args.iter().cloned().map(String::from);
        assert_matches!(run(args), Ok(Some(res)) if res == "300");
    }

    #[rstest]
    #[case(["cairo1-run", "../cairo_programs/cairo-1-programs/enum_match.cairo", "--print_output", "--trace_file", "/dev/null", "--memory_file", "/dev/null", "--layout", "all_cairo", "--cairo_pie_output", "/dev/null"].as_slice())]
    #[case(["cairo1-run", "../cairo_programs/cairo-1-programs/enum_match.cairo", "--print_output", "--trace_file", "/dev/null", "--memory_file", "/dev/null", "--layout", "all_cairo", "--proof_mode", "--air_public_input", "/dev/null", "--air_private_input", "/dev/null"].as_slice())]
    fn test_run_enum_match_ok(#[case] args: &[&str]) {
        let args = args.iter().cloned().map(String::from);
        assert_matches!(run(args), Ok(Some(res)) if res == "10 3618502788666131213697322783095070105623107215331596699973092056135872020471");
    }

    #[rstest]
    #[case(["cairo1-run", "../cairo_programs/cairo-1-programs/hello.cairo", "--print_output", "--trace_file", "/dev/null", "--memory_file", "/dev/null", "--layout", "all_cairo", "--cairo_pie_output", "/dev/null"].as_slice())]
    #[case(["cairo1-run", "../cairo_programs/cairo-1-programs/hello.cairo", "--print_output", "--trace_file", "/dev/null", "--memory_file", "/dev/null", "--layout", "all_cairo", "--proof_mode", "--air_public_input", "/dev/null", "--air_private_input", "/dev/null"].as_slice())]
    fn test_run_hello_ok(#[case] args: &[&str]) {
        let args = args.iter().cloned().map(String::from);
        assert_matches!(run(args), Ok(Some(res)) if res == "1234");
    }

    #[rstest]
    #[case(["cairo1-run", "../cairo_programs/cairo-1-programs/ops.cairo", "--print_output", "--trace_file", "/dev/null", "--memory_file", "/dev/null", "--layout", "all_cairo", "--cairo_pie_output", "/dev/null"].as_slice())]
    #[case(["cairo1-run", "../cairo_programs/cairo-1-programs/ops.cairo", "--print_output", "--trace_file", "/dev/null", "--memory_file", "/dev/null", "--layout", "all_cairo", "--proof_mode", "--air_public_input", "/dev/null", "--air_private_input", "/dev/null"].as_slice())]
    fn test_run_ops_ok(#[case] args: &[&str]) {
        let args = args.iter().cloned().map(String::from);
        assert_matches!(run(args), Ok(Some(res)) if res == "6");
    }

    #[rstest]
    #[case(["cairo1-run", "../cairo_programs/cairo-1-programs/print.cairo", "--print_output", "--trace_file", "/dev/null", "--memory_file", "/dev/null", "--layout", "all_cairo", "--cairo_pie_output", "/dev/null"].as_slice())]
    #[case(["cairo1-run", "../cairo_programs/cairo-1-programs/print.cairo", "--print_output", "--trace_file", "/dev/null", "--memory_file", "/dev/null", "--layout", "all_cairo", "--proof_mode", "--air_public_input", "/dev/null", "--air_private_input", "/dev/null"].as_slice())]
    fn test_run_print_ok(#[case] args: &[&str]) {
        let args = args.iter().cloned().map(String::from);
        assert_matches!(run(args), Ok(Some(res)) if res.is_empty());
    }

    #[rstest]
    #[case(["cairo1-run", "../cairo_programs/cairo-1-programs/recursion.cairo", "--print_output", "--trace_file", "/dev/null", "--memory_file", "/dev/null", "--layout", "all_cairo", "--cairo_pie_output", "/dev/null"].as_slice())]
    #[case(["cairo1-run", "../cairo_programs/cairo-1-programs/recursion.cairo", "--print_output", "--trace_file", "/dev/null", "--memory_file", "/dev/null", "--layout", "all_cairo", "--proof_mode", "--air_public_input", "/dev/null", "--air_private_input", "/dev/null"].as_slice())]
    fn test_run_recursion_ok(#[case] args: &[&str]) {
        let args = args.iter().cloned().map(String::from);
        assert_matches!(run(args), Ok(Some(res)) if res == "1154076154663935037074198317650845438095734251249125412074882362667803016453");
    }

    #[rstest]
    #[case(["cairo1-run", "../cairo_programs/cairo-1-programs/sample.cairo", "--print_output", "--trace_file", "/dev/null", "--memory_file", "/dev/null", "--layout", "all_cairo", "--cairo_pie_output", "/dev/null"].as_slice())]
    #[case(["cairo1-run", "../cairo_programs/cairo-1-programs/sample.cairo", "--print_output", "--trace_file", "/dev/null", "--memory_file", "/dev/null", "--layout", "all_cairo", "--proof_mode", "--air_public_input", "/dev/null", "--air_private_input", "/dev/null"].as_slice())]
    fn test_run_sample_ok(#[case] args: &[&str]) {
        let args = args.iter().cloned().map(String::from);
        assert_matches!(run(args), Ok(Some(res)) if res == "5050");
    }

    #[rstest]
    #[case(["cairo1-run", "../cairo_programs/cairo-1-programs/poseidon.cairo", "--print_output", "--trace_file", "/dev/null", "--memory_file", "/dev/null", "--layout", "all_cairo", "--cairo_pie_output", "/dev/null"].as_slice())]
    #[case(["cairo1-run", "../cairo_programs/cairo-1-programs/poseidon.cairo", "--print_output", "--trace_file", "/dev/null", "--memory_file", "/dev/null", "--layout", "all_cairo", "--proof_mode", "--air_public_input", "/dev/null", "--air_private_input", "/dev/null"].as_slice())]
    fn test_run_poseidon_ok(#[case] args: &[&str]) {
        let args = args.iter().cloned().map(String::from);
        assert_matches!(run(args), Ok(Some(res)) if res == "1099385018355113290651252669115094675591288647745213771718157553170111442461");
    }

    #[rstest]
    #[case(["cairo1-run", "../cairo_programs/cairo-1-programs/poseidon_pedersen.cairo", "--print_output", "--trace_file", "/dev/null", "--memory_file", "/dev/null", "--layout", "all_cairo", "--cairo_pie_output", "/dev/null"].as_slice())]
    #[case(["cairo1-run", "../cairo_programs/cairo-1-programs/poseidon_pedersen.cairo", "--print_output", "--trace_file", "/dev/null", "--memory_file", "/dev/null", "--layout", "all_cairo", "--proof_mode", "--air_public_input", "/dev/null", "--air_private_input", "/dev/null"].as_slice())]
    fn test_run_poseidon_pedersen_ok(#[case] args: &[&str]) {
        let args = args.iter().cloned().map(String::from);
        assert_matches!(run(args), Ok(Some(res)) if res == "1036257840396636296853154602823055519264738423488122322497453114874087006398");
    }

    #[rstest]
    #[case(["cairo1-run", "../cairo_programs/cairo-1-programs/pedersen_example.cairo", "--print_output", "--trace_file", "/dev/null", "--memory_file", "/dev/null", "--layout", "all_cairo", "--cairo_pie_output", "/dev/null"].as_slice())]
    #[case(["cairo1-run", "../cairo_programs/cairo-1-programs/pedersen_example.cairo", "--print_output", "--trace_file", "/dev/null", "--memory_file", "/dev/null", "--layout", "all_cairo", "--proof_mode", "--air_public_input", "/dev/null", "--air_private_input", "/dev/null"].as_slice())]
    fn test_run_pedersen_example_ok(#[case] args: &[&str]) {
        let args = args.iter().cloned().map(String::from);
        assert_matches!(run(args), Ok(Some(res)) if res == "1089549915800264549621536909767699778745926517555586332772759280702396009108");
    }

    #[rstest]
    #[case(["cairo1-run", "../cairo_programs/cairo-1-programs/simple.cairo", "--print_output", "--trace_file", "/dev/null", "--memory_file", "/dev/null", "--layout", "all_cairo", "--cairo_pie_output", "/dev/null"].as_slice())]
    #[case(["cairo1-run", "../cairo_programs/cairo-1-programs/simple.cairo", "--print_output", "--trace_file", "/dev/null", "--memory_file", "/dev/null", "--layout", "all_cairo", "--proof_mode", "--air_public_input", "/dev/null", "--air_private_input", "/dev/null"].as_slice())]
    fn test_run_simple_ok(#[case] args: &[&str]) {
        let args = args.iter().cloned().map(String::from);
        assert_matches!(run(args), Ok(Some(res)) if res == "true");
    }

    #[rstest]
    #[case(["cairo1-run", "../cairo_programs/cairo-1-programs/simple_struct.cairo", "--print_output", "--trace_file", "/dev/null", "--memory_file", "/dev/null", "--layout", "all_cairo", "--cairo_pie_output", "/dev/null"].as_slice())]
    #[case(["cairo1-run", "../cairo_programs/cairo-1-programs/simple_struct.cairo", "--print_output", "--trace_file", "/dev/null", "--memory_file", "/dev/null", "--layout", "all_cairo", "--proof_mode", "--air_public_input", "/dev/null", "--air_private_input", "/dev/null"].as_slice())]
    fn test_run_simple_struct_ok(#[case] args: &[&str]) {
        let args = args.iter().cloned().map(String::from);
        assert_matches!(run(args), Ok(Some(res)) if res == "100");
    }

    #[rstest]
    #[case(["cairo1-run", "../cairo_programs/cairo-1-programs/dictionaries.cairo", "--print_output", "--trace_file", "/dev/null", "--memory_file", "/dev/null", "--layout", "all_cairo", "--cairo_pie_output", "/dev/null"].as_slice())]
    #[case(["cairo1-run", "../cairo_programs/cairo-1-programs/dictionaries.cairo", "--print_output", "--trace_file", "/dev/null", "--memory_file", "/dev/null", "--layout", "all_cairo", "--proof_mode", "--air_public_input", "/dev/null", "--air_private_input", "/dev/null"].as_slice())]
    fn test_run_dictionaries(#[case] args: &[&str]) {
        let args = args.iter().cloned().map(String::from);
        assert_matches!(run(args), Ok(Some(res)) if res == "1024");
    }

    #[rstest]
    #[case(["cairo1-run", "../cairo_programs/cairo-1-programs/with_input/branching.cairo", "--print_output", "--trace_file", "/dev/null", "--memory_file", "/dev/null", "--layout", "all_cairo", "--cairo_pie_output", "/dev/null", "--args", "0"].as_slice())]
    #[case(["cairo1-run", "../cairo_programs/cairo-1-programs/with_input/branching.cairo", "--print_output", "--trace_file", "/dev/null", "--memory_file", "/dev/null", "--layout", "all_cairo", "--proof_mode", "--air_public_input", "/dev/null", "--air_private_input", "/dev/null", "--args", "0"].as_slice())]
    fn test_run_branching_0(#[case] args: &[&str]) {
        let args = args.iter().cloned().map(String::from);
        assert_matches!(run(args), Ok(Some(res)) if res == "1");
    }

    #[rstest]
    #[case(["cairo1-run", "../cairo_programs/cairo-1-programs/with_input/branching.cairo", "--print_output", "--trace_file", "/dev/null", "--memory_file", "/dev/null", "--layout", "all_cairo", "--cairo_pie_output", "/dev/null", "--args", "17"].as_slice())]
    #[case(["cairo1-run", "../cairo_programs/cairo-1-programs/with_input/branching.cairo", "--print_output", "--trace_file", "/dev/null", "--memory_file", "/dev/null", "--layout", "all_cairo", "--proof_mode", "--air_public_input", "/dev/null", "--air_private_input", "/dev/null", "--args", "96"].as_slice())]
    fn test_run_branching_not_0(#[case] args: &[&str]) {
        let args = args.iter().cloned().map(String::from);
        assert_matches!(run(args), Ok(Some(res)) if res == "0");
    }

    #[rstest]
    #[case(["cairo1-run", "../cairo_programs/cairo-1-programs/with_input/branching.cairo", "--layout", "all_cairo", "--cairo_pie_output", "/dev/null"].as_slice())]
    #[case(["cairo1-run", "../cairo_programs/cairo-1-programs/with_input/branching.cairo", "--layout", "all_cairo", "--proof_mode"].as_slice())]
    fn test_run_branching_no_args(#[case] args: &[&str]) {
        let args = args.iter().cloned().map(String::from);
        assert_matches!(run(args), Err(Error::ArgumentsSizeMismatch { expected, actual }) if expected == 1 && actual == 0);
    }

    #[rstest]
    #[case(["cairo1-run", "../cairo_programs/cairo-1-programs/with_input/branching.cairo", "--layout", "all_cairo","--args", "1 2 3"].as_slice())]
    #[case(["cairo1-run", "../cairo_programs/cairo-1-programs/with_input/branching.cairo", "--layout", "all_cairo", "--proof_mode", "--args", "1 2 3"].as_slice())]
    fn test_run_branching_too_many_args(#[case] args: &[&str]) {
        let args = args.iter().cloned().map(String::from);
        assert_matches!(run(args), Err(Error::ArgumentsSizeMismatch { expected, actual }) if expected == 1 && actual == 3);
    }

    #[rstest]
    #[case(["cairo1-run", "../cairo_programs/cairo-1-programs/with_input/array_input_sum.cairo", "--print_output", "--trace_file", "/dev/null", "--memory_file", "/dev/null", "--layout", "all_cairo", "--cairo_pie_output", "/dev/null", "--args", "2 [1 2 3 4] 0 [9 8]"].as_slice())]
    #[case(["cairo1-run", "../cairo_programs/cairo-1-programs/with_input/array_input_sum.cairo", "--print_output", "--trace_file", "/dev/null", "--memory_file", "/dev/null", "--layout", "all_cairo", "--proof_mode", "--air_public_input", "/dev/null", "--air_private_input", "/dev/null", "--args", "2 [1 2 3 4] 0 [9 8]"].as_slice())]
    fn test_array_input_sum(#[case] args: &[&str]) {
        let args = args.iter().cloned().map(String::from);
        assert_matches!(run(args), Ok(Some(res)) if res == "12");
    }

    #[rstest]
    #[case(["cairo1-run", "../cairo_programs/cairo-1-programs/struct_span_return.cairo", "--print_output", "--trace_file", "/dev/null", "--memory_file", "/dev/null", "--layout", "all_cairo", "--cairo_pie_output", "/dev/null"].as_slice())]
    #[case(["cairo1-run", "../cairo_programs/cairo-1-programs/struct_span_return.cairo", "--print_output", "--trace_file", "/dev/null", "--memory_file", "/dev/null", "--layout", "all_cairo", "--proof_mode", "--air_public_input", "/dev/null", "--air_private_input", "/dev/null"].as_slice())]
    fn test_struct_span_return(#[case] args: &[&str]) {
        let args = args.iter().cloned().map(String::from);
        assert_matches!(run(args), Ok(Some(res)) if res == "[[4 3] [2 1]]");
    }

    #[rstest]
    #[case(["cairo1-run", "../cairo_programs/cairo-1-programs/with_input/tensor.cairo", "--print_output", "--trace_file", "/dev/null", "--memory_file", "/dev/null", "--layout", "all_cairo", "--cairo_pie_output", "/dev/null", "--args", "[2 2] [1 2 3 4]"].as_slice())]
    #[case(["cairo1-run", "../cairo_programs/cairo-1-programs/with_input/tensor.cairo", "--print_output", "--trace_file", "/dev/null", "--memory_file", "/dev/null", "--layout", "all_cairo", "--proof_mode", "--air_public_input", "/dev/null", "--air_private_input", "/dev/null", "--args", "[2 2] [1 2 3 4]"].as_slice())]
    fn test_tensor(#[case] args: &[&str]) {
        let args = args.iter().cloned().map(String::from);
        assert_matches!(run(args), Ok(Some(res)) if res == "1");
    }

    #[rstest]
    #[case(["cairo1-run", "../cairo_programs/cairo-1-programs/nullable_dict.cairo", "--print_output", "--trace_file", "/dev/null", "--memory_file", "/dev/null", "--layout", "all_cairo", "--cairo_pie_output", "/dev/null"].as_slice())]
    #[case(["cairo1-run", "../cairo_programs/cairo-1-programs/nullable_dict.cairo", "--print_output", "--trace_file", "/dev/null", "--memory_file", "/dev/null", "--layout", "all_cairo", "--proof_mode", "--air_public_input", "/dev/null", "--air_private_input", "/dev/null"].as_slice())]
    fn test_run_nullable_dict_ok(#[case] args: &[&str]) {
        let args = args.iter().cloned().map(String::from);
        assert_matches!(run(args), Ok(Some(res)) if res.is_empty());
    }

    #[rstest]
    #[case(["cairo1-run", "../cairo_programs/cairo-1-programs/felt_dict.cairo", "--print_output", "--trace_file", "/dev/null", "--memory_file", "/dev/null", "--layout", "all_cairo", "--cairo_pie_output", "/dev/null"].as_slice())]
    #[case(["cairo1-run", "../cairo_programs/cairo-1-programs/felt_dict.cairo", "--print_output", "--trace_file", "/dev/null", "--memory_file", "/dev/null", "--layout", "all_cairo", "--proof_mode", "--air_public_input", "/dev/null", "--air_private_input", "/dev/null"].as_slice())]
    fn test_run_felt_dict(#[case] args: &[&str]) {
        let args = args.iter().cloned().map(String::from);
        let expected_output = "{66675: [8 9 10 11] 66676: [1 2 3]}";
        assert_matches!(run(args), Ok(Some(res)) if res == expected_output);
    }

    #[rstest]
    #[case(["cairo1-run", "../cairo_programs/cairo-1-programs/felt_span.cairo", "--print_output", "--trace_file", "/dev/null", "--memory_file", "/dev/null", "--layout", "all_cairo", "--cairo_pie_output", "/dev/null"].as_slice())]
    #[case(["cairo1-run", "../cairo_programs/cairo-1-programs/felt_span.cairo", "--print_output", "--trace_file", "/dev/null", "--memory_file", "/dev/null", "--layout", "all_cairo", "--proof_mode", "--air_public_input", "/dev/null", "--air_private_input", "/dev/null"].as_slice())]
    fn test_run_felt_span(#[case] args: &[&str]) {
        let args = args.iter().cloned().map(String::from);
        let expected_output = "[8 9 10 11]";
        assert_matches!(run(args), Ok(Some(res)) if res == expected_output);
    }

    #[rstest]
    #[case(["cairo1-run", "../cairo_programs/cairo-1-programs/array_integer_tuple.cairo", "--print_output", "--trace_file", "/dev/null", "--memory_file", "/dev/null", "--layout", "all_cairo", "--cairo_pie_output", "/dev/null"].as_slice())]
    #[case(["cairo1-run", "../cairo_programs/cairo-1-programs/array_integer_tuple.cairo", "--print_output", "--trace_file", "/dev/null", "--memory_file", "/dev/null", "--layout", "all_cairo", "--proof_mode", "--air_public_input", "/dev/null", "--air_private_input", "/dev/null"].as_slice())]
    fn test_run_array_integer_tuple(#[case] args: &[&str]) {
        let args = args.iter().cloned().map(String::from);
        let expected_output = "[1] 1";
        assert_matches!(run(args), Ok(Some(res)) if res == expected_output);
    }

    #[rstest]
    #[case(["cairo1-run", "../cairo_programs/cairo-1-programs/nullable_box_vec.cairo", "--print_output", "--trace_file", "/dev/null", "--memory_file", "/dev/null", "--layout", "all_cairo", "--cairo_pie_output", "/dev/null"].as_slice())]
    #[case(["cairo1-run", "../cairo_programs/cairo-1-programs/nullable_box_vec.cairo", "--print_output", "--trace_file", "/dev/null", "--memory_file", "/dev/null", "--layout", "all_cairo", "--proof_mode", "--air_public_input", "/dev/null", "--air_private_input", "/dev/null"].as_slice())]
    fn test_run_nullable_box_vec(#[case] args: &[&str]) {
        let args = args.iter().cloned().map(String::from);
        let expected_output = "{0: 10 1: 20 2: 30} 3";
        assert_matches!(run(args), Ok(Some(res)) if res == expected_output);
    }

    #[rstest]
    #[case(["cairo1-run", "../cairo_programs/cairo-1-programs/dict_with_struct.cairo", "--print_output", "--trace_file", "/dev/null", "--memory_file", "/dev/null", "--layout", "all_cairo", "--cairo_pie_output", "/dev/null"].as_slice())]
    #[case(["cairo1-run", "../cairo_programs/cairo-1-programs/dict_with_struct.cairo", "--print_output", "--trace_file", "/dev/null", "--memory_file", "/dev/null", "--layout", "all_cairo", "--proof_mode", "--air_public_input", "/dev/null", "--air_private_input", "/dev/null"].as_slice())]
    fn test_run_dict_with_struct(#[case] args: &[&str]) {
        let args = args.iter().cloned().map(String::from);
        let expected_output = "{0: 1 true 1: 1 false 2: 1 true}";
        assert_matches!(run(args), Ok(Some(res)) if res == expected_output);
    }

    #[rstest]
    #[case(["cairo1-run", "../cairo_programs/cairo-1-programs/felt_dict_squash.cairo", "--print_output", "--trace_file", "/dev/null", "--memory_file", "/dev/null", "--layout", "all_cairo", "--cairo_pie_output", "/dev/null"].as_slice())]
    #[case(["cairo1-run", "../cairo_programs/cairo-1-programs/felt_dict_squash.cairo", "--print_output", "--trace_file", "/dev/null", "--memory_file", "/dev/null", "--layout", "all_cairo", "--proof_mode", "--air_public_input", "/dev/null", "--air_private_input", "/dev/null"].as_slice())]
    fn test_run_felt_dict_squash(#[case] args: &[&str]) {
        let args = args.iter().cloned().map(String::from);
        let expected_output = "{66675: [4 5 6] 66676: [1 2 3]}";
        assert_matches!(run(args), Ok(Some(res)) if res == expected_output);
    }

    #[rstest]
    #[case(["cairo1-run", "../cairo_programs/cairo-1-programs/null_ret.cairo", "--print_output", "--trace_file", "/dev/null", "--memory_file", "/dev/null", "--layout", "all_cairo", "--cairo_pie_output", "/dev/null"].as_slice())]
    #[case(["cairo1-run", "../cairo_programs/cairo-1-programs/null_ret.cairo", "--print_output", "--trace_file", "/dev/null", "--memory_file", "/dev/null", "--layout", "all_cairo", "--proof_mode", "--air_public_input", "/dev/null", "--air_private_input", "/dev/null"].as_slice())]
    fn test_run_null_ret(#[case] args: &[&str]) {
        let args = args.iter().cloned().map(String::from);
        let expected_output = "null";
        assert_matches!(run(args), Ok(Some(res)) if res == expected_output);
    }

    #[rstest]
    #[case(["cairo1-run", "../cairo_programs/cairo-1-programs/bytes31_ret.cairo", "--print_output", "--trace_file", "/dev/null", "--memory_file", "/dev/null", "--layout", "all_cairo", "--cairo_pie_output", "/dev/null"].as_slice())]
    #[case(["cairo1-run", "../cairo_programs/cairo-1-programs/bytes31_ret.cairo", "--print_output", "--trace_file", "/dev/null", "--memory_file", "/dev/null", "--layout", "all_cairo", "--proof_mode", "--air_public_input", "/dev/null", "--air_private_input", "/dev/null"].as_slice())]
    fn test_run_bytes31_ret(#[case] args: &[&str]) {
        let args = args.iter().cloned().map(String::from);
        let expected_output = "123";
        assert_matches!(run(args), Ok(Some(res)) if res == expected_output);
    }

    #[rstest]
    #[case(["cairo1-run", "../cairo_programs/cairo-1-programs/tensor_new.cairo", "--print_output", "--trace_file", "/dev/null", "--memory_file", "/dev/null", "--layout", "all_cairo", "--cairo_pie_output", "/dev/null"].as_slice())]
    #[case(["cairo1-run", "../cairo_programs/cairo-1-programs/tensor_new.cairo", "--print_output", "--trace_file", "/dev/null", "--memory_file", "/dev/null", "--layout", "all_cairo", "--proof_mode", "--air_public_input", "/dev/null", "--air_private_input", "/dev/null"].as_slice())]
    fn test_run_tensor_new(#[case] args: &[&str]) {
        let args = args.iter().cloned().map(String::from);
        let expected_output = "[1 2] [1 false 1 true]";
        assert_matches!(run(args), Ok(Some(res)) if res == expected_output);
    }
}<|MERGE_RESOLUTION|>--- conflicted
+++ resolved
@@ -1,16 +1,7 @@
 use bincode::enc::write::Writer;
-<<<<<<< HEAD
-use cairo_lang_compiler::{
-    compile_prepared_db, db::RootDatabase, project::setup_project, CompilerConfig,
-};
-use cairo_lang_sierra::{ids::ConcreteTypeId, program_registry::ProgramRegistryError};
-use cairo_lang_sierra_to_casm::{compiler::CompilationError, metadata::MetadataError};
-use cairo_run::Cairo1RunConfig;
-=======
 use cairo1_run::error::Error;
 use cairo1_run::{cairo_run_program, Cairo1RunConfig, FuncArg};
 use cairo_lang_compiler::{compile_cairo_project_at_path, CompilerConfig};
->>>>>>> 3f1f9ecf
 use cairo_vm::{
     air_public_input::PublicInputError, types::layout_name::LayoutName,
     vm::errors::trace_errors::TraceError, Felt252,
@@ -164,20 +155,7 @@
         }
     };
 
-<<<<<<< HEAD
-    let mut db = RootDatabase::builder()
-        .detect_corelib()
-        .skip_auto_withdraw_gas()
-        .build()
-        .unwrap();
-    let main_crate_ids = setup_project(&mut db, &args.filename).unwrap();
-    let sierra_program = compile_prepared_db(&mut db, main_crate_ids, compiler_config).unwrap();
-
-    let (runner, vm, _, serialized_output) =
-        cairo_run::cairo_run_program(&sierra_program, cairo_run_config)?;
-=======
     let (runner, vm, _, serialized_output) = cairo_run_program(&sierra_program, cairo_run_config)?;
->>>>>>> 3f1f9ecf
 
     if let Some(file_path) = args.air_public_input {
         let json = runner.get_air_public_input(&vm)?.serialize_json()?;
